--- conflicted
+++ resolved
@@ -380,12 +380,8 @@
 	 */
 	@Nullable
 	public Method getMethod() {
-<<<<<<< HEAD
 		//如果executable是Method的子类或者本身就强转executable类型为Method再返回出去，否则返回null
-		return (this.executable instanceof Method ? (Method) this.executable : null);
-=======
 		return (this.executable instanceof Method method ? method : null);
->>>>>>> 95481018
 	}
 
 	/**
@@ -397,12 +393,8 @@
 	 */
 	@Nullable
 	public Constructor<?> getConstructor() {
-<<<<<<< HEAD
 		//如果executable是Constructor的子类或者本身就强转executable类型为Method再返回出去，否则返回null
-		return (this.executable instanceof Constructor ? (Constructor<?>) this.executable : null);
-=======
 		return (this.executable instanceof Constructor<?> constructor ? constructor : null);
->>>>>>> 95481018
 	}
 
 	/**
