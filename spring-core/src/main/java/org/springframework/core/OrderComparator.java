/*
 * Copyright 2002-2023 the original author or authors.
 *
 * Licensed under the Apache License, Version 2.0 (the "License");
 * you may not use this file except in compliance with the License.
 * You may obtain a copy of the License at
 *
 *      https://www.apache.org/licenses/LICENSE-2.0
 *
 * Unless required by applicable law or agreed to in writing, software
 * distributed under the License is distributed on an "AS IS" BASIS,
 * WITHOUT WARRANTIES OR CONDITIONS OF ANY KIND, either express or implied.
 * See the License for the specific language governing permissions and
 * limitations under the License.
 */

package org.springframework.core;

import org.springframework.lang.Nullable;
import org.springframework.util.ObjectUtils;

import java.util.Arrays;
import java.util.Comparator;
import java.util.List;

/**
 * {@link Comparator} implementation for {@link Ordered} objects, sorting
 * by order value ascending, respectively by priority descending.
 * <p>有序对象的比较实现，按顺序值升序或优先级降序排序.</p>
 * <h3>{@code PriorityOrdered} Objects</h3>
 * <h3>PriorityOrderd对象</h3>
 * <p>{@link PriorityOrdered} objects will be sorted with higher priority than
 * <em>plain</em> {@code Ordered} objects.
 * <p>PriorityOrdered对象的优先级将普通Ordered对象高</p>
 *
 * <h3>Same Order Objects</h3>
 * <h3>一些Order对象</h3>
 * <p>Objects that have the same order value will be sorted with arbitrary
 * ordering with respect to other objects with the same order value.
 * <p>具有相同顺序值得对象将相对于相同顺序值得其他对象以任意顺序进行排序</p>
 *
 * <h3>Non-ordered Objects</h3>
 * <h3>无顺序对象</h3>
 * <p>Any object that does not provide its own order value is implicitly
 * assigned a value of {@link Ordered#LOWEST_PRECEDENCE}, thus ending up
 * at the end of a sorted collection in arbitrary order with respect to
 * other objects with the same order value.
 * <p>任何不提供自己的顺序值得对象都将隐式分配一个Ordered.LOWEST_PRECEENCE值,
 * 从而相对于具有相同顺序值的其他对象,该对象以任意顺序结束于排序集合的末尾</p>
 * @author Juergen Hoeller
 * @author Sam Brannen
 * @since 07.04.2003
 * @see Ordered
 * @see PriorityOrdered
 * @see org.springframework.core.annotation.AnnotationAwareOrderComparator
 * @see java.util.List#sort(java.util.Comparator)
 * @see java.util.Arrays#sort(Object[], java.util.Comparator)
 */
public class OrderComparator implements Comparator<Object> {

	/**
	 * Shared default instance of {@code OrderComparator}.
	 * OrderComparator的共享默认实例
	 */
	public static final OrderComparator INSTANCE = new OrderComparator();


	/**
	 * Build an adapted order comparator with the given source provider.
	 * <p>与给定的源提供商建立一个适合的Order比较器</p>
	 * @param sourceProvider the order source provider to use -- 要使用的Order源提供者
	 * @return the adapted comparator -- 适合的比较器
	 * @since 4.1
	 * @see #doCompare(Object, Object, OrderSourceProvider)
	 */
	public Comparator<Object> withSourceProvider(OrderSourceProvider sourceProvider) {
		return (o1, o2) -> doCompare(o1, o2, sourceProvider);
	}

	@Override
	public int compare(@Nullable Object o1, @Nullable Object o2) {
		return doCompare(o1, o2, null);
	}

	/**
	 * 从sourceProvider中获取o1,o2的源对象的优先级值来比较，如果获取不到源对象时，直接从o1,o2中
	 * 获取优先级值进行比较
	 * <ol>
	 *  <li>o1是否属于PriorityOrdered实例的标记【变量 p1】</li>
	 *  <li>o2是否属于PriorityOrdered实例的标记【变量 p2】</li>
	 *  <li>如果o1是PriorityOrdered但o2不是,返回-1。表示o1小于o2,o1要排在o2的前面</li>
	 *  <li>如果o2是PriorityOrdered但o1不是,返回1。表示o1大于o2,o2要排在o1的前面</li>
	 *  <li>获取从sourceProvider中获取o1的源对象的优先级值【变量 i1】</li>
	 *  <li>获取从sourceProvider中获取o2的源对象的优先级值【变量 i2】</li>
	 *  <li>比较优先级值并结果值返回出去</li>
	 * </ol>
	 * @param o1 要比较的对象1
	 * @param o2 要比较的对象2
	 * @param sourceProvider 源对象提供者
	 * @return 优先级值的比较结果
	 */
	private int doCompare(@Nullable Object o1, @Nullable Object o2, @Nullable OrderSourceProvider sourceProvider) {
		// 判断o1是否实现了PriorityOrdered接口
		boolean p1 = (o1 instanceof PriorityOrdered);
		// 判断o2是否实现了PriorityOrdered接口
		boolean p2 = (o2 instanceof PriorityOrdered);
		// 1.如果o1实现了PriorityOrdered接口, 而o2没有, 则o1排前面
		if (p1 && !p2) {
			return -1;
		}
		// 2.如果o2实现了PriorityOrdered接口, 而o1没有, 则o2排前面
		else if (p2 && !p1) {
			return 1;
		}
		// 3.如果o1和o2都实现（都没实现）PriorityOrdered接口
		// Direct evaluation instead of Integer.compareTo to avoid unnecessary object creation.
		// 拿到o1的order值, 如果没实现Ordered接口, 值为Ordered.LOWEST_PRECEDENCE
		int i1 = getOrder(o1, sourceProvider);
		// 拿到o2的order值, 如果没实现Ordered接口, 值为Ordered.LOWEST_PRECEDENCE
		int i2 = getOrder(o2, sourceProvider);
		// 4.通过order值(order值越小, 优先级越高)排序
		return Integer.compare(i1, i2);
	}

	/**
	 * <p>获取从sourceProvider中获取obj的源对象的优先级值，如果获取不到源对象时，直接从o1,o2中
	 * 获取优先级值
	 * <ol>
	 *  <li>定义保存优先级值的变量【变量 order】</li>
	 *  <li>如果obj不为null且sourceProvider不为null:
	 *   <ol>
	 *    <li>获取obj的Order来源【变量 orderSource】</li>
	 *    <li>如果order来源不为null:
	 *     <ol>
	 *      <li>【如果orderSource是数组，会遍历找到第一个有order值的元素，而剩下的元素即使有Order值都会忽略】:
	 *       <ol>
	 *        <li>如果orderSource是数组:
	 *         <ol>
	 *          <li>将orderSource转换成数组对象【变量 sources】</li>
	 *          <li>遍历源对象sources,元素为source:
	 *           <ol>
	 *            <li>获取obj的order值并赋值给order</li>
	 *            <li>如果order不为null,跳出循环</li>
	 *           </ol>
	 *          </li>
	 *         </ol>
	 *        </li>
	 *       </ol>
	 *      </li>
	 *      <li>获取orderSource的order值</li>
	 *     </ol>
	 *    </li>
	 *   </ol>
	 *  </li>
	 *  <li>如果order有值，就返回order；否则 再尝试obj的优先级值并将结果返回出去</li>
	 * </ol>
	 * </p>
	 * Determine the order value for the given object.
	 * <p>确定给定对象的Order值</p>
	 * <p>The default implementation checks against the given {@link OrderSourceProvider}
	 * using {@link #findOrder} and falls back to a regular {@link #getOrder(Object)} call.
	 * <p>默认实现使用findOrder对照给定OrderComparator.OrderSourceProvider进行检查,并回退
	 * 到常规的getOrder(Object)调用</p>
	 * @param obj the object to check -- 检查对象
	 * @return the order value, or {@code Ordered.LOWEST_PRECEDENCE} as fallback
	 * 		-- order值，或Ordered.LOWEST_PRECEDENCE作为后备
	 */
	private int getOrder(@Nullable Object obj, @Nullable OrderSourceProvider sourceProvider) {
		//定义保存优先级值的变量
		Integer order = null;
		//如果obj不为null且sourceProvider不为null
		if (obj != null && sourceProvider != null) {
			//获取obj的Order来源
			Object orderSource = sourceProvider.getOrderSource(obj);
			//如果order来源不为null
			if (orderSource != null) {
				//如果orderSource是数组，会遍历找到第一个有order值的元素，而剩下的元素即使有Order值都会忽略
				//如果orderSource是数组
				if (orderSource.getClass().isArray()) {
					//将orderSource转换成数组对象
					Object[] sources = ObjectUtils.toObjectArray(orderSource);
					//遍历源对象
					for (Object source : sources) {
						//获取obj的order值
						order = findOrder(source);
						//如果order不为null,跳出循环
						if (order != null) {
							break;
						}
					}
				} else {
					//获取orderSource的order值
					order = findOrder(orderSource);
				}
			}
		}
		//如果order有值，就返回order；否则 再尝试obj的优先级值并将结果返回出去
		return (order != null ? order : getOrder(obj));
	}

	/**
	 * <p>获取obj的优先级值:
	 *  <ol>
	 *   <li>如果obj不为null,获取obj的优先级值</li>
	 *   <li>order有值,返回order</li>
	 *   <li>在没有获取到指定优先级值时，返回最低优先级值</li>
	 *  </ol>
	 * </p>
	 * Determine the order value for the given object.
	 * <p>确定给定对象的优先级值</p>
	 * <p>The default implementation checks against the {@link Ordered} interface
	 * through delegating to {@link #findOrder}. Can be overridden in subclasses.
	 * <p>默认实现通过委派findOrder来检查Ordered接口。可以在子类中覆盖</p>
	 * @param obj the object to check -- 检查对象
	 * @return the order value, or {@code Ordered.LOWEST_PRECEDENCE} as fallback
	 *   -- 优先级值,或 {@code Ordered.LOWEST_PRECEDENCE} 作为后备
	 */
	protected int getOrder(@Nullable Object obj) {
		//如果obj不为null
		if (obj != null) {
			//获取obj的优先级值
			Integer order = findOrder(obj);
			//order有值
			if (order != null) {
				//返回order
				return order;
			}
		}
		//在没有获取到指定优先级值时，返回最低优先级值
		return Ordered.LOWEST_PRECEDENCE;
	}

	/**
	 * <p>获取obj的优先级值，用于供Comparator比较</p>
	 * Find an order value indicated by the given object.
	 * <p>查找给定对象指示的优先级值</p>
	 * <p>The default implementation checks against the {@link Ordered} interface.
	 * Can be overridden in subclasses.
	 * <p>默认实现将检查Ordered接口.可以在子类中覆盖</p>
	 * @param obj the object to check -- 检查对象
	 * @return the order value, or {@code null} if none found
	 * 	-- 优先级值;如果找不到,则为null
	 */
	@Nullable
	protected Integer findOrder(Object obj) {
<<<<<<< HEAD
		//如果obj是Ordered实例,获取obj的优先级值；否则返回null
		return (obj instanceof Ordered ? ((Ordered) obj).getOrder() : null);
=======
		return (obj instanceof Ordered ordered ? ordered.getOrder() : null);
>>>>>>> 95481018
	}

	/**
	 * Determine a priority value for the given object, if any.
	 * <p>确定给定对象的优先级值(如果有)</p>
	 * <p>The default implementation always returns {@code null}.
	 * Subclasses may override this to give specific kinds of values a
	 * 'priority' characteristic, in addition to their 'order' semantics.
	 * A priority indicates that it may be used for selecting one object over
	 * another, in addition to serving for ordering purposes in a list/array.
	 * <p>默认实现始终返回null。子类可能会覆盖此属性,以为其特定类型的值提供"优先级"
	 * 特征，此外还具有"order"语义。优先级表示出了用于列表/数组中的排序目的之外，还可以
	 * 用于选择一个对象而不是另一个对象</p>
	 * @param obj the object to check -- 检查对象
	 * @return the priority value, or {@code null} if none
	 *    -- 优先级值；如果没有，则为null
	 * @since 4.1
	 */
	@Nullable
	public Integer getPriority(Object obj) {
		return null;
	}

	/**
	 * Sort the given List with a default OrderComparator.
	 * <p>使用默认的OrderComparator对给定的列表进行排序</p>
	 * <p>Optimized to skip sorting for lists with size 0 or 1,
	 * in order to avoid unnecessary array extraction.
	 * <p>优化后可跳过大小为0或1的列表排序，以避免不必要的数组提取</p>
	 * @param list the List to sort -- 要排序的List
	 * @see java.util.List#sort(java.util.Comparator)
	 */
	public static void sort(List<?> list) {
		//如果list至少有一个元素
		if (list.size() > 1) {
			//使用默认的OrderComparator进行排序
			list.sort(INSTANCE);
		}
	}

	/**
	 * Sort the given array with a default OrderComparator.
	 * <p>使用默认的OrderComparator对给定的数组进行排序</p>
	 * <p>Optimized to skip sorting for lists with size 0 or 1,
	 * in order to avoid unnecessary array extraction.
	 * <p>优化后可跳过大小为0或1的列表排序，以避免不必要的数组提取</p>
	 * @param array the array to sort -- 要排序的数组
	 * @see java.util.Arrays#sort(Object[], java.util.Comparator)
	 */
	public static void sort(Object[] array) {
		//如果list至少有一个元素
		if (array.length > 1) {
			//使用默认的OrderComparator进行排序
			Arrays.sort(array, INSTANCE);
		}
	}

	/**
	 * Sort the given array or List with a default OrderComparator,
	 * if necessary. Simply skips sorting when given any other value.
	 * <p>如果有必要，使用默认的OrderCompatator对给定的数组或列表进行排序。
	 * 给定其他任何值时，只需跳过排序</p>
	 * <p>Optimized to skip sorting for lists with size 0 or 1,
	 * in order to avoid unnecessary array extraction.
	 * <p>优化后可跳过大小为0或1的列表排序,以避免不必要的数组提取</p>
	 * @param value the array or List to sort -- 数组或要排序的列表
	 * @see java.util.Arrays#sort(Object[], java.util.Comparator)
	 */
	public static void sortIfNecessary(Object value) {
		//如果value是对象数组
		if (value instanceof Object[]) {
			//使用默认的OrderComparator对value数组进行排序
			sort((Object[]) value);
		}
		//如果value是List对象
		else if (value instanceof List) {
			//使用默认的OrderComparator对value List进行排序
			sort((List<?>) value);
		}
	}


	/**
	 * Strategy interface to provide an order source for a given object.
	 * <>策略接口,用于为给定对象提供订单来源</p>
	 * @since 4.1
	 */
	@FunctionalInterface
	public interface OrderSourceProvider {

		/**
		 * Return an order source for the specified object, i.e. an object that
		 * should be checked for an order value as a replacement to the given object.
		 * <p>返回指定对象的Order来源，即应检查优先级值的对象,以替换给定对象。</p>
		 * <p>Can also be an array of order source objects.
		 * <p>也可以是Order源对象的数组</p>
		 * <p>If the returned object does not indicate any order, the comparator
		 * will fall back to checking the original object.
		 * <p>如果返回的对象没有任何顺序，则比较器将退回到检查原始对象的位置</p>
		 * @param obj the object to find an order source for
		 *            -- 查找Order来源的对象
		 * @return the order source for that object, or {@code null} if none found
		 *   -- 该对象的订单来源，如果找不到，则为{@code null}
		 */
		@Nullable
		Object getOrderSource(Object obj);
	}

}<|MERGE_RESOLUTION|>--- conflicted
+++ resolved
@@ -243,12 +243,8 @@
 	 */
 	@Nullable
 	protected Integer findOrder(Object obj) {
-<<<<<<< HEAD
 		//如果obj是Ordered实例,获取obj的优先级值；否则返回null
-		return (obj instanceof Ordered ? ((Ordered) obj).getOrder() : null);
-=======
 		return (obj instanceof Ordered ordered ? ordered.getOrder() : null);
->>>>>>> 95481018
 	}
 
 	/**
