--- conflicted
+++ resolved
@@ -151,11 +151,7 @@
 	/**
 	 * Determine whether the given class is a candidate for carrying the specified annotation
 	 * (at type, method or field level).
-<<<<<<< HEAD
-	 * 确定给定类是否是携带指定注释之一的候选类（在类型、方法或字段级别）。
-=======
 	 * 确定给定类是否是携带指定注释的候选类（在类型、方法或字段级别）。
->>>>>>> b6378dc7
 	 * @param clazz the class to introspect
 	 * @param annotationType the searchable annotation type
 	 * @return {@code false} if the class is known to have no such annotations at any level;
@@ -171,11 +167,7 @@
 	/**
 	 * Determine whether the given class is a candidate for carrying the specified annotation
 	 * (at type, method or field level).
-<<<<<<< HEAD
-	 * 确定给定类是否是携带指定注释之一的候选类（在类型、方法或字段级别）。
-=======
 	 * 确定给定类是否是携带指定注释的候选类（在类型、方法或字段级别）。
->>>>>>> b6378dc7
 	 * @param clazz the class to introspect
 	 * @param annotationName the fully-qualified name of the searchable annotation type
 	 * @return {@code false} if the class is known to have no such annotations at any level;
@@ -244,21 +236,13 @@
 	@Nullable
 	public static <A extends Annotation> A getAnnotation(AnnotatedElement annotatedElement, Class<A> annotationType) {
 		// Shortcut: directly present on the element, with no merging needed?
-<<<<<<< HEAD
 		// 快捷方式：直接出现在元素上，不需要合并？
-=======
-		//  直接出现在元素上，不需要合并？
->>>>>>> b6378dc7
 		if (AnnotationFilter.PLAIN.matches(annotationType) ||
 				AnnotationsScanner.hasPlainJavaAnnotationsOnly(annotatedElement)) {
 			return annotatedElement.getAnnotation(annotationType);
 		}
 		// Exhaustive retrieval of merged annotations...
-<<<<<<< HEAD
 		// 合并注释的详尽检索。。。
-=======
-		// 合并注释的详尽检索
->>>>>>> b6378dc7
 		return MergedAnnotations.from(annotatedElement, SearchStrategy.INHERITED_ANNOTATIONS, RepeatableContainers.none())
 				.get(annotationType).withNonMergedAttributes()
 				.synthesize(AnnotationUtils::isSingleLevelPresent).orElse(null);
