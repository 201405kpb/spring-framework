/*
 * Copyright 2002-2022 the original author or authors.
 *
 * Licensed under the Apache License, Version 2.0 (the "License");
 * you may not use this file except in compliance with the License.
 * You may obtain a copy of the License at
 *
 *      https://www.apache.org/licenses/LICENSE-2.0
 *
 * Unless required by applicable law or agreed to in writing, software
 * distributed under the License is distributed on an "AS IS" BASIS,
 * WITHOUT WARRANTIES OR CONDITIONS OF ANY KIND, either express or implied.
 * See the License for the specific language governing permissions and
 * limitations under the License.
 */

package org.springframework.core.annotation;

import java.lang.annotation.Annotation;
import java.lang.reflect.AnnotatedElement;
import java.util.ArrayList;
import java.util.Collections;
import java.util.Iterator;
import java.util.List;
import java.util.Spliterator;
import java.util.Spliterators;
import java.util.function.Consumer;
import java.util.function.Predicate;
import java.util.stream.Stream;
import java.util.stream.StreamSupport;

import org.springframework.lang.Nullable;

/**
 * {@link MergedAnnotations} implementation that searches for and adapts
 * annotations and meta-annotations using {@link AnnotationTypeMappings}.
 *
 * MergedAnnotations实现，使用linkAnnotationTypeMappings搜索和调整注释和元注释。
 *
 * @author Phillip Webb
 * @author Sam Brannen
 * @since 5.2
 */
final class TypeMappedAnnotations implements MergedAnnotations {

	/**
	 * Shared instance that can be used when there are no annotations.
	 * 没有注释时可以使用的共享实例。
	 */
	static final MergedAnnotations NONE = new TypeMappedAnnotations(
			null, new Annotation[0], RepeatableContainers.none(), AnnotationFilter.ALL);


	@Nullable
	private final Object source;

	@Nullable
	private final AnnotatedElement element;

	@Nullable
	private final SearchStrategy searchStrategy;

	private final Predicate<Class<?>> searchEnclosingClass;

	@Nullable
	private final Annotation[] annotations;

	private final RepeatableContainers repeatableContainers;

	private final AnnotationFilter annotationFilter;

	@Nullable
	private volatile List<Aggregate> aggregates;


	private TypeMappedAnnotations(AnnotatedElement element, SearchStrategy searchStrategy,
			Predicate<Class<?>> searchEnclosingClass, RepeatableContainers repeatableContainers,
			AnnotationFilter annotationFilter) {

		this.source = element;
		this.element = element;
		this.searchStrategy = searchStrategy;
		this.searchEnclosingClass = searchEnclosingClass;
		this.annotations = null;
		this.repeatableContainers = repeatableContainers;
		this.annotationFilter = annotationFilter;
	}

	private TypeMappedAnnotations(@Nullable Object source, Annotation[] annotations,
			RepeatableContainers repeatableContainers, AnnotationFilter annotationFilter) {

		this.source = source;
		this.element = null;
		this.searchStrategy = null;
		this.searchEnclosingClass = Search.never;
		this.annotations = annotations;
		this.repeatableContainers = repeatableContainers;
		this.annotationFilter = annotationFilter;
	}


	@Override
	public <A extends Annotation> boolean isPresent(Class<A> annotationType) {
		if (this.annotationFilter.matches(annotationType)) {
			return false;
		}
		return Boolean.TRUE.equals(scan(annotationType,
				IsPresent.get(this.repeatableContainers, this.annotationFilter, false)));
	}

	@Override
	public boolean isPresent(String annotationType) {
		if (this.annotationFilter.matches(annotationType)) {
			return false;
		}
		return Boolean.TRUE.equals(scan(annotationType,
				IsPresent.get(this.repeatableContainers, this.annotationFilter, false)));
	}

	@Override
	public <A extends Annotation> boolean isDirectlyPresent(Class<A> annotationType) {
		if (this.annotationFilter.matches(annotationType)) {
			return false;
		}
		return Boolean.TRUE.equals(scan(annotationType,
				IsPresent.get(this.repeatableContainers, this.annotationFilter, true)));
	}

	@Override
	public boolean isDirectlyPresent(String annotationType) {
		if (this.annotationFilter.matches(annotationType)) {
			return false;
		}
		return Boolean.TRUE.equals(scan(annotationType,
				IsPresent.get(this.repeatableContainers, this.annotationFilter, true)));
	}

	@Override
	public <A extends Annotation> MergedAnnotation<A> get(Class<A> annotationType) {
		return get(annotationType, null, null);
	}

	@Override
	public <A extends Annotation> MergedAnnotation<A> get(Class<A> annotationType,
			@Nullable Predicate<? super MergedAnnotation<A>> predicate) {

		return get(annotationType, predicate, null);
	}

	@Override
	public <A extends Annotation> MergedAnnotation<A> get(Class<A> annotationType,
			@Nullable Predicate<? super MergedAnnotation<A>> predicate,
			@Nullable MergedAnnotationSelector<A> selector) {
		// 如果查找的注解类型直接通不过过滤器，就没必要继续搜索了
		if (this.annotationFilter.matches(annotationType)) {
			return MergedAnnotation.missing();
		}
		// 使用AnnotationScanner对元素层级结构进行查找
		MergedAnnotation<A> result = scan(annotationType,
				new MergedAnnotationFinder<>(annotationType, predicate, selector));
		return (result != null ? result : MergedAnnotation.missing());
	}

	@Override
	public <A extends Annotation> MergedAnnotation<A> get(String annotationType) {
		return get(annotationType, null, null);
	}

	@Override
	public <A extends Annotation> MergedAnnotation<A> get(String annotationType,
			@Nullable Predicate<? super MergedAnnotation<A>> predicate) {

		return get(annotationType, predicate, null);
	}

	@Override
	public <A extends Annotation> MergedAnnotation<A> get(String annotationType,
			@Nullable Predicate<? super MergedAnnotation<A>> predicate,
			@Nullable MergedAnnotationSelector<A> selector) {

		if (this.annotationFilter.matches(annotationType)) {
			return MergedAnnotation.missing();
		}
		MergedAnnotation<A> result = scan(annotationType,
				new MergedAnnotationFinder<>(annotationType, predicate, selector));
		return (result != null ? result : MergedAnnotation.missing());
	}

	@Override
	public <A extends Annotation> Stream<MergedAnnotation<A>> stream(Class<A> annotationType) {
		if (this.annotationFilter == AnnotationFilter.ALL) {
			return Stream.empty();
		}
		return StreamSupport.stream(spliterator(annotationType), false);
	}

	@Override
	public <A extends Annotation> Stream<MergedAnnotation<A>> stream(String annotationType) {
		if (this.annotationFilter == AnnotationFilter.ALL) {
			return Stream.empty();
		}
		return StreamSupport.stream(spliterator(annotationType), false);
	}

	@Override
	public Stream<MergedAnnotation<Annotation>> stream() {
		if (this.annotationFilter == AnnotationFilter.ALL) {
			return Stream.empty();
		}
		return StreamSupport.stream(spliterator(), false);
	}

	@Override
	public Iterator<MergedAnnotation<Annotation>> iterator() {
		if (this.annotationFilter == AnnotationFilter.ALL) {
			return Collections.emptyIterator();
		}
		return Spliterators.iterator(spliterator());
	}

	@Override
	public Spliterator<MergedAnnotation<Annotation>> spliterator() {
		if (this.annotationFilter == AnnotationFilter.ALL) {
			return Spliterators.emptySpliterator();
		}
		return spliterator(null);
	}

	private <A extends Annotation> Spliterator<MergedAnnotation<A>> spliterator(@Nullable Object annotationType) {
		return new AggregatesSpliterator<>(annotationType, getAggregates());
	}

	private List<Aggregate> getAggregates() {
		List<Aggregate> aggregates = this.aggregates;
		if (aggregates == null) {
			aggregates = scan(this, new AggregatesCollector());
			if (aggregates == null || aggregates.isEmpty()) {
				aggregates = Collections.emptyList();
			}
			this.aggregates = aggregates;
		}
		return aggregates;
	}

	@Nullable
	private <C, R> R scan(C criteria, AnnotationsProcessor<C, R> processor) {
		if (this.annotations != null) {
			R result = processor.doWithAnnotations(criteria, 0, this.source, this.annotations);
			return processor.finish(result);
		}
		if (this.element != null && this.searchStrategy != null) {
			return AnnotationsScanner.scan(criteria, this.element, this.searchStrategy,
					this.searchEnclosingClass, processor);
		}
		return null;
	}


	static MergedAnnotations from(AnnotatedElement element, SearchStrategy searchStrategy,
			Predicate<Class<?>> searchEnclosingClass, RepeatableContainers repeatableContainers,
			AnnotationFilter annotationFilter) {
		// 该元素若符合下述任一情况，则直接返回空注解：
		// a.被处理的元素属于java包、被java包中的对象声明，或者就是Ordered.class
		// b.只查找元素直接声明的注解，但是元素本身没有声明任何注解
		// c.查找元素的层级结构，但是元素本身没有任何层级结构
		// d.元素是桥接方法
		if (AnnotationsScanner.isKnownEmpty(element, searchStrategy, searchEnclosingClass)) {
			return NONE;
		}
		// 返回一个具体实现类实例
		return new TypeMappedAnnotations(element, searchStrategy, searchEnclosingClass, repeatableContainers, annotationFilter);
	}

	static MergedAnnotations from(@Nullable Object source, Annotation[] annotations,
			RepeatableContainers repeatableContainers, AnnotationFilter annotationFilter) {

		if (annotations.length == 0) {
			return NONE;
		}
		return new TypeMappedAnnotations(source, annotations, repeatableContainers, annotationFilter);
	}

	private static boolean isMappingForType(AnnotationTypeMapping mapping,
			AnnotationFilter annotationFilter, @Nullable Object requiredType) {

		Class<? extends Annotation> actualType = mapping.getAnnotationType();
		return (!annotationFilter.matches(actualType) &&
				(requiredType == null || actualType == requiredType || actualType.getName().equals(requiredType)));
	}


	/**
	 * {@link AnnotationsProcessor} used to detect if an annotation is directly
	 * present or meta-present.
	 */
	private static final class IsPresent implements AnnotationsProcessor<Object, Boolean> {

		/**
		 * Shared instances that save us needing to create a new processor for
		 * the common combinations.
		 */
		private static final IsPresent[] SHARED;
		static {
			SHARED = new IsPresent[4];
			SHARED[0] = new IsPresent(RepeatableContainers.none(), AnnotationFilter.PLAIN, true);
			SHARED[1] = new IsPresent(RepeatableContainers.none(), AnnotationFilter.PLAIN, false);
			SHARED[2] = new IsPresent(RepeatableContainers.standardRepeatables(), AnnotationFilter.PLAIN, true);
			SHARED[3] = new IsPresent(RepeatableContainers.standardRepeatables(), AnnotationFilter.PLAIN, false);
		}

		private final RepeatableContainers repeatableContainers;

		private final AnnotationFilter annotationFilter;

		private final boolean directOnly;

		private IsPresent(RepeatableContainers repeatableContainers,
				AnnotationFilter annotationFilter, boolean directOnly) {

			this.repeatableContainers = repeatableContainers;
			this.annotationFilter = annotationFilter;
			this.directOnly = directOnly;
		}

		@Override
		@Nullable
		public Boolean doWithAnnotations(Object requiredType, int aggregateIndex,
				@Nullable Object source, Annotation[] annotations) {

			for (Annotation annotation : annotations) {
				if (annotation != null) {
					Class<? extends Annotation> type = annotation.annotationType();
					// 若注解类型不为空，且能通过过滤器校验，则开始判断过程
					if (type != null && !this.annotationFilter.matches(type)) {
						// 1.该注解类型就是要查找的类型
						if (type == requiredType || type.getName().equals(requiredType)) {
							return Boolean.TRUE;
						}
						// 2.该注解不是要查找的类型，但是它是一个容器注解，则将其全部平摊
						Annotation[] repeatedAnnotations =
								this.repeatableContainers.findRepeatedAnnotations(annotation);
						if (repeatedAnnotations != null) {
							// 递归判断平摊后的注解是否符合条件
							Boolean result = doWithAnnotations(
									requiredType, aggregateIndex, source, repeatedAnnotations);
							if (result != null) {
								return result;
							}
						}
						// 3.如果上述两者情况都不满足，则且并不限制值仅查找直接存在的注解
						// 则查找这个注解的元注解，判断其所有元注解是否存在该指定注解
						if (!this.directOnly) {
							AnnotationTypeMappings mappings = AnnotationTypeMappings.forAnnotationType(type);
							for (int i = 0; i < mappings.size(); i++) {
								AnnotationTypeMapping mapping = mappings.get(i);
								if (isMappingForType(mapping, this.annotationFilter, requiredType)) {
									return Boolean.TRUE;
								}
							}
						}
					}
				}
			}
			return null;
		}

		static IsPresent get(RepeatableContainers repeatableContainers,
				AnnotationFilter annotationFilter, boolean directOnly) {

			// Use a single shared instance for common combinations
			if (annotationFilter == AnnotationFilter.PLAIN) {
				if (repeatableContainers == RepeatableContainers.none()) {
					return SHARED[directOnly ? 0 : 1];
				}
				if (repeatableContainers == RepeatableContainers.standardRepeatables()) {
					return SHARED[directOnly ? 2 : 3];
				}
			}
			return new IsPresent(repeatableContainers, annotationFilter, directOnly);
		}
	}


	/**
	 * {@link AnnotationsProcessor} that finds a single {@link MergedAnnotation}.
	 */
	private class MergedAnnotationFinder<A extends Annotation>
			implements AnnotationsProcessor<Object, MergedAnnotation<A>> {

		private final Object requiredType;

		@Nullable
		private final Predicate<? super MergedAnnotation<A>> predicate;

		private final MergedAnnotationSelector<A> selector;

		@Nullable
		private MergedAnnotation<A> result;

		MergedAnnotationFinder(Object requiredType, @Nullable Predicate<? super MergedAnnotation<A>> predicate,
				@Nullable MergedAnnotationSelector<A> selector) {

			this.requiredType = requiredType;
			this.predicate = predicate;
			this.selector = (selector != null ? selector : MergedAnnotationSelectors.nearest());
		}

		@Override
		@Nullable
		public MergedAnnotation<A> doWithAggregate(Object context, int aggregateIndex) {
			return this.result;
		}

		@Override
		@Nullable
		public MergedAnnotation<A> doWithAnnotations(Object type, int aggregateIndex,
				@Nullable Object source, Annotation[] annotations) {

			for (Annotation annotation : annotations) {
				if (annotation != null && !annotationFilter.matches(annotation)) {
					MergedAnnotation<A> result = process(type, aggregateIndex, source, annotation);
					if (result != null) {
						return result;
					}
				}
			}
			return null;
		}

		@Nullable
		private MergedAnnotation<A> process(
				Object type, int aggregateIndex, @Nullable Object source, Annotation annotation) {
			// 若注解是可重复注解的容器注解则平摊
			Annotation[] repeatedAnnotations = repeatableContainers.findRepeatedAnnotations(annotation);
			if (repeatedAnnotations != null) {
				return doWithAnnotations(type, aggregateIndex, source, repeatedAnnotations);
			}
<<<<<<< HEAD
			// 获取这个注解的元注解，并将自己及这些元注解都转为AnnotationTypeMappings
=======
			// 获取这个注解的元注解，并将自己及这些元注解都转为类型映射AnnotationTypeMappings
>>>>>>> b6378dc7
			AnnotationTypeMappings mappings = AnnotationTypeMappings.forAnnotationType(
					annotation.annotationType(), repeatableContainers, annotationFilter);
			for (int i = 0; i < mappings.size(); i++) {
				// 遍历这些注解，如果有注解符合条件，则将其转为合并注解
				AnnotationTypeMapping mapping = mappings.get(i);
				if (isMappingForType(mapping, annotationFilter, this.requiredType)) {
					// 根据符合条件的类型映射对象，创建聚合注解
					MergedAnnotation<A> candidate = TypeMappedAnnotation.createIfPossible(
							mapping, source, annotation, aggregateIndex, IntrospectionFailureLogger.INFO);
					// 如果当前已经存在符合条件的合并注解了，则使用选择器判断两个注解到底谁会更合适，然后将其更新到成员变量result中
					if (candidate != null && (this.predicate == null || this.predicate.test(candidate))) {
						// 判断该注解是否是最符合的结果，如果是就没必要再比较了，直接返回
						if (this.selector.isBestCandidate(candidate)) {
							return candidate;
						}
						updateLastResult(candidate);
					}
				}
			}
			return null;
		}

		private void updateLastResult(MergedAnnotation<A> candidate) {
			MergedAnnotation<A> lastResult = this.result;
			this.result = (lastResult != null ? this.selector.select(lastResult, candidate) : candidate);
		}

		@Override
		@Nullable
		public MergedAnnotation<A> finish(@Nullable MergedAnnotation<A> result) {
			return (result != null ? result : this.result);
		}
	}


	/**
	 * {@link AnnotationsProcessor} that collects {@link Aggregate} instances.
	 */
	private class AggregatesCollector implements AnnotationsProcessor<Object, List<Aggregate>> {

		private final List<Aggregate> aggregates = new ArrayList<>();

		@Override
		@Nullable
		public List<Aggregate> doWithAnnotations(Object criteria, int aggregateIndex,
				@Nullable Object source, Annotation[] annotations) {
			// 创建一个Aggregate
			this.aggregates.add(createAggregate(aggregateIndex, source, annotations));
			return null;
		}

		private Aggregate createAggregate(int aggregateIndex, @Nullable Object source, Annotation[] annotations) {
			List<Annotation> aggregateAnnotations = getAggregateAnnotations(annotations);
			return new Aggregate(aggregateIndex, source, aggregateAnnotations);
		}

		private List<Annotation> getAggregateAnnotations(Annotation[] annotations) {
			List<Annotation> result = new ArrayList<>(annotations.length);
			addAggregateAnnotations(result, annotations);
			return result;
		}

		private void addAggregateAnnotations(List<Annotation> aggregateAnnotations, Annotation[] annotations) {
			for (Annotation annotation : annotations) {
				if (annotation != null && !annotationFilter.matches(annotation)) {
					// 若是容器注解就全部摊平
					Annotation[] repeatedAnnotations = repeatableContainers.findRepeatedAnnotations(annotation);
					if (repeatedAnnotations != null) {
						addAggregateAnnotations(aggregateAnnotations, repeatedAnnotations);
					}
					else {
						// 收集注解
						aggregateAnnotations.add(annotation);
					}
				}
			}
		}

		@Override
		public List<Aggregate> finish(@Nullable List<Aggregate> processResult) {
			return this.aggregates;
		}
	}


	private static class Aggregate {

		private final int aggregateIndex;

		@Nullable
		private final Object source;

		private final List<Annotation> annotations;

		private final AnnotationTypeMappings[] mappings;

		Aggregate(int aggregateIndex, @Nullable Object source, List<Annotation> annotations) {
			this.aggregateIndex = aggregateIndex;
			this.source = source;
			this.annotations = annotations;
			this.mappings = new AnnotationTypeMappings[annotations.size()];
			for (int i = 0; i < annotations.size(); i++) {
				this.mappings[i] = AnnotationTypeMappings.forAnnotationType(annotations.get(i).annotationType());
			}
		}

		int size() {
			return this.annotations.size();
		}

		@Nullable
		AnnotationTypeMapping getMapping(int annotationIndex, int mappingIndex) {
			AnnotationTypeMappings mappings = getMappings(annotationIndex);
			return (mappingIndex < mappings.size() ? mappings.get(mappingIndex) : null);
		}

		AnnotationTypeMappings getMappings(int annotationIndex) {
			return this.mappings[annotationIndex];
		}

		@Nullable
		<A extends Annotation> MergedAnnotation<A> createMergedAnnotationIfPossible(
				int annotationIndex, int mappingIndex, IntrospectionFailureLogger logger) {

			return TypeMappedAnnotation.createIfPossible(
					this.mappings[annotationIndex].get(mappingIndex), this.source,
					this.annotations.get(annotationIndex), this.aggregateIndex, logger);
		}
	}


	/**
	 * {@link Spliterator} used to consume merged annotations from the
	 * aggregates in distance fist order.
	 */
	private class AggregatesSpliterator<A extends Annotation> implements Spliterator<MergedAnnotation<A>> {

		@Nullable
		private final Object requiredType;

		private final List<Aggregate> aggregates;

		private int aggregateCursor;

		@Nullable
		private int[] mappingCursors;

		AggregatesSpliterator(@Nullable Object requiredType, List<Aggregate> aggregates) {
			this.requiredType = requiredType;
			this.aggregates = aggregates;
			this.aggregateCursor = 0;
		}

		@Override
		public boolean tryAdvance(Consumer<? super MergedAnnotation<A>> action) {
			while (this.aggregateCursor < this.aggregates.size()) {
				Aggregate aggregate = this.aggregates.get(this.aggregateCursor);
				if (tryAdvance(aggregate, action)) {
					return true;
				}
				this.aggregateCursor++;
				this.mappingCursors = null;
			}
			return false;
		}

		private boolean tryAdvance(Aggregate aggregate, Consumer<? super MergedAnnotation<A>> action) {
			if (this.mappingCursors == null) {
				this.mappingCursors = new int[aggregate.size()];
			}
			int lowestDistance = Integer.MAX_VALUE;
			int annotationResult = -1;
			for (int annotationIndex = 0; annotationIndex < aggregate.size(); annotationIndex++) {
				AnnotationTypeMapping mapping = getNextSuitableMapping(aggregate, annotationIndex);
				if (mapping != null && mapping.getDistance() < lowestDistance) {
					annotationResult = annotationIndex;
					lowestDistance = mapping.getDistance();
				}
				if (lowestDistance == 0) {
					break;
				}
			}
			if (annotationResult != -1) {
				MergedAnnotation<A> mergedAnnotation = aggregate.createMergedAnnotationIfPossible(
						annotationResult, this.mappingCursors[annotationResult],
						this.requiredType != null ? IntrospectionFailureLogger.INFO : IntrospectionFailureLogger.DEBUG);
				this.mappingCursors[annotationResult]++;
				if (mergedAnnotation == null) {
					return tryAdvance(aggregate, action);
				}
				action.accept(mergedAnnotation);
				return true;
			}
			return false;
		}

		@Nullable
		private AnnotationTypeMapping getNextSuitableMapping(Aggregate aggregate, int annotationIndex) {
			int[] cursors = this.mappingCursors;
			if (cursors != null) {
				AnnotationTypeMapping mapping;
				do {
					mapping = aggregate.getMapping(annotationIndex, cursors[annotationIndex]);
					if (mapping != null && isMappingForType(mapping, annotationFilter, this.requiredType)) {
						return mapping;
					}
					cursors[annotationIndex]++;
				}
				while (mapping != null);
			}
			return null;
		}

		@Override
		@Nullable
		public Spliterator<MergedAnnotation<A>> trySplit() {
			return null;
		}

		@Override
		public long estimateSize() {
			int size = 0;
			for (int aggregateIndex = this.aggregateCursor;
					aggregateIndex < this.aggregates.size(); aggregateIndex++) {
				Aggregate aggregate = this.aggregates.get(aggregateIndex);
				for (int annotationIndex = 0; annotationIndex < aggregate.size(); annotationIndex++) {
					AnnotationTypeMappings mappings = aggregate.getMappings(annotationIndex);
					int numberOfMappings = mappings.size();
					if (aggregateIndex == this.aggregateCursor && this.mappingCursors != null) {
						numberOfMappings -= Math.min(this.mappingCursors[annotationIndex], mappings.size());
					}
					size += numberOfMappings;
				}
			}
			return size;
		}

		@Override
		public int characteristics() {
			return NONNULL | IMMUTABLE;
		}
	}

}<|MERGE_RESOLUTION|>--- conflicted
+++ resolved
@@ -435,11 +435,7 @@
 			if (repeatedAnnotations != null) {
 				return doWithAnnotations(type, aggregateIndex, source, repeatedAnnotations);
 			}
-<<<<<<< HEAD
-			// 获取这个注解的元注解，并将自己及这些元注解都转为AnnotationTypeMappings
-=======
 			// 获取这个注解的元注解，并将自己及这些元注解都转为类型映射AnnotationTypeMappings
->>>>>>> b6378dc7
 			AnnotationTypeMappings mappings = AnnotationTypeMappings.forAnnotationType(
 					annotation.annotationType(), repeatableContainers, annotationFilter);
 			for (int i = 0; i < mappings.size(); i++) {
