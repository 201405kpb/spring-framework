/*
 * Copyright 2002-2022 the original author or authors.
 *
 * Licensed under the Apache License, Version 2.0 (the "License");
 * you may not use this file except in compliance with the License.
 * You may obtain a copy of the License at
 *
 *      https://www.apache.org/licenses/LICENSE-2.0
 *
 * Unless required by applicable law or agreed to in writing, software
 * distributed under the License is distributed on an "AS IS" BASIS,
 * WITHOUT WARRANTIES OR CONDITIONS OF ANY KIND, either express or implied.
 * See the License for the specific language governing permissions and
 * limitations under the License.
 */

package org.springframework.core.annotation;

import java.lang.annotation.Annotation;
import java.lang.reflect.AnnotatedElement;
import java.util.Collections;
import java.util.Comparator;
import java.util.LinkedHashSet;
import java.util.Set;
import java.util.stream.Collectors;

import org.springframework.core.BridgeMethodResolver;
import org.springframework.core.annotation.MergedAnnotation.Adapt;
import org.springframework.core.annotation.MergedAnnotations.SearchStrategy;
import org.springframework.lang.Nullable;
import org.springframework.util.MultiValueMap;

/**
 * General utility methods for finding annotations, meta-annotations, and
 * repeatable annotations on {@link AnnotatedElement AnnotatedElements}.
 * 用于在AnnotatedElement上查找注释、元注释和可重复注释的通用实用程序方法。
 *
 * <p>{@code AnnotatedElementUtils} defines the public API for Spring's
 * meta-annotation programming model with support for <em>annotation attribute
 * overrides</em>. If you do not need support for annotation attribute
 * overrides, consider using {@link AnnotationUtils} instead.
 *
 * <p> AnnotatedElementUtils 为Spring的元注释编程模型定义了公共API，支持注释属性重写。
 * 如果不需要对注释属性重写的支持，请考虑改用 AnnotationUtils。
 *
 * <p>Note that the features of this class are not provided by the JDK's
 * introspection facilities themselves.
 * <p>请注意，JDK的内省工具本身不提供此类的功能。
 *
 * <h3>Annotation Attribute Overrides</h3>
 * <h3>注解属性覆盖</h3>
 *
 * <p>Support for meta-annotations with <em>attribute overrides</em> in
 * <em>composed annotations</em> is provided by all variants of the
 * {@code getMergedAnnotationAttributes()}, {@code getMergedAnnotation()},
 * {@code getAllMergedAnnotations()}, {@code getMergedRepeatableAnnotations()},
 * {@code findMergedAnnotationAttributes()}, {@code findMergedAnnotation()},
 * {@code findAllMergedAnnotations()}, and {@code findMergedRepeatableAnnotations()}
 * methods.
 *
 * <h3>Find vs. Get Semantics</h3>
 * <h3>查找与获取语义</h3>
 * <p>The search algorithms used by methods in this class follow either
 * <em>find</em> or <em>get</em> semantics. Consult the javadocs for each
 * individual method for details on which search algorithm is used.
 *
 * <p><strong>Get semantics</strong> are limited to searching for annotations
 * that are either <em>present</em> on an {@code AnnotatedElement} (i.e. declared
 * locally or {@linkplain java.lang.annotation.Inherited inherited}) or declared
 * within the annotation hierarchy <em>above</em> the {@code AnnotatedElement}.
 * <p>获取语义（Get semantics）仅限于搜索AnnotatedElement上存在的注解（即本地声明或继承）
 * 或在AnnotatedElement上方的注解层次结构中声明的注解。
 *
 * <p><strong>Find semantics</strong> are much more exhaustive, providing
 * <em>get semantics</em> plus support for the following:
 * <p>查找语义（Find semantics）更加详尽，提供了语义加上对以下内容的支持
 *
 * <ul>
 * <li>Searching on interfaces, if the annotated element is a class
 * <li> 如果带注解的元素是类，则在接口上搜索
 * <li>Searching on superclasses, if the annotated element is a class
 * <li> 如果带注解的元素是类，则在超类上搜索
 * <li>Resolving bridged methods, if the annotated element is a method
 * <li>解析桥接方法，如果带注解的元素是方法
 * <li>Searching on methods in interfaces, if the annotated element is a method
 * <li>如果带注解的元素是方法，则在接口中搜索方法
 * <li>Searching on methods in superclasses, if the annotated element is a method
 * <li>如果带注解的元素是方法，则在超类中搜索方法
 * </ul>
 *
 * <h3>Support for {@code @Inherited}</h3>
 * <p>Methods following <em>get semantics</em> will honor the contract of Java's
 * {@link java.lang.annotation.Inherited @Inherited} annotation except that locally
 * declared annotations (including custom composed annotations) will be favored over
 * inherited annotations. In contrast, methods following <em>find semantics</em>
 * will completely ignore the presence of {@code @Inherited} since the <em>find</em>
 * search algorithm manually traverses type and method hierarchies and thereby
 * implicitly supports annotation inheritance without a need for {@code @Inherited}.
 *
 * @author Phillip Webb
 * @author Juergen Hoeller
 * @author Sam Brannen
 * @since 4.0
 * @see AliasFor
 * @see AnnotationAttributes
 * @see AnnotationUtils
 * @see BridgeMethodResolver
 */
public abstract class AnnotatedElementUtils {

	/**
	 * Build an adapted {@link AnnotatedElement} for the given annotations,
	 * typically for use with other methods on {@link AnnotatedElementUtils}.
	 * 为给定的注释构建一个经过调整的AnnotatedElement，通常用于AnnotatedElementUtils上的其他方法。
	 * @param annotations the annotations to expose through the {@code AnnotatedElement}
	 * @since 4.3
	 */
	public static AnnotatedElement forAnnotations(Annotation... annotations) {
		return new AnnotatedElementForAnnotations(annotations);
	}

	/**
	 * Get the fully qualified class names of all meta-annotation types
	 * <em>present</em> on the annotation (of the specified {@code annotationType})
	 * on the supplied {@link AnnotatedElement}.
	 *
	 * 获取提供的AnnotatedElement上的注释上存在的所有元注释类型的完全限定类名。
	 *
	 * <p>This method follows <em>get semantics</em> as described in the
	 * {@linkplain AnnotatedElementUtils class-level javadoc}.
	 * @param element the annotated element
	 * @param annotationType the annotation type on which to find meta-annotations
	 * @return the names of all meta-annotations present on the annotation,
	 * or an empty set if not found
	 * @since 4.2
	 * @see #getMetaAnnotationTypes(AnnotatedElement, String)
	 * @see #hasMetaAnnotationTypes
	 */
	public static Set<String> getMetaAnnotationTypes(AnnotatedElement element,
			Class<? extends Annotation> annotationType) {

		return getMetaAnnotationTypes(element, element.getAnnotation(annotationType));
	}

	/**
	 * Get the fully qualified class names of all meta-annotation
	 * types <em>present</em> on the annotation (of the specified
	 * {@code annotationName}) on the supplied {@link AnnotatedElement}.
	 * 获取提供的AnnotatedElement上的注释上存在的所有元注释类型＜em＞的完全限定类名。
	 * <p>This method follows <em>get semantics</em> as described in the
	 * {@linkplain AnnotatedElementUtils class-level javadoc}.
	 *
	 * @param element the annotated element
	 * @param annotationName the fully qualified class name of the annotation
	 * type on which to find meta-annotations
	 * @return the names of all meta-annotations present on the annotation,
	 * or an empty set if none found
	 * @see #getMetaAnnotationTypes(AnnotatedElement, Class)
	 * @see #hasMetaAnnotationTypes
	 */
	public static Set<String> getMetaAnnotationTypes(AnnotatedElement element, String annotationName) {
		for (Annotation annotation : element.getAnnotations()) {
			if (annotation.annotationType().getName().equals(annotationName)) {
				return getMetaAnnotationTypes(element, annotation);
			}
		}
		return Collections.emptySet();
	}

	private static Set<String> getMetaAnnotationTypes(AnnotatedElement element, @Nullable Annotation annotation) {
		if (annotation == null) {
			return Collections.emptySet();
		}
		return getAnnotations(annotation.annotationType()).stream()
				.map(mergedAnnotation -> mergedAnnotation.getType().getName())
				.collect(Collectors.toCollection(LinkedHashSet::new));
	}

	/**
	 * Determine if the supplied {@link AnnotatedElement} is annotated with
	 * a <em>composed annotation</em> that is meta-annotated with an
	 * annotation of the specified {@code annotationType}.
	 * 确定所提供的AnnotatedElement是否使用组合注释进行注释，该注释是使用指定annotationType的注释进行元注释的。
	 * <p>This method follows <em>get semantics</em> as described in the
	 * {@linkplain AnnotatedElementUtils class-level javadoc}.
	 * @param element the annotated element
	 * @param annotationType the meta-annotation type to find
	 * @return {@code true} if a matching meta-annotation is present
	 * @since 4.2.3
	 * @see #getMetaAnnotationTypes
	 */
	public static boolean hasMetaAnnotationTypes(AnnotatedElement element, Class<? extends Annotation> annotationType) {
		return getAnnotations(element).stream(annotationType).anyMatch(MergedAnnotation::isMetaPresent);
	}

	/**
	 * Determine if the supplied {@link AnnotatedElement} is annotated with a
	 * <em>composed annotation</em> that is meta-annotated with an annotation
	 * of the specified {@code annotationName}.
	 * 确定所提供的AnnotatedElement是否使用组合注释进行注释，该注释是使用指定annotationName的注释进行元注释的。
	 * <p>This method follows <em>get semantics</em> as described in the
	 * {@linkplain AnnotatedElementUtils class-level javadoc}.
	 * @param element the annotated element
	 * @param annotationName the fully qualified class name of the
	 * meta-annotation type to find
	 * @return {@code true} if a matching meta-annotation is present
	 * @see #getMetaAnnotationTypes
	 */
	public static boolean hasMetaAnnotationTypes(AnnotatedElement element, String annotationName) {
		return getAnnotations(element).stream(annotationName).anyMatch(MergedAnnotation::isMetaPresent);
	}

	/**
	 * Determine if an annotation of the specified {@code annotationType}
	 * is <em>present</em> on the supplied {@link AnnotatedElement} or
	 * within the annotation hierarchy <em>above</em> the specified element.
<<<<<<< HEAD
	 * 确定指定annotationType的注释是否在提供的AnnotatedElement上或在指定元素上方的注释层次结构中存在
=======
	 * 确定在提供的AnnotatedElement上或指定元素上方的注解层次结构中是否存在指定annotationType的注解。
	 * 如果此方法返回true，则getMergedAnnotationAttributes方法将返回非null值。
>>>>>>> b6378dc7
	 * <p>If this method returns {@code true}, then {@link #getMergedAnnotationAttributes}
	 * will return a non-null value.
	 * 如果此方法返回true，则getMergedAnnotationAttribute将返回非空值。
	 *
	 * <p>This method follows <em>get semantics</em> as described in the
	 * {@linkplain AnnotatedElementUtils class-level javadoc}.
	 * @param element the annotated element
	 * @param annotationType the annotation type to find
	 * @return {@code true} if a matching annotation is present
	 * @since 4.2.3
	 * @see #hasAnnotation(AnnotatedElement, Class)
	 */
	public static boolean isAnnotated(AnnotatedElement element, Class<? extends Annotation> annotationType) {
		// Shortcut: directly present on the element, with no merging needed?
		if (AnnotationFilter.PLAIN.matches(annotationType) ||
				AnnotationsScanner.hasPlainJavaAnnotationsOnly(element)) {
			return element.isAnnotationPresent(annotationType);
		}
		// Exhaustive retrieval of merged annotations...
		return getAnnotations(element).isPresent(annotationType);
	}

	/**
	 * Determine if an annotation of the specified {@code annotationName} is
	 * <em>present</em> on the supplied {@link AnnotatedElement} or within the
	 * annotation hierarchy <em>above</em> the specified element.
<<<<<<< HEAD
	 * 确定指定annotationType的注释是否在提供的AnnotatedElement上或在指定元素上方的注释层次结构中存在
=======
	 * 确定在提供的AnnotatedElement上或指定元素上方的注解层次结构中是否存在指定annotationType的注解。
	 * 如果此方法返回true，则getMergedAnnotationAttributes方法将返回非null值。
>>>>>>> b6378dc7
	 * <p>If this method returns {@code true}, then {@link #getMergedAnnotationAttributes}
	 * will return a non-null value.
	 * <p>如果此方法返回true，则getMergedAnnotationAttribute将返回非空值。
	 * <p>This method follows <em>get semantics</em> as described in the
	 * {@linkplain AnnotatedElementUtils class-level javadoc}.
	 * @param element the annotated element
	 * @param annotationName the fully qualified class name of the annotation type to find
	 * @return {@code true} if a matching annotation is present
	 */
	public static boolean isAnnotated(AnnotatedElement element, String annotationName) {
		return getAnnotations(element).isPresent(annotationName);
	}

	/**
	 * Get the first annotation of the specified {@code annotationType} within
	 * the annotation hierarchy <em>above</em> the supplied {@code element} and
	 * merge that annotation's attributes with <em>matching</em> attributes from
	 * annotations in lower levels of the annotation hierarchy.
	 * 获取所提供元素上方的注释层次中指定注释类型的第一个注释，并将该注释的属性与注释层次较低级别的注释中的匹配*属性合并。
	 * <p>{@link AliasFor @AliasFor} semantics are fully supported, both
	 * within a single annotation and within the annotation hierarchy.
	 * 在单个注释和注释层次结构中都完全支持AliasFor语义。
	 * <p>This method delegates to {@link #getMergedAnnotationAttributes(AnnotatedElement, String)}.
	 * @param element the annotated element
	 * @param annotationType the annotation type to find
	 * @return the merged {@code AnnotationAttributes}, or {@code null} if not found
	 * @since 4.2
	 * @see #getMergedAnnotationAttributes(AnnotatedElement, String, boolean, boolean)
	 * @see #findMergedAnnotationAttributes(AnnotatedElement, String, boolean, boolean)
	 * @see #getMergedAnnotation(AnnotatedElement, Class)
	 * @see #findMergedAnnotation(AnnotatedElement, Class)
	 */
	@Nullable
	public static AnnotationAttributes getMergedAnnotationAttributes(
			AnnotatedElement element, Class<? extends Annotation> annotationType) {

		MergedAnnotation<?> mergedAnnotation = getAnnotations(element)
				.get(annotationType, null, MergedAnnotationSelectors.firstDirectlyDeclared());
		return getAnnotationAttributes(mergedAnnotation, false, false);
	}

	/**
	 * Get the first annotation of the specified {@code annotationName} within
	 * the annotation hierarchy <em>above</em> the supplied {@code element} and
	 * merge that annotation's attributes with <em>matching</em> attributes from
	 * annotations in lower levels of the annotation hierarchy.
	 * <p>{@link AliasFor @AliasFor} semantics are fully supported, both
	 * within a single annotation and within the annotation hierarchy.
	 * <p>This method delegates to {@link #getMergedAnnotationAttributes(AnnotatedElement, String, boolean, boolean)},
	 * supplying {@code false} for {@code classValuesAsString} and {@code nestedAnnotationsAsMap}.
	 * @param element the annotated element
	 * @param annotationName the fully qualified class name of the annotation type to find
	 * @return the merged {@code AnnotationAttributes}, or {@code null} if not found
	 * @since 4.2
	 * @see #getMergedAnnotationAttributes(AnnotatedElement, String, boolean, boolean)
	 * @see #findMergedAnnotationAttributes(AnnotatedElement, String, boolean, boolean)
	 * @see #findMergedAnnotation(AnnotatedElement, Class)
	 * @see #getAllAnnotationAttributes(AnnotatedElement, String)
	 */
	@Nullable
	public static AnnotationAttributes getMergedAnnotationAttributes(AnnotatedElement element,
			String annotationName) {

		return getMergedAnnotationAttributes(element, annotationName, false, false);
	}

	/**
	 * Get the first annotation of the specified {@code annotationName} within
	 * the annotation hierarchy <em>above</em> the supplied {@code element} and
	 * merge that annotation's attributes with <em>matching</em> attributes from
	 * annotations in lower levels of the annotation hierarchy.
	 * <p>Attributes from lower levels in the annotation hierarchy override attributes
	 * of the same name from higher levels, and {@link AliasFor @AliasFor} semantics are
	 * fully supported, both within a single annotation and within the annotation hierarchy.
	 * <p>In contrast to {@link #getAllAnnotationAttributes}, the search algorithm used by
	 * this method will stop searching the annotation hierarchy once the first annotation
	 * of the specified {@code annotationName} has been found. As a consequence,
	 * additional annotations of the specified {@code annotationName} will be ignored.
	 * <p>This method follows <em>get semantics</em> as described in the
	 * {@linkplain AnnotatedElementUtils class-level javadoc}.
	 * @param element the annotated element
	 * @param annotationName the fully qualified class name of the annotation type to find
	 * @param classValuesAsString whether to convert Class references into Strings or to
	 * preserve them as Class references
	 * @param nestedAnnotationsAsMap whether to convert nested Annotation instances
	 * into {@code AnnotationAttributes} maps or to preserve them as Annotation instances
	 * @return the merged {@code AnnotationAttributes}, or {@code null} if not found
	 * @since 4.2
	 * @see #findMergedAnnotation(AnnotatedElement, Class)
	 * @see #findMergedAnnotationAttributes(AnnotatedElement, String, boolean, boolean)
	 * @see #getAllAnnotationAttributes(AnnotatedElement, String, boolean, boolean)
	 */
	@Nullable
	public static AnnotationAttributes getMergedAnnotationAttributes(AnnotatedElement element,
			String annotationName, boolean classValuesAsString, boolean nestedAnnotationsAsMap) {

		MergedAnnotation<?> mergedAnnotation = getAnnotations(element)
				.get(annotationName, null, MergedAnnotationSelectors.firstDirectlyDeclared());
		return getAnnotationAttributes(mergedAnnotation, classValuesAsString, nestedAnnotationsAsMap);
	}

	/**
	 * Get the first annotation of the specified {@code annotationType} within
	 * the annotation hierarchy <em>above</em> the supplied {@code element},
	 * merge that annotation's attributes with <em>matching</em> attributes from
	 * annotations in lower levels of the annotation hierarchy, and synthesize
	 * the result back into an annotation of the specified {@code annotationType}.
	 * 在提供的元素上方的注解层次结构中获取指定注解类型的第一个注解，将注解的属性与注解层次结构的较低级别中的注解的匹配属性合并，并将结果合成回指定注解类型的注解。
	 * 完全支持@AliasFor语义，包括单个注解和注解层次结构。	 * 此方法委托给getMergedAnnotationAttributes（AnnotatedElement，Class）
	 * 和AnnotationUtils.synthesizeAnnotation（Map，Class，AnnotatedElement）
	 * <p>{@link AliasFor @AliasFor} semantics are fully supported, both
	 * within a single annotation and within the annotation hierarchy.
	 * @param element the annotated element
	 * @param annotationType the annotation type to find
	 * @return the merged, synthesized {@code Annotation}, or {@code null} if not found
	 * @since 4.2
	 * @see #findMergedAnnotation(AnnotatedElement, Class)
	 */
	@Nullable
	public static <A extends Annotation> A getMergedAnnotation(AnnotatedElement element, Class<A> annotationType) {
		// Shortcut: directly present on the element, with no merging needed?
		if (AnnotationFilter.PLAIN.matches(annotationType) ||
				AnnotationsScanner.hasPlainJavaAnnotationsOnly(element)) {
			return element.getDeclaredAnnotation(annotationType);
		}
		// Exhaustive retrieval of merged annotations...
		return getAnnotations(element)
				.get(annotationType, null, MergedAnnotationSelectors.firstDirectlyDeclared())
				.synthesize(MergedAnnotation::isPresent).orElse(null);
	}

	/**
	 * Get <strong>all</strong> annotations of the specified {@code annotationType}
	 * within the annotation hierarchy <em>above</em> the supplied {@code element};
	 * and for each annotation found, merge that annotation's attributes with
	 * <em>matching</em> attributes from annotations in lower levels of the annotation
	 * hierarchy and synthesize the results back into an annotation of the specified
	 * {@code annotationType}.
	 * <p>{@link AliasFor @AliasFor} semantics are fully supported, both within a
	 * single annotation and within annotation hierarchies.
	 * <p>This method follows <em>get semantics</em> as described in the
	 * {@linkplain AnnotatedElementUtils class-level javadoc}.
	 * @param element the annotated element (never {@code null})
	 * @param annotationType the annotation type to find (never {@code null})
	 * @return the set of all merged, synthesized {@code Annotations} found,
	 * or an empty set if none were found
	 * @since 4.3
	 * @see #getMergedAnnotation(AnnotatedElement, Class)
	 * @see #getAllAnnotationAttributes(AnnotatedElement, String)
	 * @see #findAllMergedAnnotations(AnnotatedElement, Class)
	 */
	public static <A extends Annotation> Set<A> getAllMergedAnnotations(
			AnnotatedElement element, Class<A> annotationType) {

		return getAnnotations(element).stream(annotationType)
				.collect(MergedAnnotationCollectors.toAnnotationSet());
	}

	/**
	 * Get <strong>all</strong> annotations of the specified {@code annotationTypes}
	 * within the annotation hierarchy <em>above</em> the supplied {@code element};
	 * and for each annotation found, merge that annotation's attributes with
	 * <em>matching</em> attributes from annotations in lower levels of the
	 * annotation hierarchy and synthesize the results back into an annotation
	 * of the corresponding {@code annotationType}.
	 * <p>{@link AliasFor @AliasFor} semantics are fully supported, both within a
	 * single annotation and within annotation hierarchies.
	 * <p>This method follows <em>get semantics</em> as described in the
	 * {@linkplain AnnotatedElementUtils class-level javadoc}.
	 * @param element the annotated element (never {@code null})
	 * @param annotationTypes the annotation types to find
	 * @return the set of all merged, synthesized {@code Annotations} found,
	 * or an empty set if none were found
	 * @since 5.1
	 * @see #getAllMergedAnnotations(AnnotatedElement, Class)
	 */
	public static Set<Annotation> getAllMergedAnnotations(AnnotatedElement element,
			Set<Class<? extends Annotation>> annotationTypes) {

		return getAnnotations(element).stream()
				.filter(MergedAnnotationPredicates.typeIn(annotationTypes))
				.collect(MergedAnnotationCollectors.toAnnotationSet());
	}

	/**
	 * Get all <em>repeatable annotations</em> of the specified {@code annotationType}
	 * within the annotation hierarchy <em>above</em> the supplied {@code element};
	 * and for each annotation found, merge that annotation's attributes with
	 * <em>matching</em> attributes from annotations in lower levels of the annotation
	 * hierarchy and synthesize the results back into an annotation of the specified
	 * {@code annotationType}.
	 * <p>The container type that holds the repeatable annotations will be looked up
	 * via {@link java.lang.annotation.Repeatable}.
	 * <p>{@link AliasFor @AliasFor} semantics are fully supported, both within a
	 * single annotation and within annotation hierarchies.
	 * <p>This method follows <em>get semantics</em> as described in the
	 * {@linkplain AnnotatedElementUtils class-level javadoc}.
	 * @param element the annotated element (never {@code null})
	 * @param annotationType the annotation type to find (never {@code null})
	 * @return the set of all merged repeatable {@code Annotations} found,
	 * or an empty set if none were found
	 * @throws IllegalArgumentException if the {@code element} or {@code annotationType}
	 * is {@code null}, or if the container type cannot be resolved
	 * @since 4.3
	 * @see #getMergedAnnotation(AnnotatedElement, Class)
	 * @see #getAllMergedAnnotations(AnnotatedElement, Class)
	 * @see #getMergedRepeatableAnnotations(AnnotatedElement, Class, Class)
	 */
	public static <A extends Annotation> Set<A> getMergedRepeatableAnnotations(
			AnnotatedElement element, Class<A> annotationType) {

		return getMergedRepeatableAnnotations(element, annotationType, null);
	}

	/**
	 * Get all <em>repeatable annotations</em> of the specified {@code annotationType}
	 * within the annotation hierarchy <em>above</em> the supplied {@code element};
	 * and for each annotation found, merge that annotation's attributes with
	 * <em>matching</em> attributes from annotations in lower levels of the annotation
	 * hierarchy and synthesize the results back into an annotation of the specified
	 * {@code annotationType}.
	 * <p>{@link AliasFor @AliasFor} semantics are fully supported, both within a
	 * single annotation and within annotation hierarchies.
	 * <p>This method follows <em>get semantics</em> as described in the
	 * {@linkplain AnnotatedElementUtils class-level javadoc}.
	 * <p><strong>WARNING</strong>: if the supplied {@code containerType} is not
	 * {@code null}, the search will be restricted to supporting only repeatable
	 * annotations whose container is the supplied {@code containerType}. This
	 * prevents the search from finding repeatable annotations declared as
	 * meta-annotations on other types of repeatable annotations. If you need to
	 * support such a use case, favor {@link #getMergedRepeatableAnnotations(AnnotatedElement, Class)}
	 * over this method or alternatively use the {@link MergedAnnotations} API
	 * directly in conjunction with {@link RepeatableContainers} that are
	 * {@linkplain RepeatableContainers#and(Class, Class) composed} to support
	 * multiple repeatable annotation types.
	 * @param element the annotated element (never {@code null})
	 * @param annotationType the annotation type to find (never {@code null})
	 * @param containerType the type of the container that holds the annotations;
	 * may be {@code null} if the container type should be looked up via
	 * {@link java.lang.annotation.Repeatable}
	 * @return the set of all merged repeatable {@code Annotations} found,
	 * or an empty set if none were found
	 * @throws IllegalArgumentException if the {@code element} or {@code annotationType}
	 * is {@code null}, or if the container type cannot be resolved
	 * @throws AnnotationConfigurationException if the supplied {@code containerType}
	 * is not a valid container annotation for the supplied {@code annotationType}
	 * @since 4.3
	 * @see #getMergedAnnotation(AnnotatedElement, Class)
	 * @see #getAllMergedAnnotations(AnnotatedElement, Class)
	 */
	public static <A extends Annotation> Set<A> getMergedRepeatableAnnotations(
			AnnotatedElement element, Class<A> annotationType,
			@Nullable Class<? extends Annotation> containerType) {

		return getRepeatableAnnotations(element, containerType, annotationType)
				.stream(annotationType)
				.collect(MergedAnnotationCollectors.toAnnotationSet());
	}

	/**
	 * Get the annotation attributes of <strong>all</strong> annotations of the specified
	 * {@code annotationName} in the annotation hierarchy above the supplied
	 * {@link AnnotatedElement} and store the results in a {@link MultiValueMap}.
	 * <p>Note: in contrast to {@link #getMergedAnnotationAttributes(AnnotatedElement, String)},
	 * this method does <em>not</em> support attribute overrides.
	 * <p>This method follows <em>get semantics</em> as described in the
	 * {@linkplain AnnotatedElementUtils class-level javadoc}.
	 * @param element the annotated element
	 * @param annotationName the fully qualified class name of the annotation type to find
	 * @return a {@link MultiValueMap} keyed by attribute name, containing the annotation
	 * attributes from all annotations found, or {@code null} if not found
	 * @see #getAllAnnotationAttributes(AnnotatedElement, String, boolean, boolean)
	 */
	@Nullable
	public static MultiValueMap<String, Object> getAllAnnotationAttributes(
			AnnotatedElement element, String annotationName) {

		return getAllAnnotationAttributes(element, annotationName, false, false);
	}

	/**
	 * Get the annotation attributes of <strong>all</strong> annotations of
	 * the specified {@code annotationName} in the annotation hierarchy above
	 * the supplied {@link AnnotatedElement} and store the results in a
	 * {@link MultiValueMap}.
	 * <p>Note: in contrast to {@link #getMergedAnnotationAttributes(AnnotatedElement, String)},
	 * this method does <em>not</em> support attribute overrides.
	 * <p>This method follows <em>get semantics</em> as described in the
	 * {@linkplain AnnotatedElementUtils class-level javadoc}.
	 * @param element the annotated element
	 * @param annotationName the fully qualified class name of the annotation type to find
	 * @param classValuesAsString whether to convert Class references into Strings or to
	 * preserve them as Class references
	 * @param nestedAnnotationsAsMap whether to convert nested Annotation instances into
	 * {@code AnnotationAttributes} maps or to preserve them as Annotation instances
	 * @return a {@link MultiValueMap} keyed by attribute name, containing the annotation
	 * attributes from all annotations found, or {@code null} if not found
	 */
	@Nullable
	public static MultiValueMap<String, Object> getAllAnnotationAttributes(AnnotatedElement element,
			String annotationName, final boolean classValuesAsString, final boolean nestedAnnotationsAsMap) {

		Adapt[] adaptations = Adapt.values(classValuesAsString, nestedAnnotationsAsMap);
		return getAnnotations(element).stream(annotationName)
				.filter(MergedAnnotationPredicates.unique(MergedAnnotation::getMetaTypes))
				.map(MergedAnnotation::withNonMergedAttributes)
				.collect(MergedAnnotationCollectors.toMultiValueMap(AnnotatedElementUtils::nullIfEmpty, adaptations));
	}

	/**
	 * Determine if an annotation of the specified {@code annotationType}
	 * is <em>available</em> on the supplied {@link AnnotatedElement} or
	 * within the annotation hierarchy <em>above</em> the specified element.
	 * 确定指定的annotationType的注解是否在提供的AnnotatedElement上或在指定元素上方的注解层次结构中可用。
	 * 如果此方法返回true，则findMergedAnnotationAttributes方法将返回非null值。
	 * <p>If this method returns {@code true}, then {@link #findMergedAnnotationAttributes}
	 * will return a non-null value.
	 * <p>This method follows <em>find semantics</em> as described in the
	 * {@linkplain AnnotatedElementUtils class-level javadoc}.
	 * @param element the annotated element
	 * @param annotationType the annotation type to find
	 * @return {@code true} if a matching annotation is present
	 * @since 4.3
	 * @see #isAnnotated(AnnotatedElement, Class)
	 */
	public static boolean hasAnnotation(AnnotatedElement element, Class<? extends Annotation> annotationType) {
		// Shortcut: directly present on the element, with no merging needed?
		if (AnnotationFilter.PLAIN.matches(annotationType) ||
				AnnotationsScanner.hasPlainJavaAnnotationsOnly(element)) {
			return element.isAnnotationPresent(annotationType);
		}
		// Exhaustive retrieval of merged annotations...
		return findAnnotations(element).isPresent(annotationType);
	}

	/**
	 * Find the first annotation of the specified {@code annotationType} within
	 * the annotation hierarchy <em>above</em> the supplied {@code element} and
	 * merge that annotation's attributes with <em>matching</em> attributes from
	 * annotations in lower levels of the annotation hierarchy.
	 * <p>Attributes from lower levels in the annotation hierarchy override
	 * attributes of the same name from higher levels, and
	 * {@link AliasFor @AliasFor} semantics are fully supported, both
	 * within a single annotation and within the annotation hierarchy.
	 * <p>In contrast to {@link #getAllAnnotationAttributes}, the search algorithm
	 * used by this method will stop searching the annotation hierarchy once the
	 * first annotation of the specified {@code annotationType} has been found.
	 * As a consequence, additional annotations of the specified
	 * {@code annotationType} will be ignored.
	 * <p>This method follows <em>find semantics</em> as described in the
	 * {@linkplain AnnotatedElementUtils class-level javadoc}.
	 * @param element the annotated element
	 * @param annotationType the annotation type to find
	 * @param classValuesAsString whether to convert Class references into
	 * Strings or to preserve them as Class references
	 * @param nestedAnnotationsAsMap whether to convert nested Annotation instances into
	 * {@code AnnotationAttributes} maps or to preserve them as Annotation instances
	 * @return the merged {@code AnnotationAttributes}, or {@code null} if not found
	 * @since 4.2
	 * @see #findMergedAnnotation(AnnotatedElement, Class)
	 * @see #getMergedAnnotationAttributes(AnnotatedElement, String, boolean, boolean)
	 */
	@Nullable
	public static AnnotationAttributes findMergedAnnotationAttributes(AnnotatedElement element,
			Class<? extends Annotation> annotationType, boolean classValuesAsString, boolean nestedAnnotationsAsMap) {
		// 1、下述任意情况下直接获取元素上声明的注解：
		// a.查找的注解属于java、javax或者org.springframework.lang包
		// b.被处理的元素属于java包，或被java包中的对象声明，或者就是Ordered.class
		MergedAnnotation<?> mergedAnnotation = findAnnotations(element)
				.get(annotationType, null, MergedAnnotationSelectors.firstDirectlyDeclared());
		// 2、将元素上的全部注解合成MergedAnnotation
		return getAnnotationAttributes(mergedAnnotation, classValuesAsString, nestedAnnotationsAsMap);
	}

	/**
	 * Find the first annotation of the specified {@code annotationName} within
	 * the annotation hierarchy <em>above</em> the supplied {@code element} and
	 * merge that annotation's attributes with <em>matching</em> attributes from
	 * annotations in lower levels of the annotation hierarchy.
	 * <p>Attributes from lower levels in the annotation hierarchy override
	 * attributes of the same name from higher levels, and
	 * {@link AliasFor @AliasFor} semantics are fully supported, both
	 * within a single annotation and within the annotation hierarchy.
	 * <p>In contrast to {@link #getAllAnnotationAttributes}, the search
	 * algorithm used by this method will stop searching the annotation
	 * hierarchy once the first annotation of the specified
	 * {@code annotationName} has been found. As a consequence, additional
	 * annotations of the specified {@code annotationName} will be ignored.
	 * <p>This method follows <em>find semantics</em> as described in the
	 * {@linkplain AnnotatedElementUtils class-level javadoc}.
	 * @param element the annotated element
	 * @param annotationName the fully qualified class name of the annotation type to find
	 * @param classValuesAsString whether to convert Class references into Strings or to
	 * preserve them as Class references
	 * @param nestedAnnotationsAsMap whether to convert nested Annotation instances into
	 * {@code AnnotationAttributes} maps or to preserve them as Annotation instances
	 * @return the merged {@code AnnotationAttributes}, or {@code null} if not found
	 * @since 4.2
	 * @see #findMergedAnnotation(AnnotatedElement, Class)
	 * @see #getMergedAnnotationAttributes(AnnotatedElement, String, boolean, boolean)
	 */
	@Nullable
	public static AnnotationAttributes findMergedAnnotationAttributes(AnnotatedElement element,
			String annotationName, boolean classValuesAsString, boolean nestedAnnotationsAsMap) {

		MergedAnnotation<?> mergedAnnotation = findAnnotations(element)
				.get(annotationName, null, MergedAnnotationSelectors.firstDirectlyDeclared());
		return getAnnotationAttributes(mergedAnnotation, classValuesAsString, nestedAnnotationsAsMap);
	}

	/**
	 * Find the first annotation of the specified {@code annotationType} within
	 * the annotation hierarchy <em>above</em> the supplied {@code element},
	 * merge that annotation's attributes with <em>matching</em> attributes from
	 * annotations in lower levels of the annotation hierarchy, and synthesize
	 * the result back into an annotation of the specified {@code annotationType}.
	 * 在提供的元素上方的注解层次结构中查找指定注解类型的第一个注解，将注解的属性与注解层次结构的较低级别中的注解的匹配属性合并，
	 * 并将结果合成回指定注解类型的注解。完全支持@AliasFor语义，包括单个注解和注解层次结构。
	 * <p>{@link AliasFor @AliasFor} semantics are fully supported, both
	 * within a single annotation and within the annotation hierarchy.
	 * <p>This method follows <em>find semantics</em> as described in the
	 * {@linkplain AnnotatedElementUtils class-level javadoc}.
	 * @param element the annotated element
	 * @param annotationType the annotation type to find
	 * @return the merged, synthesized {@code Annotation}, or {@code null} if not found
	 * @since 4.2
	 * @see #findAllMergedAnnotations(AnnotatedElement, Class)
	 * @see #findMergedAnnotationAttributes(AnnotatedElement, String, boolean, boolean)
	 * @see #getMergedAnnotationAttributes(AnnotatedElement, Class)
	 */
	@Nullable
	public static <A extends Annotation> A findMergedAnnotation(AnnotatedElement element, Class<A> annotationType) {
		// Shortcut: directly present on the element, with no merging needed?
		// 1、下述任意情况下直接获取元素上声明的注解：
		// a.查找的注解属于java、javax或者org.springframework.lang包
		// b.被处理的元素属于java包，或被java包中的对象声明，或者就是Ordered.class
		if (AnnotationFilter.PLAIN.matches(annotationType) ||
				AnnotationsScanner.hasPlainJavaAnnotationsOnly(element)) {
			return element.getDeclaredAnnotation(annotationType);
		}
		// Exhaustive retrieval of merged annotations...
		// 2、将元素上的全部注解合成MergedAnnotation
		return findAnnotations(element)
				// 3、从MergedAnnotation获取与该类型对应的MergedAnnotations
				.get(annotationType, null, MergedAnnotationSelectors.firstDirectlyDeclared())
				// 4、根据MergedAnnotation通过动态代理生成一个注解实例
				.synthesize(MergedAnnotation::isPresent).orElse(null);
	}

	/**
	 * Find <strong>all</strong> annotations of the specified {@code annotationType}
	 * within the annotation hierarchy <em>above</em> the supplied {@code element};
	 * and for each annotation found, merge that annotation's attributes with
	 * <em>matching</em> attributes from annotations in lower levels of the annotation
	 * hierarchy and synthesize the results back into an annotation of the specified
	 * {@code annotationType}.
	 * <p>{@link AliasFor @AliasFor} semantics are fully supported, both within a
	 * single annotation and within annotation hierarchies.
	 * <p>This method follows <em>find semantics</em> as described in the
	 * {@linkplain AnnotatedElementUtils class-level javadoc}.
	 * @param element the annotated element (never {@code null})
	 * @param annotationType the annotation type to find (never {@code null})
	 * @return the set of all merged, synthesized {@code Annotations} found,
	 * or an empty set if none were found
	 * @since 4.3
	 * @see #findMergedAnnotation(AnnotatedElement, Class)
	 * @see #getAllMergedAnnotations(AnnotatedElement, Class)
	 */
	public static <A extends Annotation> Set<A> findAllMergedAnnotations(AnnotatedElement element, Class<A> annotationType) {
		return findAnnotations(element).stream(annotationType)
				.sorted(highAggregateIndexesFirst())
				.collect(MergedAnnotationCollectors.toAnnotationSet());
	}

	/**
	 * Find <strong>all</strong> annotations of the specified {@code annotationTypes}
	 * within the annotation hierarchy <em>above</em> the supplied {@code element};
	 * and for each annotation found, merge that annotation's attributes with
	 * <em>matching</em> attributes from annotations in lower levels of the
	 * annotation hierarchy and synthesize the results back into an annotation
	 * of the corresponding {@code annotationType}.
	 * <p>{@link AliasFor @AliasFor} semantics are fully supported, both within a
	 * single annotation and within annotation hierarchies.
	 * <p>This method follows <em>find semantics</em> as described in the
	 * {@linkplain AnnotatedElementUtils class-level javadoc}.
	 * @param element the annotated element (never {@code null})
	 * @param annotationTypes the annotation types to find
	 * @return the set of all merged, synthesized {@code Annotations} found,
	 * or an empty set if none were found
	 * @since 5.1
	 * @see #findAllMergedAnnotations(AnnotatedElement, Class)
	 */
	public static Set<Annotation> findAllMergedAnnotations(AnnotatedElement element, Set<Class<? extends Annotation>> annotationTypes) {
		return findAnnotations(element).stream()
				.filter(MergedAnnotationPredicates.typeIn(annotationTypes))
				.sorted(highAggregateIndexesFirst())
				.collect(MergedAnnotationCollectors.toAnnotationSet());
	}

	/**
	 * Find all <em>repeatable annotations</em> of the specified {@code annotationType}
	 * within the annotation hierarchy <em>above</em> the supplied {@code element};
	 * and for each annotation found, merge that annotation's attributes with
	 * <em>matching</em> attributes from annotations in lower levels of the annotation
	 * hierarchy and synthesize the results back into an annotation of the specified
	 * {@code annotationType}.
	 * <p>The container type that holds the repeatable annotations will be looked up
	 * via {@link java.lang.annotation.Repeatable}.
	 * <p>{@link AliasFor @AliasFor} semantics are fully supported, both within a
	 * single annotation and within annotation hierarchies.
	 * <p>This method follows <em>find semantics</em> as described in the
	 * {@linkplain AnnotatedElementUtils class-level javadoc}.
	 * @param element the annotated element (never {@code null})
	 * @param annotationType the annotation type to find (never {@code null})
	 * @return the set of all merged repeatable {@code Annotations} found,
	 * or an empty set if none were found
	 * @throws IllegalArgumentException if the {@code element} or {@code annotationType}
	 * is {@code null}, or if the container type cannot be resolved
	 * @since 4.3
	 * @see #findMergedAnnotation(AnnotatedElement, Class)
	 * @see #findAllMergedAnnotations(AnnotatedElement, Class)
	 * @see #findMergedRepeatableAnnotations(AnnotatedElement, Class, Class)
	 */
	public static <A extends Annotation> Set<A> findMergedRepeatableAnnotations(AnnotatedElement element,
			Class<A> annotationType) {

		return findMergedRepeatableAnnotations(element, annotationType, null);
	}

	/**
	 * Find all <em>repeatable annotations</em> of the specified {@code annotationType}
	 * within the annotation hierarchy <em>above</em> the supplied {@code element};
	 * and for each annotation found, merge that annotation's attributes with
	 * <em>matching</em> attributes from annotations in lower levels of the annotation
	 * hierarchy and synthesize the results back into an annotation of the specified
	 * {@code annotationType}.
	 * <p>{@link AliasFor @AliasFor} semantics are fully supported, both within a
	 * single annotation and within annotation hierarchies.
	 * <p>This method follows <em>find semantics</em> as described in the
	 * {@linkplain AnnotatedElementUtils class-level javadoc}.
	 * <p><strong>WARNING</strong>: if the supplied {@code containerType} is not
	 * {@code null}, the search will be restricted to supporting only repeatable
	 * annotations whose container is the supplied {@code containerType}. This
	 * prevents the search from finding repeatable annotations declared as
	 * meta-annotations on other types of repeatable annotations. If you need to
	 * support such a use case, favor {@link #findMergedRepeatableAnnotations(AnnotatedElement, Class)}
	 * over this method or alternatively use the {@link MergedAnnotations} API
	 * directly in conjunction with {@link RepeatableContainers} that are
	 * {@linkplain RepeatableContainers#and(Class, Class) composed} to support
	 * multiple repeatable annotation types.
	 * @param element the annotated element (never {@code null})
	 * @param annotationType the annotation type to find (never {@code null})
	 * @param containerType the type of the container that holds the annotations;
	 * may be {@code null} if the container type should be looked up via
	 * {@link java.lang.annotation.Repeatable}
	 * @return the set of all merged repeatable {@code Annotations} found,
	 * or an empty set if none were found
	 * @throws IllegalArgumentException if the {@code element} or {@code annotationType}
	 * is {@code null}, or if the container type cannot be resolved
	 * @throws AnnotationConfigurationException if the supplied {@code containerType}
	 * is not a valid container annotation for the supplied {@code annotationType}
	 * @since 4.3
	 * @see #findMergedAnnotation(AnnotatedElement, Class)
	 * @see #findAllMergedAnnotations(AnnotatedElement, Class)
	 */
	public static <A extends Annotation> Set<A> findMergedRepeatableAnnotations(AnnotatedElement element,
			Class<A> annotationType, @Nullable Class<? extends Annotation> containerType) {

		return findRepeatableAnnotations(element, containerType, annotationType)
				.stream(annotationType)
				.sorted(highAggregateIndexesFirst())
				.collect(MergedAnnotationCollectors.toAnnotationSet());
	}

	private static MergedAnnotations getAnnotations(AnnotatedElement element) {
		return MergedAnnotations.from(element, SearchStrategy.INHERITED_ANNOTATIONS, RepeatableContainers.none());
	}

	private static MergedAnnotations getRepeatableAnnotations(AnnotatedElement element,
			@Nullable Class<? extends Annotation> containerType, Class<? extends Annotation> annotationType) {

		RepeatableContainers repeatableContainers;
		if (containerType == null) {
			// Invoke RepeatableContainers.of() in order to adhere to the contract of
			// getMergedRepeatableAnnotations() which states that an IllegalArgumentException
			// will be thrown if the container cannot be resolved.
			//
			// In any case, we use standardRepeatables() in order to support repeatable
			// annotations on other types of repeatable annotations (i.e., nested repeatable
			// annotation types).
			//
			// See https://github.com/spring-projects/spring-framework/issues/20279
			RepeatableContainers.of(annotationType, null);
			repeatableContainers = RepeatableContainers.standardRepeatables();
		}
		else {
			repeatableContainers = RepeatableContainers.of(annotationType, containerType);
		}
		return MergedAnnotations.from(element, SearchStrategy.INHERITED_ANNOTATIONS, repeatableContainers);
	}

	private static MergedAnnotations findAnnotations(AnnotatedElement element) {
		return MergedAnnotations.from(element, SearchStrategy.TYPE_HIERARCHY, RepeatableContainers.none());
	}

	private static MergedAnnotations findRepeatableAnnotations(AnnotatedElement element,
			@Nullable Class<? extends Annotation> containerType, Class<? extends Annotation> annotationType) {

		RepeatableContainers repeatableContainers;
		if (containerType == null) {
			// Invoke RepeatableContainers.of() in order to adhere to the contract of
			// findMergedRepeatableAnnotations() which states that an IllegalArgumentException
			// will be thrown if the container cannot be resolved.
			//
			// In any case, we use standardRepeatables() in order to support repeatable
			// annotations on other types of repeatable annotations (i.e., nested repeatable
			// annotation types).
			//
			// See https://github.com/spring-projects/spring-framework/issues/20279
			RepeatableContainers.of(annotationType, null);
			repeatableContainers = RepeatableContainers.standardRepeatables();
		}
		else {
			repeatableContainers = RepeatableContainers.of(annotationType, containerType);
		}
		return MergedAnnotations.from(element, SearchStrategy.TYPE_HIERARCHY, repeatableContainers);
	}

	@Nullable
	private static MultiValueMap<String, Object> nullIfEmpty(MultiValueMap<String, Object> map) {
		return (map.isEmpty() ? null : map);
	}

	private static <A extends Annotation> Comparator<MergedAnnotation<A>> highAggregateIndexesFirst() {
		return Comparator.<MergedAnnotation<A>> comparingInt(MergedAnnotation::getAggregateIndex).reversed();
	}

	@Nullable
	private static AnnotationAttributes getAnnotationAttributes(MergedAnnotation<?> annotation,
			boolean classValuesAsString, boolean nestedAnnotationsAsMap) {

		if (!annotation.isPresent()) {
			return null;
		}
		return annotation.asAnnotationAttributes(Adapt.values(classValuesAsString, nestedAnnotationsAsMap));
	}


	/**
	 * Adapted {@link AnnotatedElement} that holds specific annotations.
	 */
	private static class AnnotatedElementForAnnotations implements AnnotatedElement {

		private final Annotation[] annotations;

		AnnotatedElementForAnnotations(Annotation... annotations) {
			this.annotations = annotations;
		}

		@Override
		@SuppressWarnings("unchecked")
		@Nullable
		public <T extends Annotation> T getAnnotation(Class<T> annotationClass) {
			for (Annotation annotation : this.annotations) {
				if (annotation.annotationType() == annotationClass) {
					return (T) annotation;
				}
			}
			return null;
		}

		@Override
		public Annotation[] getAnnotations() {
			return this.annotations.clone();
		}

		@Override
		public Annotation[] getDeclaredAnnotations() {
			return this.annotations.clone();
		}

	}

}<|MERGE_RESOLUTION|>--- conflicted
+++ resolved
@@ -214,16 +214,11 @@
 	 * Determine if an annotation of the specified {@code annotationType}
 	 * is <em>present</em> on the supplied {@link AnnotatedElement} or
 	 * within the annotation hierarchy <em>above</em> the specified element.
-<<<<<<< HEAD
-	 * 确定指定annotationType的注释是否在提供的AnnotatedElement上或在指定元素上方的注释层次结构中存在
-=======
 	 * 确定在提供的AnnotatedElement上或指定元素上方的注解层次结构中是否存在指定annotationType的注解。
 	 * 如果此方法返回true，则getMergedAnnotationAttributes方法将返回非null值。
->>>>>>> b6378dc7
 	 * <p>If this method returns {@code true}, then {@link #getMergedAnnotationAttributes}
 	 * will return a non-null value.
 	 * 如果此方法返回true，则getMergedAnnotationAttribute将返回非空值。
-	 *
 	 * <p>This method follows <em>get semantics</em> as described in the
 	 * {@linkplain AnnotatedElementUtils class-level javadoc}.
 	 * @param element the annotated element
@@ -246,12 +241,8 @@
 	 * Determine if an annotation of the specified {@code annotationName} is
 	 * <em>present</em> on the supplied {@link AnnotatedElement} or within the
 	 * annotation hierarchy <em>above</em> the specified element.
-<<<<<<< HEAD
-	 * 确定指定annotationType的注释是否在提供的AnnotatedElement上或在指定元素上方的注释层次结构中存在
-=======
 	 * 确定在提供的AnnotatedElement上或指定元素上方的注解层次结构中是否存在指定annotationType的注解。
 	 * 如果此方法返回true，则getMergedAnnotationAttributes方法将返回非null值。
->>>>>>> b6378dc7
 	 * <p>If this method returns {@code true}, then {@link #getMergedAnnotationAttributes}
 	 * will return a non-null value.
 	 * <p>如果此方法返回true，则getMergedAnnotationAttribute将返回非空值。
