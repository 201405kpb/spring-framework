/*
 * Copyright 2002-2023 the original author or authors.
 *
 * Licensed under the Apache License, Version 2.0 (the "License");
 * you may not use this file except in compliance with the License.
 * You may obtain a copy of the License at
 *
 *      https://www.apache.org/licenses/LICENSE-2.0
 *
 * Unless required by applicable law or agreed to in writing, software
 * distributed under the License is distributed on an "AS IS" BASIS,
 * WITHOUT WARRANTIES OR CONDITIONS OF ANY KIND, either express or implied.
 * See the License for the specific language governing permissions and
 * limitations under the License.
 */

package org.springframework.beans.factory.support;

import org.apache.commons.logging.Log;
import org.springframework.beans.*;
import org.springframework.beans.factory.*;
import org.springframework.beans.factory.config.*;
import org.springframework.core.*;
import org.springframework.lang.Nullable;
import org.springframework.util.ClassUtils;
import org.springframework.util.ObjectUtils;
import org.springframework.util.ReflectionUtils;
import org.springframework.util.ReflectionUtils.MethodCallback;
import org.springframework.util.StringUtils;
import org.springframework.util.function.ThrowingSupplier;

import java.beans.PropertyDescriptor;
import java.lang.reflect.Constructor;
import java.lang.reflect.InvocationTargetException;
import java.lang.reflect.Method;
import java.lang.reflect.Modifier;
import java.util.*;
import java.util.concurrent.ConcurrentHashMap;
import java.util.concurrent.ConcurrentMap;
import java.util.function.Supplier;

/**
 * Abstract bean factory superclass that implements default bean creation,
 * with the full capabilities specified by the {@link RootBeanDefinition} class.
 * Implements the {@link org.springframework.beans.factory.config.AutowireCapableBeanFactory}
 * interface in addition to AbstractBeanFactory's {@link #createBean} method.
 * <p>实现缺省bean创建的抽象bean工厂超类，具有由RootBeanDefinition类指定的全部功能.
 * 除了AbstractBeanFactory的createBean方法之外，还实现了AutowireCapableBeanFactory接口.</p>
 *
 * <p>Provides bean creation (with constructor resolution), property population,
 * wiring (including autowiring), and initialization. Handles runtime bean
 * references, resolves managed collections, calls initialization methods, etc.
 * Supports autowiring constructors, properties by name, and properties by type.
 * <p>提供bean创建(带有构造函数解析)、属性填充、连接(包括自动装配)和初始化。处理运行时bean引用、
 * 解析托管集合、调用初始化方法等。支持自动装配构造函数，按名称和按类型的属性。</p>
 *
 * <p>The main template method to be implemented by subclasses is
 * {@link #resolveDependency(DependencyDescriptor, String, Set, TypeConverter)},
 * used for autowiring by type. In case of a factory which is capable of searching
 * its bean definitions, matching beans will typically be implemented through such
 * a search. For other factory styles, simplified matching algorithms can be implemented.
 * <p>由子类实现的主要模板方法是resolveDependency(DependencyDescriptor, String, Set, TypeConverter),
 * 用于按类型自动装配。对于能够搜索其beanDefinition的工厂，匹配bean通常是通过这样的搜索实现的。对于其他工厂样式，
 * 可以实现简化的匹配算法。</p>
 *
 * <p>Note that this class does <i>not</i> assume or implement bean definition
 * registry capabilities. See {@link DefaultListableBeanFactory} for an implementation
 * of the {@link org.springframework.beans.factory.ListableBeanFactory} and
 * {@link BeanDefinitionRegistry} interfaces, which represent the API and SPI
 * view of such a factory, respectively.
 * <p>注意，这个类没有假设或实现bean定义注册表功能.有关org.springframework.beans.factory.ListableBeanFactory
 * 和 BeanDefinitionRegistry 的实现请查阅DefaultListableBeanFactory,分别表示此类工厂的API和SPI视图。</p>
 * obtainFromSupplier
 *
 * @author Rod Johnson
 * @author Juergen Hoeller
 * @author Rob Harrop
 * @author Mark Fisher
 * @author Costin Leau
 * @author Chris Beams
 * @author Sam Brannen
 * @author Phillip Webb
 * @see RootBeanDefinition
 * @see DefaultListableBeanFactory
 * @see BeanDefinitionRegistry
 * @since 13.02.2004
 */
public abstract class AbstractAutowireCapableBeanFactory extends AbstractBeanFactory
		implements AutowireCapableBeanFactory {

	/**
	 * Strategy for creating bean instances.
	 * 创建Bean实例的策略
	 */
	private InstantiationStrategy instantiationStrategy;

	/**
	 * Resolver strategy for method parameter names.
	 * <p>方法参数的解析策略
	 */
	@Nullable
	private ParameterNameDiscoverer parameterNameDiscoverer = new DefaultParameterNameDiscoverer();

	/**
	 * Whether to automatically try to resolve circular references between beans.
	 * <p>是否尝试自动解决Bean之间的循环引用。</p>
	 * <p>循环引用的意思是：A引用了B,B引用了C,C又引用了A</p>
	 */
	private boolean allowCircularReferences = true;

	/**
	 * Whether to automatically try to resolve circular references between beans.
	 * <p> 在循环引用的情况下，是否借助于注入原始Bean实例，即使注入的Bean最终被包装
	 */
	private boolean allowRawInjectionDespiteWrapping = false;

	/**
	 * Dependency types to ignore on dependency check and autowire, as Set of
	 * Class objects: for example, String. Default is none.
	 * <p>依赖项检查和自动装配时要忽略的依赖类型，如一组 class 对象；例如，String.默认时没有的
	 */
	private final Set<Class<?>> ignoredDependencyTypes = new HashSet<>();

	/**
	 * Dependency interfaces to ignore on dependency check and autowire, as Set of
	 * Class objects. By default, only the BeanFactory interface is ignored.
	 * <p>依赖接口忽略依赖检查和自动装配，作为类对象的集合。默认情况下，仅BeanFactory接口被忽略
	 */
	private final Set<Class<?>> ignoredDependencyInterfaces = new HashSet<>();

	/**
	 * The name of the currently created bean, for implicit dependency registration
	 * on getBean etc invocations triggered from a user-specified Supplier callback.
	 *
	 * <p>当前创建的bean名称，用于从用户指定的Supplier回调触发的对getBean等调用的隐式依赖项注册
	 */
	private final NamedThreadLocal<String> currentlyCreatedBean = new NamedThreadLocal<>("Currently created bean");

	/**
	 * Cache of unfinished FactoryBean instances: FactoryBean name to BeanWrapper.
	 * <p>未完成的FactoryBean实例的高速缓存：FactoryBean名-BeanWrapper
	 */
	private final ConcurrentMap<String, BeanWrapper> factoryBeanInstanceCache = new ConcurrentHashMap<>();

	/**
	 * Cache of candidate factory methods per factory class.
	 * <p>每个工厂类的缓存候选工厂方法
	 */
	private final ConcurrentMap<Class<?>, Method[]> factoryMethodCandidateCache = new ConcurrentHashMap<>();

	/**
	 * Cache of filtered PropertyDescriptors: bean Class to PropertyDescriptor array.
	 * <p>过滤后的PropertyDescriptor的缓存：bean类到PropertyDescriptors数组
	 */
	private final ConcurrentMap<Class<?>, PropertyDescriptor[]> filteredPropertyDescriptorsCache =
			new ConcurrentHashMap<>();


	/**
	 * Create a new AbstractAutowireCapableBeanFactory.
	 * <p>创建一个新的AbstractAutowireCapableBeanFactory
	 */
	public AbstractAutowireCapableBeanFactory() {
		super();
		ignoreDependencyInterface(BeanNameAware.class);
		ignoreDependencyInterface(BeanFactoryAware.class);
		ignoreDependencyInterface(BeanClassLoaderAware.class);
		this.instantiationStrategy = new CglibSubclassingInstantiationStrategy();
	}

	/**
	 * Create a new AbstractAutowireCapableBeanFactory with the given parent.
	 * <p>使用给定的父级Bean工厂创建一个新的AbstractAutowireCapableBeanFactory
	 *
	 * @param parentBeanFactory parent bean factory, or {@code null} if none 父级bean工厂，如果没有可以为 null
	 */
	public AbstractAutowireCapableBeanFactory(@Nullable BeanFactory parentBeanFactory) {
		this();
		//设置此bean工厂的父级,如果此工厂有父级bean工厂了会抛出IllegalStateException
		setParentBeanFactory(parentBeanFactory);
	}


	/**
	 * Set the instantiation strategy to use for creating bean instances.
	 * Default is CglibSubclassingInstantiationStrategy.
	 *
	 * @see CglibSubclassingInstantiationStrategy
	 */
	public void setInstantiationStrategy(InstantiationStrategy instantiationStrategy) {
		this.instantiationStrategy = instantiationStrategy;
	}

	/**
	 * Return the instantiation strategy to use for creating bean instances.
	 * 返回用于创建Bean实例的实例化策略
	 */
	public InstantiationStrategy getInstantiationStrategy() {
		return this.instantiationStrategy;
	}

	/**
	 * Set the ParameterNameDiscoverer to use for resolving method parameter
	 * names if needed (e.g. for constructor names).
	 * <p>如果需要，返回ParameterNameDiscover来解析方法参数名称
	 * <p>Default is a {@link DefaultParameterNameDiscoverer}.
	 */
	public void setParameterNameDiscoverer(@Nullable ParameterNameDiscoverer parameterNameDiscoverer) {
		this.parameterNameDiscoverer = parameterNameDiscoverer;
	}

	/**
	 * Return the ParameterNameDiscoverer to use for resolving method parameter
	 * names if needed.
	 */
	@Nullable
	public ParameterNameDiscoverer getParameterNameDiscoverer() {
		return this.parameterNameDiscoverer;
	}

	/**
	 * Set whether to allow circular references between beans - and automatically
	 * try to resolve them.
	 * <p>设置是否在bean之间允许循环引用-并自动尝试解决它们
	 * <p>Note that circular reference resolution means that one of the involved beans
	 * will receive a reference to another bean that is not fully initialized yet.
	 * This can lead to subtle and not-so-subtle side effects on initialization;
	 * it does work fine for many scenarios, though.
	 * <p>注意，循环引用解析意味着其中一个涉及的bean将收到对另一个尚未完全初始化的bean引用。
	 * 者可能会导致初始化方面。这可能会导致初始化方面的细微和不太细微的副作用；不过，它在
	 * 许多情况下都可以正常工厂。
	 * <p>Default is "true". Turn this off to throw an exception when encountering
	 * a circular reference, disallowing them completely.
	 * <p>默认值为true,遇到循环引用是，请关闭此选项以引发异常，从而完全禁止它们。
	 * <p><b>NOTE:</b> It is generally recommended to not rely on circular references
	 * between your beans. Refactor your application logic to have the two beans
	 * involved delegate to a third bean that encapsulates their common logic.
	 * <p>注意：通常建议不要在bean之间循环引用。重构您的应用程序逻辑，以使涉及的两个bean
	 * 委托给封装了它们公共逻辑的第三bean
	 */
	public void setAllowCircularReferences(boolean allowCircularReferences) {
		this.allowCircularReferences = allowCircularReferences;
	}

	/**
	 * Return whether to allow circular references between beans.
	 *
	 * @see #setAllowCircularReferences
	 * @since 5.3.10
	 */
	public boolean isAllowCircularReferences() {
		return this.allowCircularReferences;
	}

	/**
	 * Set whether to allow the raw injection of a bean instance into some other
	 * bean's property, despite the injected bean eventually getting wrapped
	 * (for example, through AOP auto-proxying).
	 * <p>设置是否允许将一个Bean实例原始注入到其他Bean的属性中，尽管注入的Bean最终被包装
	 * （例如，通过AOP自动代理）
	 * <p>This will only be used as a last resort in case of a circular reference
	 * that cannot be resolved otherwise: essentially, preferring a raw instance
	 * getting injected over a failure of the entire bean wiring process.
	 * <p>这只会循环引用无法通过其他方式解决的情况下作为最后的手段使用：本质上，在整个bean连接过程失败的情况下，宁愿注入一个原始实例
	 * <p>Default is "false", as of Spring 2.0. Turn this on to allow for non-wrapped
	 * raw beans injected into some of your references, which was Spring 1.2's
	 * (arguably unclean) default behavior.
	 * <p>从Spring2.0开始，默认值是false。打开这个选项，允许将未包装的原始Bean注入到一些引用
	 * 中，这是Spring1.2的默认行为(可以说是不干净)
	 * <p><b>NOTE:</b> It is generally recommended to not rely on circular references
	 * between your beans, in particular with auto-proxying involved.
	 * <p>注意：通常建议不要依赖与Bean之间的循环引用，特别是涉及到自动代理时。
	 *
	 * @see #setAllowCircularReferences
	 */
	public void setAllowRawInjectionDespiteWrapping(boolean allowRawInjectionDespiteWrapping) {
		this.allowRawInjectionDespiteWrapping = allowRawInjectionDespiteWrapping;
	}

	/**
	 * Return whether to allow the raw injection of a bean instance.
	 *
	 * @see #setAllowRawInjectionDespiteWrapping
	 * @since 5.3.10
	 */
	public boolean isAllowRawInjectionDespiteWrapping() {
		return this.allowRawInjectionDespiteWrapping;
	}

	/**
	 * Ignore the given dependency type for autowiring:
	 * for example, String. Default is none.
	 */
	public void ignoreDependencyType(Class<?> type) {
		this.ignoredDependencyTypes.add(type);
	}

	/**
	 * Ignore the given dependency interface for autowiring.
	 * <p> 忽略给定的依赖接口进行自动装配
	 * <p>This will typically be used by application contexts to register
	 * dependencies that are resolved in other ways, like BeanFactory through
	 * BeanFactoryAware or ApplicationContext through ApplicationContextAware.
	 * <p>应用程序上下文通常会使用它来注册依赖关系解决其他方式，例如BeanFactory通
	 * 过BeanFactoryAware或者ApplicationContext通过ApplicationContextAware注册</p>
	 * <p>By default, only the BeanFactoryAware interface is ignored.
	 * For further types to ignore, invoke this method for each type.
	 * <p>默认情况下，仅BeanFactoryAware接口被忽略。要忽略其他类型，请忽略其他类型，请
	 * 为每钟类型调用此方法。</p>
	 *
	 * @see org.springframework.beans.factory.BeanFactoryAware
	 */
	public void ignoreDependencyInterface(Class<?> ifc) {
		//将要忽略的类添加到 忽略依赖类对象集合中
		this.ignoredDependencyInterfaces.add(ifc);
	}

	@Override
	public void copyConfigurationFrom(ConfigurableBeanFactory otherFactory) {
		super.copyConfigurationFrom(otherFactory);
		if (otherFactory instanceof AbstractAutowireCapableBeanFactory otherAutowireFactory) {
			this.instantiationStrategy = otherAutowireFactory.instantiationStrategy;
			this.allowCircularReferences = otherAutowireFactory.allowCircularReferences;
			this.ignoredDependencyTypes.addAll(otherAutowireFactory.ignoredDependencyTypes);
			this.ignoredDependencyInterfaces.addAll(otherAutowireFactory.ignoredDependencyInterfaces);
		}
	}


	//-------------------------------------------------------------------------
	// Typical methods for creating and populating external bean instances
	//-------------------------------------------------------------------------

	@Override
	@SuppressWarnings("unchecked")
	public <T> T createBean(Class<T> beanClass) throws BeansException {
		// Use non-singleton bean definition, to avoid registering bean as dependent bean.
		RootBeanDefinition bd = new CreateFromClassBeanDefinition(beanClass);
		bd.setScope(SCOPE_PROTOTYPE);
		bd.allowCaching = ClassUtils.isCacheSafe(beanClass, getBeanClassLoader());
		return (T) createBean(beanClass.getName(), bd, null);
	}

	@Override
	public void autowireBean(Object existingBean) {
		// Use non-singleton bean definition, to avoid registering bean as dependent bean.
		RootBeanDefinition bd = new RootBeanDefinition(ClassUtils.getUserClass(existingBean));
		bd.setScope(SCOPE_PROTOTYPE);
		bd.allowCaching = ClassUtils.isCacheSafe(bd.getBeanClass(), getBeanClassLoader());
		BeanWrapper bw = new BeanWrapperImpl(existingBean);
		initBeanWrapper(bw);
		populateBean(bd.getBeanClass().getName(), bd, bw);
	}

	@Override
	public Object configureBean(Object existingBean, String beanName) throws BeansException {
		markBeanAsCreated(beanName);
		BeanDefinition mbd = getMergedBeanDefinition(beanName);
		RootBeanDefinition bd = null;
		if (mbd instanceof RootBeanDefinition rbd) {
			bd = (rbd.isPrototype() ? rbd : rbd.cloneBeanDefinition());
		}
		if (bd == null) {
			bd = new RootBeanDefinition(mbd);
		}
		if (!bd.isPrototype()) {
			bd.setScope(SCOPE_PROTOTYPE);
			bd.allowCaching = ClassUtils.isCacheSafe(ClassUtils.getUserClass(existingBean), getBeanClassLoader());
		}
		BeanWrapper bw = new BeanWrapperImpl(existingBean);
		initBeanWrapper(bw);
		populateBean(beanName, bd, bw);
		return initializeBean(beanName, existingBean, bd);
	}


	//-------------------------------------------------------------------------
	// Specialized methods for fine-grained control over the bean lifecycle
	//-------------------------------------------------------------------------

	@Override
	public Object createBean(Class<?> beanClass, int autowireMode, boolean dependencyCheck) throws BeansException {
		// Use non-singleton bean definition, to avoid registering bean as dependent bean.
		RootBeanDefinition bd = new RootBeanDefinition(beanClass, autowireMode, dependencyCheck);
		bd.setScope(SCOPE_PROTOTYPE);
		return createBean(beanClass.getName(), bd, null);
	}

	@Override
	public Object autowire(Class<?> beanClass, int autowireMode, boolean dependencyCheck) throws BeansException {
		// Use non-singleton bean definition, to avoid registering bean as dependent bean.
		RootBeanDefinition bd = new RootBeanDefinition(beanClass, autowireMode, dependencyCheck);
		bd.setScope(SCOPE_PROTOTYPE);
		if (bd.getResolvedAutowireMode() == AUTOWIRE_CONSTRUCTOR) {
			return autowireConstructor(beanClass.getName(), bd, null, null).getWrappedInstance();
		} else {
			Object bean = getInstantiationStrategy().instantiate(bd, null, this);
			populateBean(beanClass.getName(), bd, new BeanWrapperImpl(bean));
			return bean;
		}
	}

	@Override
	public void autowireBeanProperties(Object existingBean, int autowireMode, boolean dependencyCheck)
			throws BeansException {

		if (autowireMode == AUTOWIRE_CONSTRUCTOR) {
			throw new IllegalArgumentException("AUTOWIRE_CONSTRUCTOR not supported for existing bean instance");
		}
		// Use non-singleton bean definition, to avoid registering bean as dependent bean.
		RootBeanDefinition bd =
				new RootBeanDefinition(ClassUtils.getUserClass(existingBean), autowireMode, dependencyCheck);
		bd.setScope(SCOPE_PROTOTYPE);
		BeanWrapper bw = new BeanWrapperImpl(existingBean);
		initBeanWrapper(bw);
		populateBean(bd.getBeanClass().getName(), bd, bw);
	}

	@Override
	public void applyBeanPropertyValues(Object existingBean, String beanName) throws BeansException {
		markBeanAsCreated(beanName);
		BeanDefinition bd = getMergedBeanDefinition(beanName);
		BeanWrapper bw = new BeanWrapperImpl(existingBean);
		initBeanWrapper(bw);
		applyPropertyValues(beanName, bd, bw, bd.getPropertyValues());
	}

	@Override
	public Object initializeBean(Object existingBean, String beanName) {
		return initializeBean(beanName, existingBean, null);
	}

	/**
	 * init-method调用之前回调所有BeanPostProcessor的postProcessBeforeInitialization方法
	 * 也就是@PostConstruct注解标注的初始化方法，在applyMergedBeanDefinitionPostProcessors方法中已经解析了该注解
	 *
	 * @param existingBean bean实例
	 * @param beanName     beanName
	 * @return 应用之后的返回值
	 */
	@Override
	public Object applyBeanPostProcessorsBeforeInitialization(Object existingBean, String beanName)
			throws BeansException {
		//最终返回的结果
		Object result = existingBean;
		//遍历所有已注册的BeanPostProcessor，按照遍历顺序回调postProcessBeforeInitialization方法
		for (BeanPostProcessor processor : getBeanPostProcessors()) {
			Object current = processor.postProcessBeforeInitialization(result, beanName);
			//如果途中某个processor的postProcessBeforeInitialization方法返回null，那么不进行后续的回调
			//直接返回倒数第二个processor的postProcessBeforeInitialization方法的返回值
			if (current == null) {
				return result;
			}
			//改变result指向当前的返回值
			result = current;
		}
		//返回result
		return result;
	}

	/**
	 * bean实例化之后应用所有已注册的BeanPostProcessor后处理器的postProcessBeforeInstantiation方法
	 *
	 * @param existingBean the existing bean instance
	 * @param beanName     the name of the bean, to be passed to it if necessary
	 *                     (only passed to {@link BeanPostProcessor BeanPostProcessors};
	 *                     can follow the {@link #ORIGINAL_INSTANCE_SUFFIX} convention in order to
	 *                     enforce the given instance to be returned, i.e. no proxies etc)
	 * @return
	 * @throws BeansException
	 */
	@Override
	public Object applyBeanPostProcessorsAfterInitialization(Object existingBean, String beanName)
			throws BeansException {

		Object result = existingBean;
		//遍历所有已注册的BeanPostProcessor，按照遍历顺序回调postProcessAfterInitialization方法
		for (BeanPostProcessor processor : getBeanPostProcessors()) {
			Object current = processor.postProcessAfterInitialization(result, beanName);
			//如果途中某个processor的postProcessAfterInitialization方法返回null，那么不进行后续的回调
			//直接返回倒数第二个processor的postProcessAfterInitialization方法的返回值
			if (current == null) {
				return result;
			}
			//改变result指向当前的返回值
			result = current;
		}
		return result;
	}

	@Override
	public void destroyBean(Object existingBean) {
		new DisposableBeanAdapter(existingBean, getBeanPostProcessorCache().destructionAware).destroy();
	}


	//-------------------------------------------------------------------------
	// Delegate methods for resolving injection points
	//-------------------------------------------------------------------------

	@Override
	public Object resolveBeanByName(String name, DependencyDescriptor descriptor) {
		InjectionPoint previousInjectionPoint = ConstructorResolver.setCurrentInjectionPoint(descriptor);
		try {
			return getBean(name, descriptor.getDependencyType());
		} finally {
			ConstructorResolver.setCurrentInjectionPoint(previousInjectionPoint);
		}
	}

	@Override
	@Nullable
	public Object resolveDependency(DependencyDescriptor descriptor, @Nullable String requestingBeanName) throws BeansException {
		return resolveDependency(descriptor, requestingBeanName, null, null);
	}


	//---------------------------------------------------------------------
	// Implementation of relevant AbstractBeanFactory template methods
	//---------------------------------------------------------------------

	/**
	 * Central method of this class: creates a bean instance,
	 * populates the bean instance, applies post-processors, etc.
	 *
	 * @see #doCreateBean
	 * 参数 args 数组代表创建实例需要的参数，不就是给构造方法用的参数，或者是工厂 Bean 的参数
	 */
	@Override
	protected Object createBean(String beanName, RootBeanDefinition mbd, @Nullable Object[] args)
			throws BeanCreationException {

		if (logger.isTraceEnabled()) {
			logger.trace("Creating instance of bean '" + beanName + "'");
		}
		RootBeanDefinition mbdToUse = mbd;

		// Make sure bean class is actually resolved at this point, and
		// clone the bean definition in case of a dynamically resolved Class
		// which cannot be stored in the shared merged bean definition.
		//根据bean定义中的属性解析class，如果此前已经解析过了那么直接返回beanClass属性指定的Class对象，否则解析className字符串为Class对象
		Class<?> resolvedClass = resolveBeanClass(mbd, beanName);
		if (resolvedClass != null && !mbd.hasBeanClass() && mbd.getBeanClassName() != null) {
			// 如果resolvedClass存在，并且mdb的beanClass类型不是Class，并且mdb的beanClass不为空（则代表beanClass存的是Class的name）,
			// 则使用mdb深拷贝一个新的RootBeanDefinition副本，并且将解析的Class赋值给拷贝的RootBeanDefinition副本的beanClass属性，
			// 该拷贝副本取代mdb用于后续的操作
			mbdToUse = new RootBeanDefinition(mbd);
			mbdToUse.setBeanClass(resolvedClass);
		}

		// Prepare method overrides.
		// 准备方法覆写，这里又涉及到一个概念：MethodOverrides，它来自于 bean 定义中的 <lookup-method />
		// 和 <replaced-method />，如果读者感兴趣，回到 bean 解析的地方看看对这两个标签的解析。
		// 我在附录中也对这两个标签的相关知识点进行了介绍，读者可以移步去看看
		try {
			mbdToUse.prepareMethodOverrides();
		} catch (BeanDefinitionValidationException ex) {
			throw new BeanDefinitionStoreException(mbdToUse.getResourceDescription(),
					beanName, "Validation of method overrides failed", ex);
		}

		try {
			// Give BeanPostProcessors a chance to return a proxy instead of the target bean instance.
			// 实例化前的处理，给InstantiationAwareBeanPostProcessor一个机会返回代理对象来替代真正的bean实例，达到“短路”效果
			Object bean = resolveBeforeInstantiation(beanName, mbdToUse);
			if (bean != null) {
				// 如果bean不为空，则会跳过Spring默认的实例化过程，直接使用返回的bean
				return bean;
			}
		} catch (Throwable ex) {
			throw new BeanCreationException(mbdToUse.getResourceDescription(), beanName,
					"BeanPostProcessor before instantiation of bean failed", ex);
		}

		try {
			//调用doCreateBean方法真正的创建bean实例
			Object beanInstance = doCreateBean(beanName, mbdToUse, args);
			if (logger.isTraceEnabled()) {
				logger.trace("Finished creating instance of bean '" + beanName + "'");
			}
			return beanInstance;
		} catch (BeanCreationException | ImplicitlyAppearedSingletonException ex) {
			// A previously detected exception with proper bean creation context already,
			// or illegal singleton state to be communicated up to DefaultSingletonBeanRegistry.
			throw ex;
		} catch (Throwable ex) {
			throw new BeanCreationException(
					mbdToUse.getResourceDescription(), beanName, "Unexpected exception during bean creation", ex);
		}
	}

	/**
	 * Actually create the specified bean. Pre-creation processing has already happened
	 * at this point, e.g. checking {@code postProcessBeforeInstantiation} callbacks.
	 * 实际上创建指定的 bean实例的方法。此时已完成预创建处理，比如postProcessBeforeInstantiation回调。
	 * 支持使用默认构造器、使用工厂方法和自动注入带参构造器实例化bean。
	 * 回调所有配置的initMethod方法
	 * <p>Differentiates between default bean instantiation, use of a
	 * factory method, and autowiring a constructor.
	 *
	 * @param beanName the name of the bean
	 * @param mbd      the merged bean definition for the bean
	 * @param args     explicit arguments to use for constructor or factory method invocation
	 * @return a new instance of the bean
	 * @throws BeanCreationException if the bean could not be created
	 * @see #instantiateBean
	 * @see #instantiateUsingFactoryMethod
	 * @see #autowireConstructor
	 */
	protected Object doCreateBean(String beanName, RootBeanDefinition mbd, @Nullable Object[] args)
			throws BeanCreationException {

		// Instantiate the bean.
		// 1.新建Bean包装类
		BeanWrapper instanceWrapper = null;
		if (mbd.isSingleton()) {
			// 2.如果是FactoryBean，则需要先移除未完成的FactoryBean实例的缓存
			instanceWrapper = this.factoryBeanInstanceCache.remove(beanName);
		}
		if (instanceWrapper == null) {
			// 3.根据beanName、mbd、args，使用对应的策略创建Bean实例，并返回包装类BeanWrapper
			instanceWrapper = createBeanInstance(beanName, mbd, args);
		}
		// 4.拿到创建好的Bean实例
		final Object bean = instanceWrapper.getWrappedInstance();
		// 5.拿到Bean实例的类型
		Class<?> beanType = instanceWrapper.getWrappedClass();
		if (beanType != NullBean.class) {
			mbd.resolvedTargetType = beanType;
		}

		// Allow post-processors to modify the merged bean definition.
		synchronized (mbd.postProcessingLock) {
			if (!mbd.postProcessed) {
				try {
					// 6.应用后置处理器MergedBeanDefinitionPostProcessor，允许修改MergedBeanDefinition，
					// Autowired注解正是通过此方法实现注入类型的预解析
					applyMergedBeanDefinitionPostProcessors(mbd, beanType, beanName);
				} catch (Throwable ex) {
					throw new BeanCreationException(mbd.getResourceDescription(), beanName,
							"Post-processing of merged bean definition failed", ex);
				}
				mbd.markAsPostProcessed();
			}
		}

		// Eagerly cache singletons to be able to resolve circular references
		// even when triggered by lifecycle interfaces like BeanFactoryAware.
		// 7.判断是否需要提早曝光实例：单例 && 允许循环依赖 && 当前bean正在创建中
		boolean earlySingletonExposure = (mbd.isSingleton() && this.allowCircularReferences &&
				isSingletonCurrentlyInCreation(beanName));
		if (earlySingletonExposure) {
			if (logger.isTraceEnabled()) {
				logger.trace("Eagerly caching bean '" + beanName +
						"' to allow for resolving potential circular references");
			}

			// 8.提前曝光beanName的ObjectFactory，用于解决循环引用
			addSingletonFactory(beanName, () -> {
				// 8.1 应用后置处理器SmartInstantiationAwareBeanPostProcessor，允许返回指定bean的早期引用，若没有则直接返回bean
				return getEarlyBeanReference(beanName, mbd, bean);
			});
		}

		// Initialize the bean instance.  初始化bean实例。
		Object exposedObject = bean;
		try {
			// 9.对bean进行属性填充；其中，可能存在依赖于其他bean的属性，则会递归初始化依赖的bean实例
			populateBean(beanName, mbd, instanceWrapper);
			// 10.对bean进行初始化
			exposedObject = initializeBean(beanName, exposedObject, mbd);
		} catch (Throwable ex) {
			if (ex instanceof BeanCreationException bce && beanName.equals(bce.getBeanName())) {
				throw bce;
			} else {
				throw new BeanCreationException(mbd.getResourceDescription(), beanName, ex.getMessage(), ex);
			}
		}

		if (earlySingletonExposure) {
			// 11.如果允许提前曝光实例，则进行循环依赖检查
			Object earlySingletonReference = getSingleton(beanName, false);
			// 11.1 earlySingletonReference只有在当前解析的bean存在循环依赖的情况下才会不为空
			if (earlySingletonReference != null) {
				if (exposedObject == bean) {
					// 11.2 如果exposedObject没有在initializeBean方法中被增强，则不影响之前的循环引用
					exposedObject = earlySingletonReference;
				} else if (!this.allowRawInjectionDespiteWrapping && hasDependentBean(beanName)) {
					// 11.3 如果exposedObject在initializeBean方法中被增强 && 不允许在循环引用的情况下使用注入原始bean实例
					// && 当前bean有被其他bean依赖

					// 11.4 拿到依赖当前bean的所有bean的beanName数组
					String[] dependentBeans = getDependentBeans(beanName);
					Set<String> actualDependentBeans = new LinkedHashSet<>(dependentBeans.length);
					for (String dependentBean : dependentBeans) {
						// 11.5 尝试移除这些bean的实例，因为这些bean依赖的bean已经被增强了，他们依赖的bean相当于脏数据
						if (!removeSingletonIfCreatedForTypeCheckOnly(dependentBean)) {
							// 11.6 移除失败的添加到 actualDependentBeans
							actualDependentBeans.add(dependentBean);
						}
					}
					if (!actualDependentBeans.isEmpty()) {
						// 11.7 如果存在移除失败的，则抛出异常，因为存在bean依赖了“脏数据”
						throw new BeanCurrentlyInCreationException(beanName,
								"Bean with name '" + beanName + "' has been injected into other beans [" +
										StringUtils.collectionToCommaDelimitedString(actualDependentBeans) +
										"] in its raw version as part of a circular reference, but has eventually been " +
										"wrapped. This means that said other beans do not use the final version of the " +
										"bean. This is often the result of over-eager type matching - consider using " +
										"'getBeanNamesForType' with the 'allowEagerInit' flag turned off, for example.");
					}
				}
			}
		}

		// Register bean as disposable.
		try {
			// 12.注册用于销毁的bean，执行销毁操作的有三种：自定义destroy方法、DisposableBean接口、DestructionAwareBeanPostProcessor
			registerDisposableBeanIfNecessary(beanName, bean, mbd);
		} catch (BeanDefinitionValidationException ex) {
			throw new BeanCreationException(
					mbd.getResourceDescription(), beanName, "Invalid destruction signature", ex);
		}
		// 13.完成创建并返回
		return exposedObject;
	}

	/**
	 * <p>预测指定beanName,mbd所提供的信息的最终bean类型
	 * 	<ol>
	 * 	    <li>获取mbd的目标类型，赋值给【targetType】</li>
	 * 	    <li>如果mbd的目标类型不为null 且 mbd是由应用程序本身定义的 且 该工厂有 InstantiationAwareBeanPostProcessor
	 * 	    (一般情况下工厂都会有 InstantiationAwareBeanPostProcessor)：
	 * 	     <ol>
	 * 	       <li>根据typesToMatch构建要匹配的类型只有FactoryBean标记</li>
	 * 	       <li>遍历该工厂创建的bean的BeanPostProcessors列表,元素有bp：
	 * 	         <ol>
	 * 	           <li>将bp强转成SmartInstantiationAwareBeanPostProcessor对象【变量bp】</li>
	 * 	           <li>调用ibp的predictBeanType(targetType, beanName)方法获取预测的最终类型【变量 predicted】</li>
	 * 	           <li>如果predicated不为null 且 (typesToMatch构建要匹配的类型不只有 FactoryBean 或者 predicted属于FactoryBean,就返回predicated</li>
	 * 	         </ol>
	 * 	       </li>
	 * 	     </ol>
	 * 	    </li>
	 * 	</ol>
	 * </p>
	 *
	 * @param beanName     the name of the bean -- bean名
	 * @param mbd          the merged bean definition to determine the type for
	 *                     -- 合并的bean定义以确定其类型
	 * @param typesToMatch the types to match in case of internal type matching purposes
	 *                     (also signals that the returned {@code Class} will never be exposed to application code)
	 *                     -- 内部类型培评时要匹配的类型（也表示返回的Class永远不会保留应用程序代码）
	 * @return
	 */
	@Override
	@Nullable
	protected Class<?> predictBeanType(String beanName, RootBeanDefinition mbd, Class<?>... typesToMatch) {
		//获取mbd的目标类型
		Class<?> targetType = determineTargetType(beanName, mbd, typesToMatch);
		// Apply SmartInstantiationAwareBeanPostProcessors to predict the
		// eventual type after a before-instantiation shortcut.
		// 应用SmartInstantiationAwareBeanPostProcessors来预测实例化快捷方式后的最终类型
		// 如果mbd的目标类型不为null 且 mbd是由应用程序本身定义的 且 该工厂有 InstantiationAwareBeanPostProcessor
		if (targetType != null && !mbd.isSynthetic() && hasInstantiationAwareBeanPostProcessors()) {
			//根据typesToMatch构建要匹配的类型只有FactoryBean标记
			boolean matchingOnlyFactoryBean = typesToMatch.length == 1 && typesToMatch[0] == FactoryBean.class;
			//遍历该工厂创建的bean的BeanPostProcessors列表
			for (SmartInstantiationAwareBeanPostProcessor bp : getBeanPostProcessorCache().smartInstantiationAware) {
				//从ibp中获取其最终bean类型
				Class<?> predicted = bp.predictBeanType(targetType, beanName);
				//如果predicated不为null 且 (typesToMatch构建要匹配的类型不只有FactoryBean 或者 predicted属于FactoryBean
				if (predicted != null &&
						(!matchingOnlyFactoryBean || FactoryBean.class.isAssignableFrom(predicted))) {
					return predicted;
				}
			}
		}
		return targetType;
	}

	/**
	 * <p>确定给定的bean定义的目标类型：
	 * 	<ol>
	 * 	    <li>从mbd中获取目标类型【targetType】,获取成功就返回</li>
	 * 	    <li>如果bean的合并定义中有设置工厂方法名，就通过工厂方法区解析出targetType</li>
	 * 	    <li>否则调用resolveBeanClass(mbd, beanName, typesToMatch))解析出targetType</li>
	 * 	    <li>如果typeToMatch为空数组 或者 该工厂没有临时类加载器,缓存解析出来的targetType到mbd中，以免重新解析.</li>
	 * 	    <li>返回targetType</li>
	 * 	</ol>
	 * </p>
	 * Determine the target type for the given bean definition.
	 * <p>确定给定的bean定义的目标类型</p>
	 *
	 * @param beanName     the name of the bean (for error handling purposes) -- bean名(用于错误处理）
	 * @param mbd          the merged bean definition for the bean -- bean的合并bean定义
	 * @param typesToMatch the types to match in case of internal type matching purposes
	 *                     (also signals that the returned {@code Class} will never be exposed to application code)
	 *                     -- 如果要进行内部类型匹配，则要进行匹配（也表明返回Class永远不会暴露给应用程序代码）
	 * @return the type for the bean if determinable, or {@code null} otherwise
	 * --	Bean的类型（如果可以确定的话），否则为 null
	 */
	@Nullable
	protected Class<?> determineTargetType(String beanName, RootBeanDefinition mbd, Class<?>... typesToMatch) {
		//获取bean的合并定义的目标类型
		Class<?> targetType = mbd.getTargetType();
		//如果没有成功获取到目标类型
		if (targetType == null) {
			//如果bean的合并定义中有设置工厂方法名，就通过工厂方法区解析出targetType,否则
			//交给resolveBeanClass方法解析出targetType
			if (mbd.getFactoryMethodName() != null) {
				targetType = getTypeForFactoryMethod(beanName, mbd, typesToMatch);
			} else {
				targetType = resolveBeanClass(mbd, beanName, typesToMatch);
				if (mbd.hasBeanClass()) {
					targetType = getInstantiationStrategy().getActualBeanClass(mbd, beanName, this);
				}
			}
			//如果typeToMatch为空数组 或者 该工厂没有临时类加载器
			if (ObjectUtils.isEmpty(typesToMatch) || getTempClassLoader() == null) {
				//缓存解析出来的targetType到mbd中，以免重新解析
				mbd.resolvedTargetType = targetType;
			}
		}
		return targetType;
	}

	/**
	 * <p>从工厂方法确定给定bean定义的目标类型,仅在尚未为目标bean注册单例实例时调用:
	 * 	<ol>
	 * 	    <li>获取mbd的工厂方法返回类型【RootBeanDefinition#factoryMethodReturnType】,获取成功就返回出去</li>
	 * 	    <li>定一个通用返回类型【变量commonType】，用于存储 经过比较 AutowireUtils#resolveReturnTypeForFactoryMethod方法的返回结果
	 * 	    和Method#getReturnType方法的返回结果所得到共同父类。下面步骤都是为了获取commonType所实施的。</li>
	 * 	    <li>尝试获取bean的合并bean定义中的缓存用于自省的唯一工厂方法对象【RootBeanDefinition#factoryMethodToIntrospect】
	 * 	    【变量uniqueCandidate】,没成功获取到uniqueCandidate就通过下面步骤获取：
	 * 	    	<ol>
	 * 	    	  <li>定义一个mbd指定的工厂类【变量factoryClass】</li>
	 * 	    	  <li>定义一个表明uniqueCandidate是否是静态方法的标记，默认是true【变量isStatic】</li>
	 * 	    	  <li>获取mbd的FactoryBean名【变量factoryBeanName】
	 * 	    	  	<ol>
	 * 	    	  	   <li>如果获取成功，就意味着需要得到factoryBeanName所指的实例对象才能调用uniqueCandidate，
	 * 	    	  	   即uniqueCandidate不是静态方法:
	 * 	    	  	    <ol>
	 * 	    	  	      <li>如果factoryBeanName与beanName相等,会抛出BeanDefinitionStoreException,表明FactoryBean引用指向
	 * 	    	  	      相同的BeanDefinition</li>
	 * 	    	  	      <li>调用getType(factoryBeanName)获取其对应的类型【变量factoryClass】</li>
	 * 	    	  	      <li>isStatic设置为false，表示uniqueCandidate不是静态方法</li>
	 * 	    	  	    </ol>
	 * 	    	  	   </li>
	 * 	    	  	   <li>否则，调用resolveBeanClass(mbd, beanName, typesToMatch)来得到factoryClass</li>
	 * 	    	  	</ol>
	 * 	    	  </li>
	 * 	    	  <li>如果经过上面步骤，factoryClass还是没有成功获取就返回null,表示找到不明确的返回类型</li>
	 * 	    	  <li>如果mbd有配置构造函数参数值，就获取该构造函数参数值的数量，否则为0【变量 minNrOfArgs】</li>
	 * 	    	  <li>从该工厂的缓存候选工厂方法集合【factoryMethodCandidateCache】中获取候选方法，如果没有就调用
	 * 	    	  ReflectionUtils.getUniqueDeclaredMethods(factoryClass, ReflectionUtils.USER_DECLARED_METHODS))来
	 * 	    	  获取并添加到factoryMethodCandidateCache中【变量 candidates】
	 * 	    	  </li>
	 * 	    	  <li>遍历candidates，元素为candidate.当candidate是否静态的判断结果与isStatic一致 且 candidate有资格作为工厂方法
	 * 	    	  且candidate的方法参数数量>=minNrOfArgs时:
	 * 	    	     <ol>
	 * 	    	       <li>如果candidate的参数数量>0:
	 * 	    	         <ol>
	 * 	    	           <li>获取candidate的参数类型数组【变量 paramTypes】</li>
	 * 	    	           <li>使用该工厂的参数名发现器【parameterNameDiscoverer】获取candidate的参数名 【变量 paramNames】</li>
	 * 	    	           <li>获取mbd的构造函数参数值 【变量 cav】</li>
	 * 	    	           <li>定义一个存储构造函数参数值ValueHolder对象的HashSet【变量 usedValueHolders】</li>
	 * 	    	           <li>定义一个用于存储参数值的数组【变量 args】</li>
	 * 	    	           <li>遍历args,索引为i：
	 * 	    	            <ol>
	 * 	    	              <li>获取第i个构造函数参数值ValueHolder对象【变量 valueHolder】,尽可能的提供位置，参数类型,参数名
	 * 	    	              以最精准的方式获取获取第i个构造函数参数值ValueHolder对象，传入usedValueHolder来提示cav#getArgumentValue方法
	 * 	    	              不应再次返回该usedValueHolder所出现的ValueHolder对象(如果有 多个类型的通用参数值，则允许返回下一个通用参数匹配项)</li>
	 * 	    	              <li>如果valueHolder获取失败,使用不匹配类型，不匹配参数名的方式获取除userValueHolders以外的
	 * 	    	              下一个参数值valueHolder对象</li>
	 * 	    	              <li>如果valueHolder获取成功,从valueHolder中获取值保存到args[i],然后将valueHolder添加到usedValueHolders缓存中，
	 * 	    	              表示该valueHolder已经使用过</li>
	 * 	    	            </ol>
	 * 	    	           </li>
	 * 	    	           <li>调用AutowireUtils.resolveReturnTypeForFactoryMethod(candidate, args, getBeanClassLoader())获取
	 * 	    	           candidate的最终返回类型</li>
	 * 	    	           <li>如果commnType为null 且 returnType等于candidate直接获取的返回类型，uniqueCandidate就是candiate，否则为null</li>
	 * 	    	           <li>如果commonType为null就返回null，表示找到不明确的返回类型</li>
	 * 	    	           <li>捕捉获取commonType的所有异常,不再抛出任何异常，只打印出调试日志无法为工厂方法解析通用返回类型</li>
	 * 	    	         </ol>
	 * 	    	       </li>
	 * 	    	       <li>如果candidate无需参数:
	 * 	    	       	<ol>
	 * 	    	       	  <li>如果还没有找到commonType，candidate就为uniqueCandidate</li>
	 * 	    	       	  <li>获取candidate返回类型与commonType的共同父类，将该父类重新赋值给commonType</li>
	 * 	    	       	  <li>如果commonType为null就返回null，表示找到不明确的返回类型</li>
	 * 	    	       	</ol>
	 * 	    	       </li>
	 * 	    	     </ol>
	 * 	    	    </li>
	 * 	    	    <li>缓存uniqueCandidate到mbd的factoryMethodToInstropect</li>
	 * 	    	    <li>如果commonType为null就返回null，表示找到不明确的返回类型。加上这个判断能保证下面的步骤commonType肯定有值</li>
	 * 	    	  </ol>
	 * 	    </li>
	 *      <li>如果获取到了uniqueCandidate就获取uniqueCandidate的返回类型，否则就用commonType作为返回类型【变量cachedReturnType】</li>
	 *      <li>缓存cachedReturnType到mdb的factoryMethodReturnType</li>
	 *      <li>返回cachedReturnType封装的Class对象</li>
	 * 	</ol>
	 * </p>
	 * Determine the target type for the given bean definition which is based on
	 * a factory method. Only called if there is no singleton instance registered
	 * for the target bean already.
	 * <p>工厂方法确定给定bean定义的目标类型。仅在尚未为目标bean注册单例实例时调用</p>
	 * <p>This implementation determines the type matching {@link #createBean}'s
	 * different creation strategies. As far as possible, we'll perform static
	 * type checking to avoid creation of the target bean.
	 * <p>此实现确定与createBean的不同创建策略匹配的类型。尽可能地，我们将执行静态类型
	 * 检查以避免创建目标bean</p>
	 *
	 * @param beanName     the name of the bean (for error handling purposes)
	 *                     -- bean名（用于错误处理）
	 * @param mbd          the merged bean definition for the bean
	 *                     -- bean的合并bean定义
	 * @param typesToMatch the types to match in case of internal type matching purposes
	 *                     (also signals that the returned {@code Class} will never be exposed to application code)
	 *                     -- 内部类型匹配时要匹配的类型（也表示返回的Class永远不会暴露给应用程序代码）
	 * @return the type for the bean if determinable, or {@code null} otherwise
	 * -- Bean类型（如果可以确定的话），否则为 null
	 * @see #createBean
	 */
	@Nullable
	protected Class<?> getTypeForFactoryMethod(String beanName, RootBeanDefinition mbd, Class<?>... typesToMatch) {
		//尝试获取bean的合并bean定义中的缓存工厂方法返回类型
		ResolvableType cachedReturnType = mbd.factoryMethodReturnType;
		//如果成功获取到了bean的合并bean定义中的缓存工厂方法返回类型
		if (cachedReturnType != null) {
			//ResolvableType.resolve:将ResolvableType对象解析为Class,如果无法解析，则返回null
			return cachedReturnType.resolve();
		}

		//通用的返回类型，经过比较 AutowireUtils#resolveReturnTypeForFactoryMethod方法的返回结果
		// 和Method#getReturnType方法的返回结果所得到共同父类。
		Class<?> commonType = null;
		//尝试获取bean的合并bean定义中的缓存用于自省的唯一工厂方法对象
		Method uniqueCandidate = mbd.factoryMethodToIntrospect;
		//如果成功获取到了bean的合并bean定义中的缓存用于自省的唯一工厂方法对象
		if (uniqueCandidate == null) {
			Class<?> factoryClass;
			boolean isStatic = true;
			//获取bean的合并bean定义的工厂bean名
			String factoryBeanName = mbd.getFactoryBeanName();
			//如果成功获取到bean的合并bean定义的工厂bean名
			if (factoryBeanName != null) {
				//如果工厂bean名 与 生成该bean的bean名相等
				if (factoryBeanName.equals(beanName)) {
					//抛出 当BeanFactory遇到无效的bean定义时引发的异常 ：
					//  工厂bean引用指向相同的bean定义
					throw new BeanDefinitionStoreException(mbd.getResourceDescription(), beanName,
							"factory-bean reference points back to the same bean definition");
				}
				// Check declared factory method return type on factory class.
				// 检查工厂类上声明的工厂方法返回类型,获取factoryBeanName对应的工厂类
				factoryClass = getType(factoryBeanName);
				isStatic = false;
			} else {
				// Check declared factory method return type on bean class.
				// 检查bean类上声明的工厂方法返回类型
				//为mbd解析bean类，将bean类名解析为Class引用（如果需要）,并将解析后的Class存储在
				// mbd中以备将来使用。
				factoryClass = resolveBeanClass(mbd, beanName, typesToMatch);
			}
			//如果mbd指定的工厂类获取失败
			if (factoryClass == null) {
				//返回null
				return null;
			}
			//如果factoryClass是CGLIB生成的子类，则返回factoryClass的父类，否则直接返回factoryClass
			factoryClass = ClassUtils.getUserClass(factoryClass);

			// If all factory methods have the same return type, return that type.
			// Can't clearly figure out exact method due to type converting / autowiring!
			// 如果所有工厂方法都具有相同的返回类型，则返回该类型。
			// 由于类型转换/自动装配，无法明确找出确切的方法。
			// 如果mbd有配置构造函数参数值，就获取该构造函数参数值的数量，否则为0
			int minNrOfArgs =
					(mbd.hasConstructorArgumentValues() ? mbd.getConstructorArgumentValues().getArgumentCount() : 0);
			//在子类和所有超类上获取一组唯一的已声明方法，即被重写非协变返回类型的方法
			// 首先包含子类方法和然后遍历父类层次结构任何方法，将过滤出所有与已包含的方法匹配的签名方法。
			Method[] candidates = this.factoryMethodCandidateCache.computeIfAbsent(factoryClass,
					clazz -> ReflectionUtils.getUniqueDeclaredMethods(clazz, ReflectionUtils.USER_DECLARED_METHODS));

			//遍历候选方法
			for (Method candidate : candidates) {
				//如果candidate是否静态的判断结果与isStatic一致 且 candidate有资格作为工厂方法 且 candidate的方法参数数量>=minNrOfArgs
				if (Modifier.isStatic(candidate.getModifiers()) == isStatic && mbd.isFactoryMethod(candidate) &&
						candidate.getParameterCount() >= minNrOfArgs) {
					// Declared type variables to inspect?
					// 声明要检查的类型变量?
					// 如果candidate的参数数量>0
					if (candidate.getTypeParameters().length > 0) {
						try {
							// Fully resolve parameter names and argument values.
							// 完全解析参数名称和参数值
							// 获取candidate的参数类型数组
							Class<?>[] paramTypes = candidate.getParameterTypes();
							//参数名数组
							String[] paramNames = null;
							//获取参数名发现器
							ParameterNameDiscoverer pnd = getParameterNameDiscoverer();
							//如果pnd不为null
							if (pnd != null) {
								//使用pnd获取candidate的参数名
								paramNames = pnd.getParameterNames(candidate);
							}
							//获取mbd的构造函数参数值
							ConstructorArgumentValues cav = mbd.getConstructorArgumentValues();
							// HashSet:HashSet简单的理解就是HashSet对象中不能存储相同的数据，存储数据时是无序的。
							// 但是HashSet存储元素的顺序并不是按照存入时的顺序（和List显然不同） 是按照哈希值来存的所以取数据也是按照哈希值取得。
							// 定义一个存储构造函数参数值ValueHolder对象的HashSet
							Set<ConstructorArgumentValues.ValueHolder> usedValueHolders = new HashSet<>(paramTypes.length);
							// 定义一个用于存储参数值的数组
							Object[] args = new Object[paramTypes.length];
							//遍历参数值
							for (int i = 0; i < args.length; i++) {
								//获取第i个构造函数参数值ValueHolder对象
								//尽可能的提供位置，参数类型,参数名以最精准的方式获取获取第i个构造函数参数值ValueHolder对象，传入
								// usedValueHolder来提示cav#getArgumentValue方法不应再次返回该usedValueHolder所出现的ValueHolder对象
								// (如果有 多个类型的通用参数值，则允许返回下一个通用参数匹配项)
								ConstructorArgumentValues.ValueHolder valueHolder = cav.getArgumentValue(
										i, paramTypes[i], (paramNames != null ? paramNames[i] : null), usedValueHolders);
								//如果valueHolder获取失败
								if (valueHolder == null) {
									//使用不匹配类型，不匹配参数名的方式获取除userValueHolders以外的下一个参数值valueHolder对象
									valueHolder = cav.getGenericArgumentValue(null, null, usedValueHolders);
								}
								//如果valueHolder获取成功
								if (valueHolder != null) {
									//从valueHolder中获取值保存到第i个args元素中
									args[i] = valueHolder.getValue();
									//将valueHolder添加到usedValueHolders缓存中，表示该valueHolder已经使用过
									usedValueHolders.add(valueHolder);
								}
							}
							//获取candidate的最终返回类型，该方法支持泛型情况下的目标类型获取
							Class<?> returnType = AutowireUtils.resolveReturnTypeForFactoryMethod(
									candidate, args, getBeanClassLoader());
							//如果commonType为null 且 returnType等于candidate直接获取的返回类型，唯一候选方法就是candiate，否则为null
							uniqueCandidate = (commonType == null && returnType == candidate.getReturnType() ?
									candidate : null);
							//获取returnType与commonType的共同父类，将该父类重新赋值给commonType
							commonType = ClassUtils.determineCommonAncestor(returnType, commonType);
							//如果commonType为null
							if (commonType == null) {
								// Ambiguous return types found: return null to indicate "not determinable".
								// 找到不明确的返回类型：返回null表示'不可确定'
								return null;
							}
						} //捕捉获取commonType的所有异常
						catch (Throwable ex) {
							if (logger.isDebugEnabled()) {
								//无法为工厂方法解析通用返回类型
								logger.debug("Failed to resolve generic return type for factory method: " + ex);
							}
						}
					} else { //如果candidate无需参数
						//如果还没有找到commonType，candidate就为唯一的候选方法
						uniqueCandidate = (commonType == null ? candidate : null);
						//获取candidate返回类型与commonType的共同父类，将该父类重新赋值给commonType
						commonType = ClassUtils.determineCommonAncestor(candidate.getReturnType(), commonType);
						//如果commonType为null
						if (commonType == null) {
							// Ambiguous return types found: return null to indicate "not determinable".
							// 找到不明确的返回类型：返回null表示'不可确定'
							return null;
						}
					}
				}
			}
			//缓存uniqueCandidate到mbd的factoryMethodToIntrospect
			mbd.factoryMethodToIntrospect = uniqueCandidate;
			//如果commonType为null，加上这个判断能保证下面的步骤commonType肯定有值
			if (commonType == null) {
				// 找到不明确的返回类型：返回null表示'不可确定'
				return null;
			}
		}

		// Common return type found: all factory methods return same type. For a non-parameterized
		// unique candidate, cache the full type declaration context of the target factory method.
		// 找到常见的返回类型：所有工厂方法都返回相同的类型。对象非参数化的唯一候选者，缓存目标工厂方法的 完整类型声明上下文
		//如果获取到了uniqueCandidate就获取uniqueCandidate的返回类型，否则就用commonType作为返回类型
		cachedReturnType = (uniqueCandidate != null ?
				ResolvableType.forMethodReturnType(uniqueCandidate) : ResolvableType.forClass(commonType));
		//缓存cachedReturnType到mdb的factoryMethodReturnType
		mbd.factoryMethodReturnType = cachedReturnType;
		//返回cachedReturnType封装的Class对象
		return cachedReturnType.resolve();
	}

	/**
	 * This implementation attempts to query the FactoryBean's generic parameter metadata
	 * if present to determine the object type. If not present, i.e. the FactoryBean is
	 * declared as a raw type, checks the FactoryBean's {@code getObjectType} method
	 * on a plain instance of the FactoryBean, without bean properties applied yet.
	 * If this doesn't return a type yet, and {@code allowInit} is {@code true} a
	 * full creation of the FactoryBean is used as fallback (through delegation to the
	 * superclass's implementation).
	 * <p>The shortcut check for a FactoryBean is only applied in case of a singleton
	 * FactoryBean. If the FactoryBean instance itself is not kept as singleton,
	 * it will be fully created to check the type of its exposed object.
	 */
	@Override
	protected ResolvableType getTypeForFactoryBean(String beanName, RootBeanDefinition mbd, boolean allowInit) {
		// Check if the bean definition itself has defined the type with an attribute
		ResolvableType result = getTypeForFactoryBeanFromAttributes(mbd);
		if (result != ResolvableType.NONE) {
			return result;
		}

		ResolvableType beanType =
				(mbd.hasBeanClass() ? ResolvableType.forClass(mbd.getBeanClass()) : ResolvableType.NONE);

		// For instance supplied beans try the target type and bean class
		if (mbd.getInstanceSupplier() != null) {
			result = getFactoryBeanGeneric(mbd.targetType);
			if (result.resolve() != null) {
				return result;
			}
			result = getFactoryBeanGeneric(beanType);
			if (result.resolve() != null) {
				return result;
			}
		}

		// Consider factory methods
		String factoryBeanName = mbd.getFactoryBeanName();
		String factoryMethodName = mbd.getFactoryMethodName();

		// Scan the factory bean methods
		if (factoryBeanName != null) {
			if (factoryMethodName != null) {
				// Try to obtain the FactoryBean's object type from its factory method
				// declaration without instantiating the containing bean at all.
				BeanDefinition factoryBeanDefinition = getBeanDefinition(factoryBeanName);
				Class<?> factoryBeanClass;
				if (factoryBeanDefinition instanceof AbstractBeanDefinition abstractBeanDefinition &&
						abstractBeanDefinition.hasBeanClass()) {
					factoryBeanClass = abstractBeanDefinition.getBeanClass();
				} else {
					RootBeanDefinition fbmbd = getMergedBeanDefinition(factoryBeanName, factoryBeanDefinition);
					factoryBeanClass = determineTargetType(factoryBeanName, fbmbd);
				}
				if (factoryBeanClass != null) {
					result = getTypeForFactoryBeanFromMethod(factoryBeanClass, factoryMethodName);
					if (result.resolve() != null) {
						return result;
					}
				}
			}
			// If not resolvable above and the referenced factory bean doesn't exist yet,
			// exit here - we don't want to force the creation of another bean just to
			// obtain a FactoryBean's object type...
			if (!isBeanEligibleForMetadataCaching(factoryBeanName)) {
				return ResolvableType.NONE;
			}
		}

		// If we're allowed, we can create the factory bean and call getObjectType() early
		if (allowInit) {
			FactoryBean<?> factoryBean = (mbd.isSingleton() ?
					getSingletonFactoryBeanForTypeCheck(beanName, mbd) :
					getNonSingletonFactoryBeanForTypeCheck(beanName, mbd));
			if (factoryBean != null) {
				// Try to obtain the FactoryBean's object type from this early stage of the instance.
				Class<?> type = getTypeForFactoryBean(factoryBean);
				if (type != null) {
					return ResolvableType.forClass(type);
				}
				// No type found for shortcut FactoryBean instance:
				// fall back to full creation of the FactoryBean instance.
				return super.getTypeForFactoryBean(beanName, mbd, true);
			}
		}

		if (factoryBeanName == null && mbd.hasBeanClass() && factoryMethodName != null) {
			// No early bean instantiation possible: determine FactoryBean's type from
			// static factory method signature or from class inheritance hierarchy...
			return getTypeForFactoryBeanFromMethod(mbd.getBeanClass(), factoryMethodName);
		}
		result = getFactoryBeanGeneric(beanType);
		if (result.resolve() != null) {
			return result;
		}
		return ResolvableType.NONE;
	}

	private ResolvableType getFactoryBeanGeneric(@Nullable ResolvableType type) {
		if (type == null) {
			return ResolvableType.NONE;
		}
		return type.as(FactoryBean.class).getGeneric();
	}

	/**
	 * Introspect the factory method signatures on the given bean class,
	 * trying to find a common {@code FactoryBean} object type declared there.
	 *
	 * @param beanClass         the bean class to find the factory method on
	 * @param factoryMethodName the name of the factory method
	 * @return the common {@code FactoryBean} object type, or {@code null} if none
	 */
	private ResolvableType getTypeForFactoryBeanFromMethod(Class<?> beanClass, String factoryMethodName) {
		// CGLIB subclass methods hide generic parameters; look at the original user class.
		Class<?> factoryBeanClass = ClassUtils.getUserClass(beanClass);
		FactoryBeanMethodTypeFinder finder = new FactoryBeanMethodTypeFinder(factoryMethodName);
		ReflectionUtils.doWithMethods(factoryBeanClass, finder, ReflectionUtils.USER_DECLARED_METHODS);
		return finder.getResult();
	}

	/**
	 * Obtain a reference for early access to the specified bean,
	 * typically for the purpose of resolving a circular reference.
	 * 应用SmartInstantiationAwareBeanPostProcessor后处理器的getEarlyBeanReference方法
	 * 该方法可以改变要返回的提前暴露的单例bean引用对象
	 * 获取用于早期访问的bean 的引用，通常用于解析循环引用，只有单例bean会调用该方法
	 *
	 * @param beanName the name of the bean (for error handling purposes)
	 * @param mbd      the merged bean definition for the bean
	 * @param bean     the raw bean instance
	 * @return the object to expose as bean reference
	 */
	protected Object getEarlyBeanReference(String beanName, RootBeanDefinition mbd, Object bean) {
		Object exposedObject = bean;
		// 1.如果bean不为空 && mbd不是合成 && 存在InstantiationAwareBeanPostProcessors
		if (!mbd.isSynthetic() && hasInstantiationAwareBeanPostProcessors()) {
			for (BeanPostProcessor bp : getBeanPostProcessors()) {
				// 2.应用所有SmartInstantiationAwareBeanPostProcessor，调用getEarlyBeanReference方法
				if (bp instanceof SmartInstantiationAwareBeanPostProcessor ibp) {
					// 3.允许SmartInstantiationAwareBeanPostProcessor返回指定bean的早期引用
					exposedObject = ibp.getEarlyBeanReference(exposedObject, beanName);
				}
			}
		}
		// 4.返回要作为bean引用公开的对象，如果没有SmartInstantiationAwareBeanPostProcessor修改，则返回的是入参的bean对象本身
		return exposedObject;
	}


	//---------------------------------------------------------------------
	// Implementation methods
	//---------------------------------------------------------------------

	/**
	 * Obtain a "shortcut" singleton FactoryBean instance to use for a
	 * {@code getObjectType()} call, without full initialization of the FactoryBean.
	 *
	 * @param beanName the name of the bean
	 * @param mbd      the bean definition for the bean
	 * @return the FactoryBean instance, or {@code null} to indicate
	 * that we couldn't obtain a shortcut FactoryBean instance
	 */
	@Nullable
	private FactoryBean<?> getSingletonFactoryBeanForTypeCheck(String beanName, RootBeanDefinition mbd) {
		synchronized (getSingletonMutex()) {
			BeanWrapper bw = this.factoryBeanInstanceCache.get(beanName);
			if (bw != null) {
				return (FactoryBean<?>) bw.getWrappedInstance();
			}
			Object beanInstance = getSingleton(beanName, false);
			if (beanInstance instanceof FactoryBean<?> factoryBean) {
				return factoryBean;
			}
			if (isSingletonCurrentlyInCreation(beanName) ||
					(mbd.getFactoryBeanName() != null && isSingletonCurrentlyInCreation(mbd.getFactoryBeanName()))) {
				return null;
			}

			Object instance;
			try {
				// Mark this bean as currently in creation, even if just partially.
				beforeSingletonCreation(beanName);
				// Give BeanPostProcessors a chance to return a proxy instead of the target bean instance.
				instance = resolveBeforeInstantiation(beanName, mbd);
				if (instance == null) {
					bw = createBeanInstance(beanName, mbd, null);
					instance = bw.getWrappedInstance();
				}
			} catch (UnsatisfiedDependencyException ex) {
				// Don't swallow, probably misconfiguration...
				throw ex;
			} catch (BeanCreationException ex) {
				// Don't swallow a linkage error since it contains a full stacktrace on
				// first occurrence... and just a plain NoClassDefFoundError afterwards.
				if (ex.contains(LinkageError.class)) {
					throw ex;
				}
				// Instantiation failure, maybe too early...
				if (logger.isDebugEnabled()) {
					logger.debug("Bean creation exception on singleton FactoryBean type check: " + ex);
				}
				onSuppressedException(ex);
				return null;
			} finally {
				// Finished partial creation of this bean.
				afterSingletonCreation(beanName);
			}

			FactoryBean<?> fb = getFactoryBean(beanName, instance);
			if (bw != null) {
				this.factoryBeanInstanceCache.put(beanName, bw);
			}
			return fb;
		}
	}

	/**
	 * Obtain a "shortcut" non-singleton FactoryBean instance to use for a
	 * {@code getObjectType()} call, without full initialization of the FactoryBean.
	 *
	 * @param beanName the name of the bean
	 * @param mbd      the bean definition for the bean
	 * @return the FactoryBean instance, or {@code null} to indicate
	 * that we couldn't obtain a shortcut FactoryBean instance
	 */
	@Nullable
	private FactoryBean<?> getNonSingletonFactoryBeanForTypeCheck(String beanName, RootBeanDefinition mbd) {
		if (isPrototypeCurrentlyInCreation(beanName)) {
			return null;
		}

		Object instance;
		try {
			// Mark this bean as currently in creation, even if just partially.
			beforePrototypeCreation(beanName);
			// Give BeanPostProcessors a chance to return a proxy instead of the target bean instance.
			instance = resolveBeforeInstantiation(beanName, mbd);
			if (instance == null) {
				BeanWrapper bw = createBeanInstance(beanName, mbd, null);
				instance = bw.getWrappedInstance();
			}
		} catch (UnsatisfiedDependencyException ex) {
			// Don't swallow, probably misconfiguration...
			throw ex;
		} catch (BeanCreationException ex) {
			// Instantiation failure, maybe too early...
			if (logger.isDebugEnabled()) {
				logger.debug("Bean creation exception on non-singleton FactoryBean type check: " + ex);
			}
			onSuppressedException(ex);
			return null;
		} finally {
			// Finished partial creation of this bean.
			afterPrototypeCreation(beanName);
		}

		return getFactoryBean(beanName, instance);
	}

	/**
	 * Apply MergedBeanDefinitionPostProcessors to the specified bean definition,
	 * invoking their {@code postProcessMergedBeanDefinition} methods.
	 * <p>将 MergedBeanDefinitionPostProcessors 应用到指定的 BeanDefinition ,调用它们的
	 * postProcessMergedBeanDefinition 方法
	 *
	 * @param mbd      the merged bean definition for the bean  bean的合并后beanDefinition
	 * @param beanType the actual type of the managed bean instance 托管bean实例的实际类型
	 * @param beanName the name of the bean。 bean名称
	 * @see MergedBeanDefinitionPostProcessor#postProcessMergedBeanDefinition
	 */
	protected void applyMergedBeanDefinitionPostProcessors(RootBeanDefinition mbd, Class<?> beanType, String beanName) {
		for (MergedBeanDefinitionPostProcessor processor : getBeanPostProcessorCache().mergedDefinition) {
			//回调postProcessMergedBeanDefinition方法，一般MergedBeanDefinitionPostProcessor会做一些 内省BeanDefinition,
			//以便对bean 的实际实例进行后处理之前准备一些缓存的元数据，它也可以修改beanDefinition,但只允许用于实际用于并发 修改的BeanDefinition属性。
			//本质上，这只适用于在RootBeanDefinition本身定义的操作，而不适用于其基类
			processor.postProcessMergedBeanDefinition(mbd, beanType, beanName);
		}
	}

	/**
	 * <p>应用InstantiationAwareBeanPostProcessor后处理器实例化benName的实例对象：
	 *  <ol>
	 *    <li>定义一个【变量bean】默认为null，表示没有InstantiationAwareBeanPostProcessor后处理器
	 *    可实例化beanName的实例对象</li>
	 *    <li>如果mdb还没有启动实例化前的后处理器【RootBeanDefinition#beforeInstantiationResolved】：
	 *     <ol>
	 *       <li>如果mbd不是合成的 且 该工厂拥有InstiationAwareBeanPostProcessor:
	 *        <ol>
	 *          <li>确定mbd的目标类型，【变量targetType】</li>
	 *          <li>如果成功获取到了targetType:
	 *           <ol>
	 *             <li>在实例化之前应用 InstantiationAwareBeanPostProcessor 后处理器,并尝试通过BeanPostProcess创建
	 *             beanName&beanClass的单例对象 【变量 bean】</li>
	 *             <li>如果成功获取bean,就应用所有BeanPostProcess对bean进行后处理包装。</li>
	 *           </ol>
	 *          </li>
	 *        </ol>
	 *       </li>
	 *       <li>当bean实例化成功后，对mbd加上已启动实例化前的后处理器的标记【RootBeanDefinition#beforeInstantiationResolved】</li>
	 *     </ol>
	 *    </li>
	 *    <li>返回bean</li>
	 *  </ol>
	 * </p>
	 * Apply before-instantiation post-processors, resolving whether there is a
	 * before-instantiation shortcut for the specified bean.
	 * <p>应用实例化之前的后处理器，以解决指定的bean是否存在实例化快捷方式</p>
	 *
	 * @param beanName the name of the bean --bean名
	 * @param mbd      the bean definition for the bean -- bean的合并后BeanDefinition
	 * @return the shortcut-determined bean instance, or {@code null} if none
	 * -- 快捷方式确定的bean实例；如果没有，则未null
	 */
	@Nullable
	protected Object resolveBeforeInstantiation(String beanName, RootBeanDefinition mbd) {
		Object bean = null;
		//判断初始化之前有没有处理，有的话直接返回null
		if (!Boolean.FALSE.equals(mbd.beforeInstantiationResolved)) {
			// Make sure bean class is actually resolved at this point.
			// 1.mbd不是合成的，并且BeanFactory中存在InstantiationAwareBeanPostProcessor
			if (!mbd.isSynthetic() && hasInstantiationAwareBeanPostProcessors()) {
				// 2.解析beanName对应的Bean实例的类型
				Class<?> targetType = determineTargetType(beanName, mbd);
				if (targetType != null) {
					// 3.实例化前的后置处理器应用（处理InstantiationAwareBeanPostProcessor）
					bean = applyBeanPostProcessorsBeforeInstantiation(targetType, beanName);
					if (bean != null) {
						// 4.如果返回的bean不为空，会跳过Spring默认的实例化过程，
						// 所以只能在这里调用BeanPostProcessor实现类的postProcessAfterInitialization方法
						bean = applyBeanPostProcessorsAfterInitialization(bean, beanName);
					}
				}
			}
			// 5.如果bean不为空，则将beforeInstantiationResolved赋值为true，代表在实例化之前已经解析
			mbd.beforeInstantiationResolved = (bean != null);
		}
		return bean;
	}

	/**
	 * <p>
	 * 在实例化之前应用Bean后处理器,并尝试通过Bean后处理器创建beanName&beanClass的单例对象
	 *     <ol>
	 *       <li>遍历该工厂创建的bean的BeanPostProcessors列表,元素为bp:
	 *        <ol>
	 *          <li>如果 bp 是 InstantiationAwareBeanPostProcessor 的实例:
	 *           <ol>
	 *             <li>将 bp 强转为InstantiationAwareBeanPostProcessor对象</li>
	 *             <li>调用postProcessBeforeInstantiation方法得到beanName指定的实例对象</li>
	 *             <li>如果该实例对象获取成功,直接返回该实例对象</li>
	 *           </ol>
	 *          </li>
	 *        </ol>
	 *       </li>
	 *       <li>返回null，表示该beanClass/beanName未能通过InstantiationAwareBeanPostProcessor实例化出指定实例对象</li>
	 *     </ol>
	 * </p>
	 * Apply InstantiationAwareBeanPostProcessors to the specified bean definition
	 * (by class and name), invoking their {@code postProcessBeforeInstantiation} methods.
	 * <p>将 InstantiationAwareBeanPostProcessors 应用于指定的beanDefinition(按类和名称),并
	 * 调用他们的 postProcessBeforeInstantiation 方法</p>
	 * <p>Any returned object will be used as the bean instead of actually instantiating
	 * the target bean. A {@code null} return value from the post-processor will
	 * result in the target bean being instantiated.
	 * <p>任何返回的对象都将用做bean，而不是实际实例化目标bean。后置处理器返回的空值将导致目标bean
	 * 被实例化。</p>
	 *
	 * @param beanClass the class of the bean to be instantiated -- 要实例化的bean类型
	 * @param beanName  the name of the bean -- bean名
	 * @return the bean object to use instead of a default instance of the target bean, or {@code null}
	 * -- 要使用bean的bean对象，而不是目标的默认实例，或 null
	 * @see InstantiationAwareBeanPostProcessor#postProcessBeforeInstantiation
	 */
	@Nullable
	protected Object applyBeanPostProcessorsBeforeInstantiation(Class<?> beanClass, String beanName) {
		// 1.遍历当前BeanFactory中的BeanPostProcessor
		for (BeanPostProcessor bp : getBeanPostProcessors()) {
			// 2.应用InstantiationAwareBeanPostProcessor后置处理器，允许postProcessBeforeInstantiation方法返回bean对象的代理
			if (bp instanceof InstantiationAwareBeanPostProcessor ibp) {
				// 3.执行postProcessBeforeInstantiation方法，在Bean实例化前操作，
				// 该方法可以返回一个构造完成的Bean实例，从而不会继续执行创建Bean实例的“正规的流程”，达到“短路”的效果。
				Object result = ibp.postProcessBeforeInstantiation(beanClass, beanName);
				if (result != null) {
					// 4.如果result不为空，也就是有后置处理器返回了bean实例对象，则会跳过Spring默认的实例化过程
					return result;
				}
			}
		}
		return null;
	}

	/**
	 * 使用适当的实例化策略为指定的Bean创建一个新实例：工厂方法，构造函数自动装配或简单实例化。
	 * <ol>
	 *  <li>使用工厂方法（多个工厂方法时，会找到最匹配的那个构造函数）,优先使用 args的参数值来实例化对象，
	 *  没有就使用mdb所定义的参数值</li>
	 *  <li>使用构造函数：
	 *   <ol>
	 *    <li>从SmartInstantiationAwareBeanPostProcessor中获取给定bean的候选构造函数 ||
	 *    mdb的解析自动注入模式为 按构造器自动装配 || mbd有构造函数参数 || args不为null,会以自动注入
	 *    方式调用最匹配的构造函数来实例化参数对象并返回出去</li>
	 *    <li>从mbd中获取首选的构造函数，以自动注入方式调用最匹配的构造函数来实例化参数对象并返回出去</li>
	 *    <li>无须特殊处理，只需使用无参数的构造函数</li>
	 *   </ol>
	 *  </li>
	 * </ol>
	 * Create a new instance for the specified bean, using an appropriate instantiation strategy:
	 * factory method, constructor autowiring, or simple instantiation.
	 * <p>使用适当的实例化策略为指定的Bean创建一个新实例：工厂方法，构造函数自动装配或简单实例化。</p>
	 *
	 * @param beanName the name of the bean -- bean名
	 * @param mbd      the bean definition for the bean -- bean的BeanDefinition
	 * @param args     explicit arguments to use for constructor or factory method invocation
	 *                 -- 用于构造函数或工厂方法调用的显示参数
	 * @return a BeanWrapper for the new instance -- 新实例的BeanWrapper
	 * @see #obtainFromSupplier
	 * @see #instantiateUsingFactoryMethod
	 * @see #autowireConstructor
	 * @see #instantiateBean
	 */
	protected BeanWrapper createBeanInstance(String beanName, RootBeanDefinition mbd, @Nullable Object[] args) {
		// Make sure bean class is actually resolved at this point.
		// 得到bean的class  使用类加载器根据设置的 class 属性或者根据 className 来解析 Class
		Class<?> beanClass = resolveBeanClass(mbd, beanName);

		// 如果bean class不是public 且不允许访问非public方法和属性则抛出异常
		if (beanClass != null && !Modifier.isPublic(beanClass.getModifiers()) && !mbd.isNonPublicAccessAllowed()) {
			throw new BeanCreationException(mbd.getResourceDescription(), beanName,
					"Bean class isn't public, and non-public access not allowed: " + beanClass.getName());
		}

		// 通过factoryMethod实例化这个bean
		// factorMethod这个名称在xml中还是比较常见的, 即通过工厂方法来创建bean对象
		// 如果一个bean对象是由@Bean注解创建的, 也会走instantiateUsingFactoryMethod方法来创
		Supplier<?> instanceSupplier = mbd.getInstanceSupplier();
		if (instanceSupplier != null) {
			return obtainFromSupplier(instanceSupplier, beanName);
		}

		if (mbd.getFactoryMethodName() != null) {
			// 采用工厂方法实例化
			return instantiateUsingFactoryMethod(beanName, mbd, args);
		}

		// Shortcut when re-creating the same bean...
		// 防止重复创建标识
		boolean resolved = false;
		// 是否需要自动装配
		boolean autowireNecessary = false;
		// 当作用域为原型、多次调用getBean()时，不传入参数，从缓存中获取这段逻辑才会被执行
		// 如果是单例，第二次调用 getBean()，直接从单例池获取对象了，根本就不会走到这里
		if (args == null) {
			synchronized (mbd.constructorArgumentLock) {
				// resolvedConstructorOrFactoryMethod 缓存了已解析的构造函数或工厂方法
				if (mbd.resolvedConstructorOrFactoryMethod != null) {
					// resolved为true，表示当前bean的构造方法已经确定了，也代表该Bean之前被解析过
					resolved = true;
					// constructorArgumentsResolved：将构造函数参数标记为已解析，true就是标记为了已解析
					// 默认为 false。
					// 如果autowireNecessary为true说明是采用有参构造函数注入
					autowireNecessary = mbd.constructorArgumentsResolved;
				}
			}
		}
		if (resolved) {
			// resolved为true，表示当前bean的构造方法已经确定了，也代表该Bean之前被解析过
			// autowireNecessary表示采用有参构造函数注入
			if (autowireNecessary) {
				// 构造函数依赖注入
				return autowireConstructor(beanName, mbd, null, null);
			} else {
				// 无参构造函数
				return instantiateBean(beanName, mbd);
			}
		}

		// Candidate constructors for autowiring?
		/*
		 * 利用SmartInstantiationAwareBeanPostProcessor后处理器回调，自动匹配、推测需要使用的候选构造器数组ctors
		 * 这里的是解析注解，比如@Autowired注解，因此需要开启注解支持
		 */
		Constructor<?>[] ctors = determineConstructorsFromBeanPostProcessors(beanClass, beanName);
		if (ctors != null || mbd.getResolvedAutowireMode() == AUTOWIRE_CONSTRUCTOR ||
				mbd.hasConstructorArgumentValues() || !ObjectUtils.isEmpty(args)) {
			// 构造函数依赖注入
			return autowireConstructor(beanName, mbd, ctors, args);
		}

		// Preferred constructors for default construction?
		// 通过BeanPostProcessor找出了构造方法
		// 或者BeanDefinition的autowire属性为AUTOWIRE_CONSTRUCTOR xml中使用了 autowire="constructor"
		// 或者BeanDefinition中指定了构造方法参数值 使用了 <constructor-arg>标签
		// 或者在getBean()时指定了args
		ctors = mbd.getPreferredConstructors();
		if (ctors != null) {
			return autowireConstructor(beanName, mbd, ctors, null);
		}

		// No special handling: simply use no-arg constructor.
		// 调用无参构造函数
		return instantiateBean(beanName, mbd);
	}

	/**
	 * <p>从给定的供应商那里获取一个bean实例,并对其包装成BeanWrapper对象：
	 *  <ol>
	 *   <li>声明一个实例对象【变量 instance】</li>
	 *   <li>从线程本地当前创建的bean名称【currentlyCreatedBean】中获取原先创建bean的名字【变量 outerBean】</li>
	 *   <li>保存beanName到currentlyCreatedBean中</li>
	 *   <li>从配置的Supplier中获取一个bean实例,赋值instance</li>
	 *   <li>【finally】如果原先bean存在,将保存到currentlyCreatedBean中;否则就将beanName移除</li>
	 *   <li>如果没有成功获取到instance,instance就引用NullBean</li>
	 *   <li>对instance包装成BeanWrapper对象【变量 bw】</li>
	 *   <li>初始化bw 【{@link #initBeanWrapper(BeanWrapper)}】</li>
	 *   <li>返回初始化后的bw</li>
	 *  </ol>
	 * </p>
	 * Obtain a bean instance from the given supplier.
	 * <p>从给定的供应商那里获取一个bean实例</p>
	 * @param beanName the corresponding bean name -- 对应的bean名
	 * @return a BeanWrapper for the new instance -- 新实例的BeanWrapper
	 * @since 5.0
	 * @see #getObjectForBeanInstance
	 */
	protected BeanWrapper obtainFromSupplier(Supplier<?> supplier, String beanName) {
		Object instance = obtainInstanceFromSupplier(supplier, beanName);
		//如果生产者返回null，那么返回NullBean包装bean
		if (instance == null) {
			instance = new NullBean();
		}
		// BeanWrapperImpl类是对BeanWrapper接口的默认实现，它包装了一个bean对象，
		// 缓存了bean的内省结果， 并可以访问bean的属性、设置bean的属性值。BeanWrapperImpl
		// 类提供了许多默认属性编辑器， 支持多种不同类型的类型转换，可以将数组、集合类型的属
		// 性转换成指定特殊类型的数组或集合。 用户也可以注册自定义的属性编辑器在BeanWrapperImpl中。
		//对instance进行包装
		BeanWrapper bw = new BeanWrapperImpl(instance);
		//初始化BeanWrapper
		initBeanWrapper(bw);
		return bw;
	}

	@Nullable
	private Object obtainInstanceFromSupplier(Supplier<?> supplier, String beanName) {
		//获取当前线程正在创建的 bean 的名称支持obtainFromSupplier方法加入的属性
		String outerBean = this.currentlyCreatedBean.get();
		// 设置 beanName到 currentlyCreatedBean 中
		this.currentlyCreatedBean.set(beanName);
		try {
			if (supplier instanceof InstanceSupplier<?> instanceSupplier) {
				return instanceSupplier.get(RegisteredBean.of((ConfigurableListableBeanFactory) this, beanName));
			}
			if (supplier instanceof ThrowingSupplier<?> throwingSupplier) {
				return throwingSupplier.getWithException();
			}
			//从生产者获取实例
			return supplier.get();
		} catch (Throwable ex) {
			if (ex instanceof BeansException beansException) {
				throw beansException;
			}
			throw new BeanCreationException(beanName,
					"Instantiation of supplied bean failed", ex);
		} finally {
			if (outerBean != null) {
				this.currentlyCreatedBean.set(outerBean);
			} else {
				this.currentlyCreatedBean.remove();
			}
		}
	}

	/**
	 * Overridden in order to implicitly register the currently created bean as
	 * dependent on further beans getting programmatically retrieved during a
	 * {@link Supplier} callback.
	 * 为了支持Java8的obtainFromSupplier方法
	 *
	 * @see #obtainFromSupplier
	 * @since 5.0
	 */
	@Override
	protected Object getObjectForBeanInstance(
			Object beanInstance, String name, String beanName, @Nullable RootBeanDefinition mbd) {
		//获取当前线程正在创建的bean的名称，主要是支持obtainFromSupplier方法，一般情况获取到的值都为null
		String currentlyCreatedBean = this.currentlyCreatedBean.get();
		//如果不为null
		if (currentlyCreatedBean != null) {
			registerDependentBean(beanName, currentlyCreatedBean);
		}
		//如果为null，一般走这一步逻辑，调用父类AbstractBeanFactory的同名方法
		return super.getObjectForBeanInstance(beanInstance, name, beanName, mbd);
	}

	/**
	 * Determine candidate constructors to use for the given bean, checking all registered
	 * {@link SmartInstantiationAwareBeanPostProcessor SmartInstantiationAwareBeanPostProcessors}.
	 * <p>
	 * 通过检查所有已注册的SmartInstantiationAwareBeanPostProcessor后处理器，确定要用于给定 bean 的候选构造器
	 * 具体的检查逻辑是在SmartInstantiationAwareBeanPostProcessor后处理器的determineCandidateConstructors方法中
	 * <p>
	 * 注意这里是检查注解，比如@Autowired注解，因此需要开启注解支持，比如annotation-config或者component-scan
	 * 该类型的后置处理器的实现有两个：ConfigurationClassPostProcessor$ImportAwareBeanPostProcessor，AutowiredAnnotationBeanPostProcessor
	 * ConfigurationClassPostProcessor$ImportAwareBeanPostProcessor中什么也没干，因此具体的逻辑都在AutowiredAnnotationBeanPostProcessor中
	 * 所以说这个后置处理器的determineCandidateConstructors方法执行时机是在: 对象实例化之前执行
	 *
	 * @param beanClass the raw class of the bean
	 * @param beanName  the name of the bean
	 * @return the candidate constructors, or {@code null} if none specified
	 * @throws org.springframework.beans.BeansException in case of errors
	 * @see org.springframework.beans.factory.config.SmartInstantiationAwareBeanPostProcessor#determineCandidateConstructors
	 */
	@Nullable
	protected Constructor<?>[] determineConstructorsFromBeanPostProcessors(@Nullable Class<?> beanClass, String beanName)
			throws BeansException {

		if (beanClass != null && hasInstantiationAwareBeanPostProcessors()) {
			// 1.遍历所有的BeanPostProcessor
			for (SmartInstantiationAwareBeanPostProcessor bp : getBeanPostProcessorCache().smartInstantiationAware) {
				// 2.调用SmartInstantiationAwareBeanPostProcessor的determineCandidateConstructors方法，
				// 该方法可以返回要用于beanClass的候选构造函数
				// 例如：使用@Autowire注解修饰构造函数，则该构造函数在这边会被AutowiredAnnotationBeanPostProcessor找到
				Constructor<?>[] ctors = bp.determineCandidateConstructors(beanClass, beanName);
				if (ctors != null) {
					// 3.如果ctors不为空，则不再继续执行其他的SmartInstantiationAwareBeanPostProcessor
					return ctors;
				}
			}
		}
		return null;
	}

	/**
	 * Instantiate the given bean using its default constructor.
	 * 使用其默认无参构造器实例化给定 bean
	 *
	 * @param beanName the name of the bean
	 * @param mbd      the bean definition for the bean
	 * @return a BeanWrapper for the new instance
	 */
	protected BeanWrapper instantiateBean(String beanName, RootBeanDefinition mbd) {
		try {
			//通用逻辑
			//getInstantiationStrategy，返回用于创建 bean 实例的实例化策略，就是instantiationStrategy属性
			//默认是CglibSubclassingInstantiationStrategy类型的实例，实现了SimpleInstantiationStrategy
			Object beanInstance = getInstantiationStrategy().instantiate(mbd, beanName, this);
			//新建BeanWrapperImpl，设置到内部属性中
			BeanWrapper bw = new BeanWrapperImpl(beanInstance);
			//主要是为当前的BeanWrapperImpl实例设置转换服务ConversionService以及注册自定义的属性编辑器PropertyEditor。
			initBeanWrapper(bw);
			return bw;
		} catch (Throwable ex) {
			throw new BeanCreationException(mbd.getResourceDescription(), beanName, ex.getMessage(), ex);
		}
	}

	/**
	 * Instantiate the bean using a named factory method. The method may be static, if the
	 * mbd parameter specifies a class, rather than a factoryBean, or an instance variable
	 * on a factory object itself configured using Dependency Injection.
	 * 使用命名工厂方法实例化bean。如果mbd参数指定了一个类，而不是factoryBean，
	 * 或者使用依赖注入配置的工厂对象本身的实例变量，则该方法可能是静态的。
	 *
	 * @param beanName     the name of the bean
	 * @param mbd          the bean definition for the bean
	 * @param explicitArgs argument values passed in programmatically via the getBean method,
	 *                     or {@code null} if none (implying the use of constructor argument values from bean definition)
	 * @return a BeanWrapper for the new instance
	 * @see #getBean(String, Object[])
	 */
	protected BeanWrapper instantiateUsingFactoryMethod(
			String beanName, RootBeanDefinition mbd, @Nullable Object[] explicitArgs) {
		//创建构造器处理器，并使用 factory method 进行实例化
		return new ConstructorResolver(this).instantiateUsingFactoryMethod(beanName, mbd, explicitArgs);
	}

	/**
	 * <p>以自动注入方式调用最匹配的构造函数来实例化参数对象</p>
	 * "autowire constructor" (with constructor arguments by type) behavior.
	 * Also applied if explicit constructor argument values are specified,
	 * matching all remaining arguments with beans from the bean factory.
	 * <p>"autowire constructor"(按类型带有构造函数参数)的行为。如果显示指定了构造函数自变量值，
	 * 则将所有剩余自变量与Bean工厂中的Bean进行匹配时也适用</p>
	 * <p>This corresponds to constructor injection: In this mode, a Spring
	 * bean factory is able to host components that expect constructor-based
	 * dependency resolution.
	 * <p>这对应于构造函数注入：在这种模式下，Spring Bean工厂能够托管需要基于构造函数数的
	 * 依赖关系解析的组件</p>
	 * @param beanName the name of the bean -- Bean名
	 * @param mbd the bean definition for the bean -- Bean的BeanDefinition
	 * @param ctors the chosen candidate constructors -- 选择的候选构造函数
	 * @param explicitArgs argument values passed in programmatically via the getBean method,
	 * or {@code null} if none (-> use constructor argument values from bean definition)
	 *                     -- 用于构造函数或工厂方法调用的显示参数
	 * @return a BeanWrapper for the new instance -- 新实例的BeanWrapper
	 */
	protected BeanWrapper autowireConstructor(
			String beanName, RootBeanDefinition mbd, @Nullable Constructor<?>[] ctors, @Nullable Object[] explicitArgs) {
		//内部实际上是委托的ConstructorResolver构造器解析器的autowireConstructor方法来实现的
		return new ConstructorResolver(this).autowireConstructor(beanName, mbd, ctors, explicitArgs);
	}

	/**
	 * Populate the bean instance in the given BeanWrapper with the property values
	 * from the bean definition.
	 * 使用 bean 定义中的属性值在给定的 BeanWrapper 中填充 bean 实例，简单的说就是：
	 * setter方法和注解反射方式的依赖注入，有可能由于依赖其他bean而导致其他bean的初始化
	 *
	 * @param beanName the name of the bean
	 * @param mbd      the bean definition for the bean
	 * @param bw       the BeanWrapper with bean instance
	 */
	protected void populateBean(String beanName, RootBeanDefinition mbd, @Nullable BeanWrapper bw) {
		/*
		 * 校验bw为null的情况
		 * 如果此bean定义中定义了<property>标签，那么抛出异常，其他情况则直接返回
		 */
		if (bw == null) {
			//如果mbd存在propertyValues属性，即定义了<property>标签
			//因为BeanWrapper都为null了，不能进行依赖注入，那么抛出异常
			if (mbd.hasPropertyValues()) {
				throw new BeanCreationException(
						mbd.getResourceDescription(), beanName, "Cannot apply property values to null instance");
			} else {
				// Skip property population phase for null instance.
				// 空对象直接返回
				return;
			}
		}

		if (bw.getWrappedClass().isRecord()) {
			if (mbd.hasPropertyValues()) {
				throw new BeanCreationException(
						mbd.getResourceDescription(), beanName, "Cannot apply property values to a record");
			}
			else {
				// Skip property population phase for records since they are immutable.
				return;
			}
		}

		// Give any InstantiationAwareBeanPostProcessors the opportunity to modify the
		// state of the bean before properties are set. This can be used, for example,
		// to support styles of field injection.
		// 到这步的时候，bean 实例化完成（通过工厂方法或构造方法），但是还没开始属性设值，
		// InstantiationAwareBeanPostProcessor 的实现类可以在这里对 bean 进行状态修改，
		if (!mbd.isSynthetic() && hasInstantiationAwareBeanPostProcessors()) {
			for (InstantiationAwareBeanPostProcessor bp : getBeanPostProcessorCache().instantiationAware) {
				// 如果返回 false，代表不需要进行后续的属性设值，也不需要再经过其他的 BeanPostProcessor 的处理
				if (!bp.postProcessAfterInstantiation(bw.getWrappedInstance(), beanName)) {
					return;
				}
			}
		}
		// pvs 是一个 MutablePropertyValues 实例，里面实现了PropertyValues接口，提供属性的读写操作实现，同时可以通过调用构造函数实现深拷贝
		PropertyValues pvs = (mbd.hasPropertyValues() ? mbd.getPropertyValues() : null);
		// 根据bean的依赖注入方式：即是否标注有 @Autowired 注解或 autowire=“byType/byName” 的标签
		// 会遍历bean中的属性，根据类型或名称来完成相应的注入
		int resolvedAutowireMode = mbd.getResolvedAutowireMode();
		if (resolvedAutowireMode == AUTOWIRE_BY_NAME || resolvedAutowireMode == AUTOWIRE_BY_TYPE) {
			MutablePropertyValues newPvs = new MutablePropertyValues(pvs);
			// Add property values based on autowire by name if applicable.
			// 通过名字找到所有属性值，如果是 bean 依赖，先初始化依赖的 bean。记录依赖关系
			if (resolvedAutowireMode == AUTOWIRE_BY_NAME) {
				autowireByName(beanName, mbd, bw, newPvs);
			}
			// Add property values based on autowire by type if applicable.
			// 通过类型装配
			if (resolvedAutowireMode == AUTOWIRE_BY_TYPE) {
				autowireByType(beanName, mbd, bw, newPvs);
			}
			// 结合注入后的配置，覆盖当前配置
			pvs = newPvs;
		}

		// 容器是否注册了InstantiationAwareBeanPostProcessor
		if (hasInstantiationAwareBeanPostProcessors()) {
			if (pvs == null) {
				pvs = mbd.getPropertyValues();
			}
			for (InstantiationAwareBeanPostProcessor bp : getBeanPostProcessorCache().instantiationAware) {
				// 这里有个非常有用的 BeanPostProcessor 进到这里: AutowiredAnnotationBeanPostProcessor
				// 对采用 @Autowired、@Value 注解的依赖进行设值，
				PropertyValues pvsToUse = bp.postProcessProperties(pvs, bw.getWrappedInstance(), beanName);
				if (pvsToUse == null) {
					return;
				}
				pvs = pvsToUse;
			}
		}
		// 是否进行依赖检查
		boolean needsDepCheck = (mbd.getDependencyCheck() != AbstractBeanDefinition.DEPENDENCY_CHECK_NONE);
		if (needsDepCheck) {
			PropertyDescriptor[] filteredPds = filterPropertyDescriptorsForDependencyCheck(bw, mbd.allowCaching);
			// 检查是否满足相关依赖关系，对应的depends-on属性，需要确保所有依赖的Bean先完成初始化
			checkDependencies(beanName, mbd, filteredPds, pvs);
		}

		if (pvs != null) {
			// 设置 bean 实例的属性值
			applyPropertyValues(beanName, mbd, bw, pvs);
		}
	}

	/**
	 * <p> 通过bw的PropertyDescriptor属性名，查找出对应的Bean对象，将其添加到pvs中 </p>
	 * Fill in any missing property values with references to
	 * other beans in this factory if autowire is set to "byName".
	 * <p>如果autowire被设置为"byName"，则用对工厂中其他bean的引用填充任何缺失的属性值</p>
	 * @param beanName the name of the bean we're wiring up.
	 * Useful for debugging messages; not used functionally.
	 *                 -- 我们要连接的bean的名称。用于调试消息；未使用的功能
	 * @param mbd bean definition to update through autowiring
	 *             -- 通过自动装配来更新BeanDefinition
	 * @param bw the BeanWrapper from which we can obtain information about the bean
	 *           -- 我们可以从中获取关于bean的信息的BeanWrapper
	 * @param pvs the PropertyValues to register wired objects with
	 *            -- 要向其注册连接对象的 PropertyValues
	 */
	protected void autowireByName(
			String beanName, AbstractBeanDefinition mbd, BeanWrapper bw, MutablePropertyValues pvs) {

		// 根据bw的PropertyDescriptors，遍历出所有可写的（即set方法存在)，存在于BeanDefinition里的PropertyValues，且不是简单属性的属性名
		// 简单属性的判定参照下面方法，主要涵盖基本类型及其包装类，Number,Date等
		String[] propertyNames = unsatisfiedNonSimpleProperties(mbd, bw);
		for (String propertyName : propertyNames) {
			// 检查缓存bean 中是否有当前bean
			if (containsBean(propertyName)) {
				// 递归初始化 bean，会调用 doGetBean() 来获取bean
				Object bean = getBean(propertyName);
				pvs.add(propertyName, bean);
				// 注册依赖，将依赖关系保存到 Map<String, Set<String>> dependentBeanMap dependentBeanMap 中，key是 bean，value是 转化后的 propertyName
				registerDependentBean(propertyName, beanName);
				if (logger.isTraceEnabled()) {
					logger.trace("Added autowiring by name from bean name '" + beanName +
							"' via property '" + propertyName + "' to bean named '" + propertyName + "'");
				}
			} else {
				// 找不到则不处理
				if (logger.isTraceEnabled()) {
					logger.trace("Not autowiring property '" + propertyName + "' of bean '" + beanName +
							"' by name: no matching bean found");
				}
			}
		}
	}

	/**
	 * <p> 通过bw的PropertyDescriptor属性类型，查找出对应的Bean对象，将其添加到pvs中 </p>
	 * Abstract method defining "autowire by type" (bean properties by type) behavior.
	 * <p>定义 "按类型自动装配" (按类型bean属性)行为的抽象方法</p>
	 * <p>This is like PicoContainer default, in which there must be exactly one bean
	 * of the property type in the bean factory. This makes bean factories simple to
	 * configure for small namespaces, but doesn't work as well as standard Spring
	 * behavior for bigger applications.
	 * <p>这类似于PicoContainer默认值，其中bean工厂中必须恰好有一个属性类型的bean。这使得针对
	 * 小名称空间配置bean工厂变得简单，但是对于较大的应用程序，它的工作效果不如标准的Spring行为。</p>
	 * @param beanName the name of the bean to autowire by type -- 要按类型自动连接的bean的名称
	 * @param mbd the merged bean definition to update through autowiring
	 *            -- 合并后的BeanDefinition更新通过自动装配
	 * @param bw the BeanWrapper from which we can obtain information about the bean
	 *           -- 我们可以从中获取关于bean的信息的BeanWrapper
	 * @param pvs the PropertyValues to register wired objects with
	 *            -- propertyValue 注册连接对象
	 */
	protected void autowireByType(
			String beanName, AbstractBeanDefinition mbd, BeanWrapper bw, MutablePropertyValues pvs) {
		//获取工厂的自定义类型转换器
		TypeConverter converter = getCustomTypeConverter();
		//如果没有配置自定义类型转换器
		if (converter == null) {
			//使用bw作为类型转换器
			converter = bw;
		}
		//存放所有候选Bean名的集合
		Set<String> autowiredBeanNames = new LinkedHashSet<>(4);
		//获取bw中有setter方法 && 非简单类型属性 && mbd的PropertyValues中没有该pd的属性名的 PropertyDescriptor 属性名数组
		String[] propertyNames = unsatisfiedNonSimpleProperties(mbd, bw);
		//遍历属性名数组
		for (String propertyName : propertyNames) {
			try {
				//PropertyDescriptor:表示JavaBean类通过存储器导出一个属性
				//从bw中获取propertyName对应的PropertyDescriptor
				PropertyDescriptor pd = bw.getPropertyDescriptor(propertyName);
				// Don't try autowiring by type for type Object: never makes sense,
				// even if it technically is an unsatisfied, non-simple property.
				// 不要尝试按类型自动装配对象：永远是有意义的，即使它在技术上是一个不满意，复杂属性
				//如果pd的属性值类型不是 Object
				if (Object.class != pd.getPropertyType()) {
					//获取pd属性的Setter方法的方法参数包装对象
					MethodParameter methodParam = BeanUtils.getWriteMethodParameter(pd);
					// Do not allow eager init for type matching in case of a prioritized post-processor.
					// 在有优先级的后处理程序的情况下，不允许急于初始化来进行类型匹配。
					//PriorityOrdered:PriorityOrdered是个接口，继承自Ordered接口，未定义任何方法
					// -- 若对象o1是Ordered接口类型，o2是PriorityOrdered接口类型，那么o2的优先级高于o1
					// -- 若对象o1是PriorityOrdered接口类型，o2是Ordered接口类型，那么o1的优先级高于o2
					// -- 其他情况，若两者都是Ordered接口类型或两者都是PriorityOrdered接口类型，调用Ordered接口的getOrder方法得到order值，order值越大，优先级越小
					//判断bean对象是否是PriorityOrder实例，如果不是就允许急于初始化来进行类型匹配。
					//eager为true时会导致初始化lazy-init单例和由FactoryBeans(或带有"factory-bean"引用的工厂方法)创建 的对象以进行类型检查
					boolean eager = !(bw.getWrappedInstance() instanceof PriorityOrdered);
					//AutowireByTypeDependencyDescriptor:根据类型依赖自动注入的描述符，重写了 getDependencyName() 方法，使其永远返回null
					//将 methodParam 封装包装成AutowireByTypeDependencyDescriptor对象
					DependencyDescriptor desc = new AutowireByTypeDependencyDescriptor(methodParam, eager);
					//根据据desc的依赖类型解析出与descriptor所包装的对象匹配的候选Bean对象
					Object autowiredArgument = resolveDependency(desc, beanName, autowiredBeanNames, converter);
					//如果autowiredArgument不为null
					if (autowiredArgument != null) {
						//propertyName,autowireArgument作为键值添加到pvs中
						pvs.add(propertyName, autowiredArgument);
					}
					//遍历所有候选Bean名集合
					for (String autowiredBeanName : autowiredBeanNames) {
						//注册beanName与dependentBeanNamed的依赖关系
						registerDependentBean(autowiredBeanName, beanName);
						//打印跟踪日志
						if (logger.isTraceEnabled()) {
							// 通过属性类型自动装配从bean名'beanName'的属性名'propertyName'，bean名为'autowiredBeanName'
							logger.trace("Autowiring by type from bean name '" + beanName + "' via property '" +
									propertyName + "' to bean named '" + autowiredBeanName + "'");
						}
					}
					//将候选Bean名集合情况
					autowiredBeanNames.clear();
				}
			} catch (BeansException ex) {
				//捕捉自动装配时抛出的Bean异常，重新抛出 不满足依赖异常
				throw new UnsatisfiedDependencyException(mbd.getResourceDescription(), beanName, propertyName, ex);
			}
		}
	}


	/**
	 * <p>获取bw中有setter方法 && 非简单类型属性 && mbd的PropertyValues中没有该pd的属性名的 PropertyDescriptor 属性名数组</p>
	 * Return an array of non-simple bean properties that are unsatisfied.
	 * These are probably unsatisfied references to other beans in the
	 * factory. Does not include simple properties like primitives or Strings.
	 * <p>返回一个不满足要求的非简单bean属性数组。这些可能是对工厂中其他bean的不满意的引用。不包括简单属性，
	 * 如原始或字符串</p>
	 * @param mbd the merged bean definition the bean was created with
	 *            -- 创建bean时适用的合并BeanDefinition
	 * @param bw the BeanWrapper the bean was created with
	 *            -- 创建bean时使用的bean保证其
	 * @return an array of bean property names -- bean属性名数组
	 * @see org.springframework.beans.BeanUtils#isSimpleProperty
	 */
	protected String[] unsatisfiedNonSimpleProperties(AbstractBeanDefinition mbd, BeanWrapper bw) {
		Set<String> result = new TreeSet<>();
		//获取自己定义的property的集合
		PropertyValues pvs = mbd.getPropertyValues();
		//获取BeanWrapper中的属性描述符数组。
		//请注意，这里的一个数组元素实际上是一个具有一个参数的setter方法转换之后的属性描述符
		//PropertyDescriptor的name属性是截取的"set"之后的部分，并进行了处理：如果至少开头两个字符是大写，那么就返回原截取的值，否则返回开头为小写的截取的值
		//PropertyDescriptor的propertyType属性是方法的参数类型
		PropertyDescriptor[] pds = bw.getPropertyDescriptors();
		//遍历数组
		for (PropertyDescriptor pd : pds) {
			//1 如果该描述符存在用于写属性的方法(即"set"开头的方法)
			//2 并且没有排除依赖类型检查（该类型没有在ignoredDependencyTypes和ignoredDependencyInterfaces两个忽略注入的集合中
			//  此前讲的忽略setter自动注入的扩展点就是这两个集合的控制的，可以通过ignoreDependencyType和ignoreDependencyInterface方法设置）
			//3 并且自己定义的property的集合没有该"属性名"，即所有的<property>标签的name属性不包括该"属性"的name
			//4 并且propertyType不是简单类型属性：基本类型及其包装类、Enum、String、CharSequence、Number、Date、Temporal、URI、URL、Locale、Class
			//  这些类型的单个对象或者数组都被称为简单类型。
			if (pd.getWriteMethod() != null && !isExcludedFromDependencyCheck(pd) && !pvs.contains(pd.getName()) &&
					!BeanUtils.isSimpleProperty(pd.getPropertyType())) {
				//将name添加到返回值集合中
				result.add(pd.getName());
			}
		}
		//转换为数组并返回
		return StringUtils.toStringArray(result);
	}

	/**
	 * Extract a filtered set of PropertyDescriptors from the given BeanWrapper,
	 * excluding ignored dependency types or properties defined on ignored dependency interfaces.
	 * <p>从给定的BeanWrapper提取一组经过筛选的PropertyDesciptor,排除忽略的依赖项或忽略项上的定义的属性</p>
	 * @param bw the BeanWrapper the bean was created with -- 创建bean时使用的 bean包装器
	 * @param cache whether to cache filtered PropertyDescriptors for the given bean Class
	 *              -- 是否缓存过滤PropertyDescriptors bean 类
	 * @return the filtered PropertyDescriptors -- 过滤后的PropertyDesciptors
	 * @see #isExcludedFromDependencyCheck
	 * @see #filterPropertyDescriptorsForDependencyCheck(org.springframework.beans.BeanWrapper)
	 */
	protected PropertyDescriptor[] filterPropertyDescriptorsForDependencyCheck(BeanWrapper bw, boolean cache) {
		//PropertyDescriptor类表示JavaBean类通过存储器导出一个属性
		PropertyDescriptor[] filtered = this.filteredPropertyDescriptorsCache.get(bw.getWrappedClass());
		if (filtered == null) {
			//从bw提取一组经过筛选的PropertyDescriptor，排除忽略的依赖项类型或在忽略的依赖项接口上定义的属性。
			filtered = filterPropertyDescriptorsForDependencyCheck(bw);
			if (cache) {
				//putIfAbsent：如果map集合中没有该key对应的值，则直接添加，并返回null;如果已经存在对应的值，则依旧为原来的值.并返回原来的值
				//将bw的bean实例的类型,filtered添加到filteredPropertyDescriptorsCache中
				PropertyDescriptor[] existing =
						this.filteredPropertyDescriptorsCache.putIfAbsent(bw.getWrappedClass(), filtered);
				//如果已经存在对应的值
				if (existing != null) {
					//引用存在对应的值，正常来说不会出现这钟情况，因为已经存在的情况，
					// 	-- 已经由该方法的第一行过滤掉了，除非出现并发调用该方法的情况，这个时候永远都会返回第一次的值，
					// 	-- 以保证在并发的情况下，返回的对象永远都是同一个对象
					filtered = existing;
				}
			}
		}
		return filtered;
	}

	/**
	 * Extract a filtered set of PropertyDescriptors from the given BeanWrapper,
	 * excluding ignored dependency types or properties defined on ignored dependency interfaces.
	 * <p>从给定的BeanWrapper提取一组经过筛选的propertyDesciptor，排除忽略的依赖项类型或在忽略的依赖项接口上定义的属性。</p>
	 * @param bw the beanwrapper the bean was created with
	 *           -- 创建bean时使用的 bean 包装器
	 * @return the filtered PropertyDescriptors -- 过滤后的PropertyDesciptors
	 * @see #isExcludedFromDependencyCheck
	 */
	protected PropertyDescriptor[] filterPropertyDescriptorsForDependencyCheck(BeanWrapper bw) {
		//使用List包装bw的PropertyDesciptors元素
		List<PropertyDescriptor> pds = new ArrayList<>(Arrays.asList(bw.getPropertyDescriptors()));
		//  删除 pds 中 由CGLIB定义的属性和类型与被忽略项的依赖类型匹配的属性，或者由被忽略的依赖接口定义的PropertyDescriptor
		pds.removeIf(this::isExcludedFromDependencyCheck);
		//将pds转换成数组
		return pds.toArray(new PropertyDescriptor[0]);
	}

	/**
	 * Determine whether the given bean property is excluded from dependency checks.
	 * <p>确定给定bean属性是否被排除在依赖项检查之外</p>
	 * <p>This implementation excludes properties defined by CGLIB and
	 * properties whose type matches an ignored dependency type or which
	 * are defined by an ignored dependency interface.
	 * <p>此实现排除了由CGLIB定义的属性和类型与被忽略项的依赖类型匹配的属性，或者由被忽略
	 * 的依赖接口定义的属性</p>
	 * @param pd the PropertyDescriptor of the bean property
	 *           --- bean 属性的 PropertyDescriptor
	 * @return whether the bean property is excluded -- bean属性是否被排除
	 * @see #ignoreDependencyType(Class)
	 * @see #ignoreDependencyInterface(Class)
	 */
	protected boolean isExcludedFromDependencyCheck(PropertyDescriptor pd) {
		//pd的属性是CGLIB定义的属性 || 该工厂的忽略依赖类型列表中包含该pd的属性类型 || pd的属性是ignoredDependencyInterfaces里面的接口定义的方法
		return (AutowireUtils.isExcludedFromDependencyCheck(pd) ||
				this.ignoredDependencyTypes.contains(pd.getPropertyType()) ||
				AutowireUtils.isSetterDefinedInInterface(pd, this.ignoredDependencyInterfaces));
	}

	/**
	 * <p>检查依赖项：主要检查pd的setter方法需要赋值时,pvs中有没有满足其pd的需求的属性值可供其赋值。</p>
	 * Perform a dependency check that all properties exposed have been set,
	 * if desired. Dependency checks can be objects (collaborating beans),
	 * simple (primitives and String), or all (both).
	 * <p>如果需要，执行依赖项检查，以确定已设置了公开的所有属性。依赖项检查可以是对像(协作bean)，
	 * 简单(原语和字符串)或全部(两者都有)</p>
	 * @param beanName the name of the bean -- bean名
	 * @param mbd the merged bean definition the bean was created with
	 *            -- 合并后的BeanDefinition的bean创建
	 * @param pds the relevant property descriptors for the target bean
	 *            -- 相关的目标bean的属性描述符
	 * @param pvs the property values to be applied to the bean
	 *            -- 适合的bean属性值
	 * @see #isExcludedFromDependencyCheck(java.beans.PropertyDescriptor)
	 */
	protected void checkDependencies(
			String beanName, AbstractBeanDefinition mbd, PropertyDescriptor[] pds, @Nullable PropertyValues pvs)
			throws UnsatisfiedDependencyException {
		//获取mbd的依赖检查代码，默认为DEPENDENCY_CHECK_NONE,不检查
		int dependencyCheck = mbd.getDependencyCheck();
		//遍历pds
		for (PropertyDescriptor pd : pds) {
			if (pd.getWriteMethod() != null && (pvs == null || !pvs.contains(pd.getName()))) {
				//simpleProperty:其属性类型为 primitive 或者 primitive包装器，枚举，字符串， 或 其他字符，数字，日期，时态，URI，URL，语言环境或类
				//如果pd的属性类型是"简单"类型
				boolean isSimple = BeanUtils.isSimpleProperty(pd.getPropertyType());
				// 是否不满足： (dependencyCheck为对所有属性检查) || (pd的属性类型是"简单"类型 && dependencyCheck为 对原始类型（基本类型，String，集合）检查)
				//  -- || (pd的属性类型不是"简单"类型 && 对依赖对象检查)
				boolean unsatisfied = (dependencyCheck == AbstractBeanDefinition.DEPENDENCY_CHECK_ALL) ||
						(isSimple && dependencyCheck == AbstractBeanDefinition.DEPENDENCY_CHECK_SIMPLE) ||
						(!isSimple && dependencyCheck == AbstractBeanDefinition.DEPENDENCY_CHECK_OBJECTS);
				//如果不满足
				if (unsatisfied) {
					//这个时候意味着 pd的setter方法是需要赋值,但是pvs中没有满足其pd的需求的属性值进行赋值
					//抛出不满足依赖异常：设置此属性值或禁用此bean依赖项检查
					throw new UnsatisfiedDependencyException(mbd.getResourceDescription(), beanName, pd.getName(),
							"Set this property value or disable dependency checking for this bean.");
				}
			}
		}
	}

	/**
	 * Apply the given property values, resolving any runtime references
	 * to other beans in this bean factory. Must use deep copy, so we
	 * don't permanently modify this property.
	 * <p>应用给定的属性值，解决任何在这个bean工厂运行时其他bean的引用。必须使用深拷贝，所以我们
	 * 不会永久地修改这个属性</p>
	 * @param beanName the bean name passed for better exception information
	 *                 -- 传递bean名以获得更好的异常信息
	 * @param mbd the merged bean definition
	 *            -- 合并后的bean定义
	 * @param bw the BeanWrapper wrapping the target object
	 *           -- 包装目标对象的BeanWrapper
	 * @param pvs the new property values
	 *            -- 新得属性值
	 */
	protected void applyPropertyValues(String beanName, BeanDefinition mbd, BeanWrapper bw, PropertyValues pvs) {
		if (pvs.isEmpty()) {
			return;
		}
		MutablePropertyValues mpvs = null;
		List<PropertyValue> original;
		// 1.获取属性值列表
		if (pvs instanceof MutablePropertyValues _mpvs) {
			mpvs = _mpvs;
			// 1.1 如果mpvs中的值已经被转换为对应的类型，那么可以直接设置到BeanWrapper中
			if (mpvs.isConverted()) {
				// Shortcut: use the pre-converted values as-is.
				try {
					bw.setPropertyValues(mpvs);
					return;
				} catch (BeansException ex) {
					throw new BeanCreationException(
							mbd.getResourceDescription(), beanName, "Error setting property values", ex);
				}
			}
			original = mpvs.getPropertyValueList();
		} else {
			// 1.2 如果pvs并不是使用MutablePropertyValues封装的类型，那么直接使用原始的属性获取方法
			original = Arrays.asList(pvs.getPropertyValues());
		}

		TypeConverter converter = getCustomTypeConverter();
		if (converter == null) {
			converter = bw;
		}
		// 2.1 获取对应的解析器
		BeanDefinitionValueResolver valueResolver = new BeanDefinitionValueResolver(this, beanName, mbd, converter);

		// Create a deep copy, resolving any references for values.
		// 2.2 创建深层拷贝副本，用于存放解析后的属性值
		List<PropertyValue> deepCopy = new ArrayList<PropertyValue>(original.size());
		boolean resolveNecessary = false;
		// 3.遍历属性，将属性转换为对应类的对应属性的类型
		for (PropertyValue pv : original) {
			if (pv.isConverted()) {
				// 3.1 如果pv已经包含转换的值，则直接添加到deepCopy
				deepCopy.add(pv);
			} else {
				// 3.2 否则，进行转换
				// 3.2.1 拿到pv的原始属性名和属性值
				String propertyName = pv.getName();
				Object originalValue = pv.getValue();
				// 3.2.2 使用解析器解析原始属性值
				Object resolvedValue = valueResolver.resolveValueIfNecessary(pv, originalValue);
				Object convertedValue = resolvedValue;
				// 3.2.3 判断该属性是否可转换
				boolean convertible = bw.isWritableProperty(propertyName) &&
						!PropertyAccessorUtils.isNestedOrIndexedProperty(propertyName);
				if (convertible) {
					// 3.2.4 如果可转换，则转换指定目标属性的给定值
					convertedValue = convertForProperty(resolvedValue, propertyName, bw, converter);
				}
				// Possibly store converted value in merged bean definition,
				// in order to avoid re-conversion for every created bean instance.
				// 3.2.5 在合并的BeanDefinition中存储转换后的值，以避免为每个创建的bean实例重新转换
				if (resolvedValue == originalValue) {
					//如果可转换
					if (convertible) {
						//将convertedValue设置到pv中
						pv.setConvertedValue(convertedValue);
					}
					//将pv添加到deepCopy中
					deepCopy.add(pv);
				}
				//TypedStringValue:类型字符串的Holder,这个holder将只存储字符串值和目标类型。实际得转换将由Bean工厂执行
				//如果可转换 && originalValue是TypedStringValue的实例 && originalValue不是标记为动态【即不是一个表达式】&&
				// 	convertedValue不是Collection对象 或 数组
				else if (convertible && originalValue instanceof TypedStringValue typedStringValue &&
						!typedStringValue.isDynamic() &&
						!(convertedValue instanceof Collection || ObjectUtils.isArray(convertedValue))) {
					//将convertedValue设置到pv中
					pv.setConvertedValue(convertedValue);
					//将pv添加到deepCopy中
					deepCopy.add(pv);
				} else {
					//标记还需要解析
					resolveNecessary = true;
					//根据pv,convertedValue构建PropertyValue对象，并添加到deepCopy中
					deepCopy.add(new PropertyValue(pv, convertedValue));
				}
			}
		}
		//mpvs不为null && 已经不需要解析
		if (mpvs != null && !resolveNecessary) {
			//将此holder标记为只包含转换后的值
			mpvs.setConverted();
		}

		// Set our (possibly massaged) deep copy.
		try {
			// 4.设置bean的属性值为deepCopy
			bw.setPropertyValues(new MutablePropertyValues(deepCopy));
		} catch (BeansException ex) {
			//重新抛出Bean创建异常：错误设置属性值
			throw new BeanCreationException(
					mbd.getResourceDescription(), beanName, "Error setting property values", ex);
		}
	}

	/**
	 * Convert the given value for the specified target property.
	 * <p>给定的值转换为指定的目标属性对象</p>
	 */
	@Nullable
	private Object convertForProperty(
			@Nullable Object value, String propertyName, BeanWrapper bw, TypeConverter converter) {
		//如果converter是BeanWrapperImpl实例
		if (converter instanceof BeanWrapperImpl beanWrapper) {
			return beanWrapper.convertForProperty(value, propertyName);
		} else {
			//获取 propertyName的属性描述符对象
			PropertyDescriptor pd = bw.getPropertyDescriptor(propertyName);
			//获取pd的setter方法参数
			MethodParameter methodParam = BeanUtils.getWriteMethodParameter(pd);
			//将value转换为pd要求的属性类型对象
			return converter.convertIfNecessary(value, pd.getPropertyType(), methodParam);
		}
	}


	/**
	 * Initialize the given bean instance, applying factory callbacks
	 * as well as init methods and bean post processors.
	 * <p>Called from {@link #createBean} for traditionally defined beans,
	 * and from {@link #initializeBean} for existing bean instances.
	 *
	 * @param beanName the bean name in the factory (for debugging purposes)
	 * @param bean     the new bean instance we may need to initialize
	 * @param mbd      the bean definition that the bean was created with
	 *                 (can also be {@code null}, if given an existing bean instance)
	 *
	 *                 <p>
	 *                 初始化给定的 bean 实例，主要是应用各种回调方法：
	 *                 1 回调一些特殊的Aware接口的方法，包括BeanNameAware、BeanClassLoaderAware、BeanFactoryAware
	 *                 2 回调所有BeanPostProcessor的postProcessBeforeInitialization方法，包括@PostConstruct注解标注的初始化方法
	 *                 3 回调所有配置的init-method方法，包括InitializingBean.afterPropertiesSet()和init-method
	 *                 4 回调所有BeanPostProcessor的postProcessAfterInitialization方法
	 * @return the initialized bean instance (potentially wrapped)
	 * @see BeanNameAware
	 * @see BeanClassLoaderAware
	 * @see BeanFactoryAware
	 * @see #applyBeanPostProcessorsBeforeInitialization
	 * @see #invokeInitMethods
	 * @see #applyBeanPostProcessorsAfterInitialization
	 */
	protected Object initializeBean(String beanName, Object bean, @Nullable RootBeanDefinition mbd) {
		// 如果 bean 实现了 BeanNameAware、BeanClassLoaderAware 或 BeanFactoryAware 接口，回调
		invokeAwareMethods(beanName, bean);

		Object wrappedBean = bean;
		if (mbd == null || !mbd.isSynthetic()) {
			// BeanPostProcessor 的 postProcessBeforeInitialization 回调
			wrappedBean = applyBeanPostProcessorsBeforeInitialization(wrappedBean, beanName);
		}

		try {
			// 处理 bean 中定义的 init-method，
			// 或者如果 bean 实现了 InitializingBean 接口，调用 afterPropertiesSet() 方法
			invokeInitMethods(beanName, wrappedBean, mbd);
		} catch (Throwable ex) {
			throw new BeanCreationException(
					(mbd != null ? mbd.getResourceDescription() : null), beanName, ex.getMessage(), ex);
		}
		if (mbd == null || !mbd.isSynthetic()) {
			// BeanPostProcessor 的 postProcessAfterInitialization 回调
			wrappedBean = applyBeanPostProcessorsAfterInitialization(wrappedBean, beanName);
		}

		return wrappedBean;
	}

	/**
	 * AbstractAutowireCapableBeanFactory的方法
	 * <p>
	 * 一些特殊的Aware接口的回调，顺序为（如果存在）：
	 * BeanNameAware.setBeanName(name)
	 * BeanClassLoaderAware.setBeanClassLoader(classLoader)
	 * BeanFactoryAware.setBeanFactory(beanFactory)
	 * <p>
	 * 这些Aware接口在此前的createBeanFactory方法中已经被加入到了忽略setter方法的自动装配的集合ignoredDependencyInterfaces中
	 *
	 * @param beanName beanName
	 * @param bean     bean实例
	 */
	private void invokeAwareMethods(String beanName, Object bean) {
		/*如果属于Aware接口*/
		if (bean instanceof Aware) {
			/*
			 * 1 如果属于BeanNameAware，那么回调setBeanName方法，将beanName作为参数
			 */
			if (bean instanceof BeanNameAware beanNameAware) {
				beanNameAware.setBeanName(beanName);
			}
			/*
			 * 2 如果属于BeanClassLoaderAware，那么回调setBeanClassLoader方法，将ClassLoader作为参数
			 */
			if (bean instanceof BeanClassLoaderAware beanClassLoaderAware) {
				ClassLoader bcl = getBeanClassLoader();
				if (bcl != null) {
					beanClassLoaderAware.setBeanClassLoader(bcl);
				}
			}
			/*
			 * 3 如果属于BeanFactoryAware，那么回调setBeanFactory方法，将当前beanFactory作为参数
			 */
			if (bean instanceof BeanFactoryAware beanFactoryAware) {
				beanFactoryAware.setBeanFactory(AbstractAutowireCapableBeanFactory.this);
			}
		}
	}

	/**
	 * Give a bean a chance to react now all its properties are set,
	 * and a chance to know about its owning bean factory (this object).
	 * This means checking whether the bean implements InitializingBean or defines
	 * a custom init method, and invoking the necessary callback(s) if it does.
	 * 回调自定义的initMethod初始化方法，顺序为：
	 * 1 InitializingBean.afterPropertiesSet()方法
	 * 2 XML配置的init-method方法
	 *
	 * @param beanName the bean name in the factory (for debugging purposes)
	 *                 工厂中的bean名称（用于调试目的）
	 * @param bean     the new bean instance we may need to initialize
	 *                 可能需要初始化的新 bean 实例
	 * @param mbd      the merged bean definition that the bean was created with
	 *                 (can also be {@code null}, if given an existing bean instance)
	 *                 创建 bean 的 bean 定义（如果给定现有 bean 实例，也可以为 null）
	 * @throws Throwable if thrown by init methods or by the invocation process
	 * @see #invokeCustomInitMethod
	 */
	protected void invokeInitMethods(String beanName, Object bean, @Nullable RootBeanDefinition mbd)
			throws Throwable {

		//bean实例是否属于InitializingBean
		boolean isInitializingBean = (bean instanceof InitializingBean);
		/*
		 * 1 如果属于InitializingBean
		 * 2 并且externallyManagedInitMethods集合中不存在afterPropertiesSet方法
		 *   前面的在LifecycleMetadata的checkedInitMethods方法中我们就知道，通过@PostConstruct标注的方法会被存入externallyManagedInitMethods中
		 *   如果此前@PostConstruct注解标注了afterPropertiesSet方法，那么这个方法不会被再次调用，这就是externallyManagedInitMethods防止重复调用的逻辑
		 */
		if (isInitializingBean && (mbd == null || !mbd.hasAnyExternallyManagedInitMethod("afterPropertiesSet"))) {
			if (logger.isTraceEnabled()) {
				logger.trace("Invoking afterPropertiesSet() on bean with name '" + beanName + "'");
			}
			//回调afterPropertiesSet方法
			((InitializingBean) bean).afterPropertiesSet();
		}

		if (mbd != null && bean.getClass() != NullBean.class) {
			//获取initMethodName属性，就是XML的init-method属性
			String[] initMethodNames = mbd.getInitMethodNames();
			if (initMethodNames != null) {
				for (String initMethodName : initMethodNames) {
					/*
					 * 1 如果存在init-method方法
					 * 2 并且不是InitializingBean类型或者是InitializingBean类型但是initMethodName不是"afterPropertiesSet"方法
					 *   这里也是防止重复调用同一个方法的逻辑，因为在上面会调用afterPropertiesSet方法，这里不必再次调用
					 * 3 并且externallyManagedInitMethods集合中不存在该方法
					 *   在LifecycleMetadata的checkedInitMethods方法中我们就知道，通过@PostConstruct标注的方法会被存入externallyManagedInitMethods中
					 *   如果此前@PostConstruct注解标注了afterPropertiesSet方法，那么这个方法不会被再次调用，这就是externallyManagedInitMethods防止重复调用的逻辑
					 */
					if (StringUtils.hasLength(initMethodName) &&
							!(isInitializingBean && "afterPropertiesSet".equals(initMethodName)) &&
							!mbd.hasAnyExternallyManagedInitMethod(initMethodName)) {
						//反射回调init-method的方法
						invokeCustomInitMethod(beanName, bean, mbd, initMethodName);
					}
				}
			}
		}
	}

	/**
	 * Invoke the specified custom init method on the given bean.
	 * Called by invokeInitMethods.
	 * <p>在给定的Bean上调用指定的自定义init方法</p>
	 * <p>Can be overridden in subclasses for custom resolution of init
	 * methods with arguments.
	 * <p>可以在子类中覆盖初始化方法的自定义解析</p>
	 * @see #invokeInitMethods
	 */
	protected void invokeCustomInitMethod(String beanName, Object bean, RootBeanDefinition mbd, String initMethodName)
			throws Throwable {

		//	BeanUtils.findMethod(bean.getClass(), initMethodName)：找到一个具有给定方法名和给定参数类型的方法，该方法在给定
		//		类或其父类中声明。首选 公共方法，但也将返回受保护的包访问或私有方法。
		// ClassUtils.getMethodIfAvailable(bean.getClass(), initMethodName))：确定给定的类是否具有带有给定签名的公共方法，
		// 		并返回(如果可用)(否则返回null).
		//根据mbd是否允许访问非公共构造函数和方法的权限获取初始化方法对象
		Method initMethod = (mbd.isNonPublicAccessAllowed() ?
				BeanUtils.findMethod(bean.getClass(), initMethodName) :
				ClassUtils.getMethodIfAvailable(bean.getClass(), initMethodName));
		//如果初始化方法为null
		if (initMethod == null) {
			//如 mbd 指示配置的init方法为默认方法,一般指定的初始化方法名 isEnforceInitMethod() 就会为true
			if (mbd.isEnforceInitMethod()) {
				//抛出 BeanDefinition非法异常：无法找到名为'initMethodName'的初始化方法在bean名为'beanName'中
				throw new BeanDefinitionValidationException("Could not find an init method named '" +
						initMethodName + "' on bean with name '" + beanName + "'");
			} else {
				//如果当前日志级别为跟踪
				if (logger.isTraceEnabled()) {
					//打印跟踪日志：没有名为'initMethodName'默认初始化方法在名为'beanName'中找到
					logger.trace("No default init method named '" + initMethodName +
							"' found on bean with name '" + beanName + "'");
				}
				// Ignore non-existent default lifecycle methods.
				// 忽略不存在的默认生命周期方法
				return;
			}
		}

		//如果当前日志级别为跟踪
		if (logger.isTraceEnabled()) {
			//调用名为'initMethodName'默认初始化方法在名为'beanName'中
			logger.trace("Invoking init method  '" + initMethodName + "' on bean with name '" + beanName + "'");
		}
		//获取method相应的接口方法对象，如果找不到，则返回原始方法
		Method methodToInvoke = ClassUtils.getInterfaceMethodIfPossible(initMethod, bean.getClass());

		try {
			// methodToInvoke 可访问，在需要时设置它的可访问性
			ReflectionUtils.makeAccessible(methodToInvoke);
			//调用 bean的methodToInvoke方法
			methodToInvoke.invoke(bean);
		} catch (InvocationTargetException ex) {
			//InvocationTargetException：当被调用的方法的内部抛出了异常而没有被捕获时，将由此异常接收！！！
			//获取其目标异常，重新抛出
			throw ex.getTargetException();
		}
	}


	/**
	 * Applies the {@code postProcessAfterInitialization} callback of all
	 * registered BeanPostProcessors, giving them a chance to post-process the
	 * object obtained from FactoryBeans (for example, to auto-proxy them).
	 * <p>应用所有已注册BeanPostProcessor的postProcessAfterInitalization回调,使它
	 * 们有机会对FactoryBeans获得的对象进行后处理(例如,自动代理它们)</p>
	 * @see #applyBeanPostProcessorsAfterInitialization
	 */
	@Override
	protected Object postProcessObjectFromFactoryBean(Object object, String beanName) {
		//初始化后的后处理
		return applyBeanPostProcessorsAfterInitialization(object, beanName);
	}

	/**
	 * Overridden to clear FactoryBean instance cache as well.
	 * <p>也被重新以清除FactoryBean实例缓存</p>
	 */
	@Override
	protected void removeSingleton(String beanName) {
		//获取单例互斥体，一般使用singletonObjects
		synchronized (getSingletonMutex()) {
			//1. 从该工厂单例缓存中删除具有给定名称的Bean。如果创建失败，则能够清理饿汉式注册 的单例
			//2. 重写以清除FactoryBean对象缓存
			super.removeSingleton(beanName);
			//factoryBeanInstanceCache:未完成的FactoryBean实例的高速缓存
			//删除beanName对应的factoryBean对象
			this.factoryBeanInstanceCache.remove(beanName);
		}
	}

	/**
	 * Overridden to clear FactoryBean instance cache as well.
	 */
	@Override
	protected void clearSingletonCache() {
		synchronized (getSingletonMutex()) {
			super.clearSingletonCache();
			this.factoryBeanInstanceCache.clear();
		}
	}

	/**
	 * Expose the logger to collaborating delegates.
	 *
	 * @since 5.0.7
	 */
	Log getLogger() {
		return logger;
	}


	/**
<<<<<<< HEAD
	 * <p>根据类型依赖自动注入的描述符，重写了 {@link #getDependencyName()} 方法，使其永远返回null</p>
=======
	 * {@link RootBeanDefinition} subclass for {@code #createBean} calls with
	 * flexible selection of a Kotlin primary / single public / single non-public
	 * constructor candidate in addition to the default constructor.
	 * @see BeanUtils#getResolvableConstructor(Class)
	 */
	@SuppressWarnings("serial")
	private static class CreateFromClassBeanDefinition extends RootBeanDefinition {

		public CreateFromClassBeanDefinition(Class<?> beanClass) {
			super(beanClass);
		}

		public CreateFromClassBeanDefinition(CreateFromClassBeanDefinition original) {
			super(original);
		}

		@Override
		@Nullable
		public Constructor<?>[] getPreferredConstructors() {
			return ConstructorResolver.determinePreferredConstructors(getBeanClass());
		}

		@Override
		public RootBeanDefinition cloneBeanDefinition() {
			return new CreateFromClassBeanDefinition(this);
		}
	}


	/**
>>>>>>> 95481018
	 * Special DependencyDescriptor variant for Spring's good old autowire="byType" mode.
	 * Always optional; never considering the parameter name for choosing a primary candidate.
	 * <p>Spring 古老的 autowire = 'byType' 模式的特殊依赖描述符变体。总是可选；在选择主要候选对象时从不考虑
	 * 参数名称</p>
	 */
	@SuppressWarnings("serial")
	private static class AutowireByTypeDependencyDescriptor extends DependencyDescriptor {

		public AutowireByTypeDependencyDescriptor(MethodParameter methodParameter, boolean eager) {
			super(methodParameter, false, eager);
		}

		@Override
		public String getDependencyName() {
			return null;
		}
	}


	/**
	 * {@link MethodCallback} used to find {@link FactoryBean} type information.
	 */
	private static class FactoryBeanMethodTypeFinder implements MethodCallback {

		private final String factoryMethodName;

		private ResolvableType result = ResolvableType.NONE;

		FactoryBeanMethodTypeFinder(String factoryMethodName) {
			this.factoryMethodName = factoryMethodName;
		}

		@Override
		public void doWith(Method method) throws IllegalArgumentException {
			if (isFactoryBeanMethod(method)) {
				ResolvableType returnType = ResolvableType.forMethodReturnType(method);
				ResolvableType candidate = returnType.as(FactoryBean.class).getGeneric();
				if (this.result == ResolvableType.NONE) {
					this.result = candidate;
				} else {
					Class<?> resolvedResult = this.result.resolve();
					Class<?> commonAncestor = ClassUtils.determineCommonAncestor(candidate.resolve(), resolvedResult);
					if (!ObjectUtils.nullSafeEquals(resolvedResult, commonAncestor)) {
						this.result = ResolvableType.forClass(commonAncestor);
					}
				}
			}
		}

		private boolean isFactoryBeanMethod(Method method) {
			return (method.getName().equals(this.factoryMethodName) &&
					FactoryBean.class.isAssignableFrom(method.getReturnType()));
		}

		ResolvableType getResult() {
			Class<?> resolved = this.result.resolve();
			boolean foundResult = resolved != null && resolved != Object.class;
			return (foundResult ? this.result : ResolvableType.NONE);
		}
	}

}<|MERGE_RESOLUTION|>--- conflicted
+++ resolved
@@ -2587,9 +2587,6 @@
 
 
 	/**
-<<<<<<< HEAD
-	 * <p>根据类型依赖自动注入的描述符，重写了 {@link #getDependencyName()} 方法，使其永远返回null</p>
-=======
 	 * {@link RootBeanDefinition} subclass for {@code #createBean} calls with
 	 * flexible selection of a Kotlin primary / single public / single non-public
 	 * constructor candidate in addition to the default constructor.
@@ -2620,7 +2617,7 @@
 
 
 	/**
->>>>>>> 95481018
+	 * <p>根据类型依赖自动注入的描述符，重写了 {@link #getDependencyName()} 方法，使其永远返回null</p>
 	 * Special DependencyDescriptor variant for Spring's good old autowire="byType" mode.
 	 * Always optional; never considering the parameter name for choosing a primary candidate.
 	 * <p>Spring 古老的 autowire = 'byType' 模式的特殊依赖描述符变体。总是可选；在选择主要候选对象时从不考虑
