/*
 * Copyright 2002-2023 the original author or authors.
 *
 * Licensed under the Apache License, Version 2.0 (the "License");
 * you may not use this file except in compliance with the License.
 * You may obtain a copy of the License at
 *
 *      https://www.apache.org/licenses/LICENSE-2.0
 *
 * Unless required by applicable law or agreed to in writing, software
 * distributed under the License is distributed on an "AS IS" BASIS,
 * WITHOUT WARRANTIES OR CONDITIONS OF ANY KIND, either express or implied.
 * See the License for the specific language governing permissions and
 * limitations under the License.
 */

package org.springframework.beans.factory.annotation;

import java.beans.PropertyDescriptor;
import java.lang.reflect.Field;
import java.lang.reflect.InvocationTargetException;
import java.lang.reflect.Member;
import java.lang.reflect.Method;
import java.util.Collection;
import java.util.Collections;
import java.util.LinkedHashSet;
import java.util.Set;

import org.springframework.beans.MutablePropertyValues;
import org.springframework.beans.PropertyValues;
import org.springframework.beans.factory.support.RootBeanDefinition;
import org.springframework.lang.Nullable;
import org.springframework.util.ReflectionUtils;

/**
 * Internal class for managing injection metadata.
 *
 * <p>Not intended for direct use in applications.
 *
 * <p>Used by {@link AutowiredAnnotationBeanPostProcessor},
 * {@link org.springframework.context.annotation.CommonAnnotationBeanPostProcessor}, and
 * {@link org.springframework.orm.jpa.support.PersistenceAnnotationBeanPostProcessor}.
 *
 * @author Juergen Hoeller
 * @since 2.5
 */
public class InjectionMetadata {

	/**
	 * An empty {@code InjectionMetadata} instance with no-op callbacks.
	 * @since 5.2
	 */
	public static final InjectionMetadata EMPTY = new InjectionMetadata(Object.class, Collections.emptyList()) {
		@Override
		protected boolean needsRefresh(Class<?> clazz) {
			return false;
		}
		@Override
		public void checkConfigMembers(RootBeanDefinition beanDefinition) {
		}
		@Override
		public void inject(Object target, @Nullable String beanName, @Nullable PropertyValues pvs) {
		}
		@Override
		public void clear(@Nullable PropertyValues pvs) {
		}
	};


	private final Class<?> targetClass;

	private final Collection<InjectedElement> injectedElements;

	@Nullable
	private volatile Set<InjectedElement> checkedElements;


	/**
	 * Create a new {@code InjectionMetadata instance}.
	 * <p>Preferably use {@link #forElements} for reusing the {@link #EMPTY}
	 * instance in case of no elements.
	 * @param targetClass the target class
	 * @param elements the associated elements to inject
	 * @see #forElements
	 */
	public InjectionMetadata(Class<?> targetClass, Collection<InjectedElement> elements) {
		this.targetClass = targetClass;
		this.injectedElements = elements;
	}


	/**
	 * Return the {@link InjectedElement elements} to inject.
	 * @return the elements to inject
	 */
	public Collection<InjectedElement> getInjectedElements() {
		return Collections.unmodifiableCollection(this.injectedElements);
	}

	/**
	 * Determine whether this metadata instance needs to be refreshed.
	 * @param clazz the current target class
	 * @return {@code true} indicating a refresh, {@code false} otherwise
	 * @since 5.2.4
	 */
	protected boolean needsRefresh(Class<?> clazz) {
		return this.targetClass != clazz;
	}

	public void checkConfigMembers(RootBeanDefinition beanDefinition) {
<<<<<<< HEAD
		Set<InjectedElement> checkedElements = new LinkedHashSet<>(this.injectedElements.size());
		// 1.遍历检查所有要注入的元素
		for (InjectedElement element : this.injectedElements) {
			// 2.如果beanDefinition的externallyManagedConfigMembers属性不包含该member
			Member member = element.getMember();
			if (!beanDefinition.isExternallyManagedConfigMember(member)) {
				// 3.将该member添加到beanDefinition的externallyManagedConfigMembers属性
				beanDefinition.registerExternallyManagedConfigMember(member);
				// 4.并将element添加到checkedElements
				checkedElements.add(element);
=======
		if (this.injectedElements.isEmpty()) {
			this.checkedElements = Collections.emptySet();
		}
		else {
			Set<InjectedElement> checkedElements = new LinkedHashSet<>((this.injectedElements.size() * 4 / 3) + 1);
			for (InjectedElement element : this.injectedElements) {
				Member member = element.getMember();
				if (!beanDefinition.isExternallyManagedConfigMember(member)) {
					beanDefinition.registerExternallyManagedConfigMember(member);
					checkedElements.add(element);
				}
>>>>>>> 46875c91
			}
			this.checkedElements = checkedElements;
		}
<<<<<<< HEAD
		// 5.赋值给checkedElements（检查过的元素）
		this.checkedElements = checkedElements;
=======
>>>>>>> 46875c91
	}

	public void inject(Object target, @Nullable String beanName, @Nullable PropertyValues pvs) throws Throwable {
		Collection<InjectedElement> checkedElements = this.checkedElements;
		//要注入的字段集合
		Collection<InjectedElement> elementsToIterate =
				(checkedElements != null ? checkedElements : this.injectedElements);
		if (!elementsToIterate.isEmpty()) {
			for (InjectedElement element : elementsToIterate) {
				//遍历每个字段 注入
				element.inject(target, beanName, pvs);
			}
		}
	}

	/**
	 * Clear property skipping for the contained elements.
	 * @since 3.2.13
	 */
	public void clear(@Nullable PropertyValues pvs) {
		Collection<InjectedElement> checkedElements = this.checkedElements;
		Collection<InjectedElement> elementsToIterate =
				(checkedElements != null ? checkedElements : this.injectedElements);
		if (!elementsToIterate.isEmpty()) {
			for (InjectedElement element : elementsToIterate) {
				element.clearPropertySkipping(pvs);
			}
		}
	}


	/**
	 * Return an {@code InjectionMetadata} instance, possibly for empty elements.
	 * @param elements the elements to inject (possibly empty)
	 * @param clazz the target class
	 * @return a new {@link #InjectionMetadata(Class, Collection)} instance
	 * @since 5.2
	 */
	public static InjectionMetadata forElements(Collection<InjectedElement> elements, Class<?> clazz) {
		return (elements.isEmpty() ? new InjectionMetadata(clazz, Collections.emptyList()) :
				new InjectionMetadata(clazz, elements));
	}

	/**
	 * Check whether the given injection metadata needs to be refreshed.
	 * @param metadata the existing metadata instance
	 * @param clazz the current target class
	 * @return {@code true} indicating a refresh, {@code false} otherwise
	 * @see #needsRefresh(Class)
	 */
	public static boolean needsRefresh(@Nullable InjectionMetadata metadata, Class<?> clazz) {
		return (metadata == null || metadata.needsRefresh(clazz));
	}


	/**
	 * A single injected element.
	 */
	public abstract static class InjectedElement {

		protected final Member member;

		protected final boolean isField;

		@Nullable
		protected final PropertyDescriptor pd;

		@Nullable
		protected volatile Boolean skip;

		protected InjectedElement(Member member, @Nullable PropertyDescriptor pd) {
			this.member = member;
			this.isField = (member instanceof Field);
			this.pd = pd;
		}

		public final Member getMember() {
			return this.member;
		}

		protected final Class<?> getResourceType() {
			if (this.isField) {
				return ((Field) this.member).getType();
			}
			else if (this.pd != null) {
				return this.pd.getPropertyType();
			}
			else {
				return ((Method) this.member).getParameterTypes()[0];
			}
		}

		protected final void checkResourceType(Class<?> resourceType) {
			if (this.isField) {
				Class<?> fieldType = ((Field) this.member).getType();
				if (!(resourceType.isAssignableFrom(fieldType) || fieldType.isAssignableFrom(resourceType))) {
					throw new IllegalStateException("Specified field type [" + fieldType +
							"] is incompatible with resource type [" + resourceType.getName() + "]");
				}
			}
			else {
				Class<?> paramType =
						(this.pd != null ? this.pd.getPropertyType() : ((Method) this.member).getParameterTypes()[0]);
				if (!(resourceType.isAssignableFrom(paramType) || paramType.isAssignableFrom(resourceType))) {
					throw new IllegalStateException("Specified parameter type [" + paramType +
							"] is incompatible with resource type [" + resourceType.getName() + "]");
				}
			}
		}

		/**
		 * Either this or {@link #getResourceToInject} needs to be overridden.
		 * 完成每一个注入点的注入操作，包括@WebServiceRef、@EJB、@Resource注解的解析
		 */
		protected void inject(Object target, @Nullable String requestingBeanName, @Nullable PropertyValues pvs)
				throws Throwable {
			/*
			 * 如果是字段属性注入点
			 */
			if (this.isField) {
				//获取字段
				Field field = (Field) this.member;
				//设置字段的可访问属性，即field.setAccessible(true)
				ReflectionUtils.makeAccessible(field);
				/*
				 * 1 反射注入该字段属性的值，getResourceToInject方法默认返回null，
				 * 该方法被WebServiceRefElement、EjbRefElement、ResourceElement
				 * 这几个子类重写，用于获取要注入的属性值，我们主要看ResourceElement重写的方法
				 */
				field.set(target, getResourceToInject(target, requestingBeanName));
			}
			/*否则，表示一个方法注入点*/
			else {
				/*
				 * 2 检查是否可以跳过该"属性"注入，也就是看此前找到的pvs中是否存在该名字的属性，如果存在就跳过，不存在就不跳过
				 * 这里可以发现：
				 *  setter方法的注入流程的优先级为：XML手动设置的property > XML设置自动注入的找到的property -> 注解设置的property
				 *  前面的流程中没找到指定名称的property时，当前流程才会查找property
				 */
				if (checkPropertySkipping(pvs)) {
					return;
				}
				try {
					//获取方法
					Method method = (Method) this.member;
					//设置方法的可访问属性，即field.setAccessible(true)
					ReflectionUtils.makeAccessible(method);
					/*
					 * 3 反射调用该方法，设置参数的值，getResourceToInject方法默认返回null，
					 * 该方法被WebServiceRefElement、EjbRefElement、ResourceElement
					 * 这几个子类重写，用于获取要注入的属性值，我们主要看ResourceElement重写的方法
					 */
					method.invoke(target, getResourceToInject(target, requestingBeanName));
				} catch (InvocationTargetException ex) {
					throw ex.getTargetException();
				}
			}
		}

		/**
		 * Check whether this injector's property needs to be skipped due to
		 * an explicit property value having been specified. Also marks the
		 * affected property as processed for other processors to ignore it.
		 * 检查由于指定了显式属性值，是否需要跳过注入此属性。还将受影响的属性标记为已处理，供其他处理器忽略它。
		 * @param pvs 此前通过<property/>标签以及byName或者byType找到的注入项值，防止重复注入
		 */
		protected boolean checkPropertySkipping(@Nullable PropertyValues pvs) {
			//skip属性
			Boolean skip = this.skip;
			//如果skip不为null，那么返回该值
			if (skip != null) {
				return skip;
			}
			//如果pvs为null，那么设置为false，并返回false，表示不跳过
			if (pvs == null) {
				this.skip = false;
				return false;
			}
			//加同步
			synchronized (pvs) {
				//如果skip不为null，那么返回该值
				skip = this.skip;
				if (skip != null) {
					return skip;
				}
				//如果pd不为null，在创建注入点对象时，对于字段来说为null，对于setter方法来说不为null
				//因为只有setter方法会出现重复注入，因为此前找到的pvs的注入项都是setter方法注入
				if (this.pd != null) {
					//如果包含name，表示此前已经找到了这个setter方法
					if (pvs.contains(this.pd.getName())) {
						//设置skip为true，返回true，可跳过
						this.skip = true;
						return true;
					}
					//否则如果是MutablePropertyValues
					else if (pvs instanceof MutablePropertyValues) {
						//标记为已处理
						((MutablePropertyValues) pvs).registerProcessedProperty(this.pd.getName());
					}
				}
				//设置为false，返回false，不可跳过
				this.skip = false;
				return false;
			}
		}

		/**
		 * Clear property skipping for this element.
		 * @since 3.2.13
		 */
		protected void clearPropertySkipping(@Nullable PropertyValues pvs) {
			if (pvs == null) {
				return;
			}
			synchronized (pvs) {
				if (Boolean.FALSE.equals(this.skip) && this.pd != null && pvs instanceof MutablePropertyValues) {
					((MutablePropertyValues) pvs).clearProcessedProperty(this.pd.getName());
				}
			}
		}

		/**
		 * Either this or {@link #inject} needs to be overridden.
		 */
		@Nullable
		protected Object getResourceToInject(Object target, @Nullable String requestingBeanName) {
			return null;
		}

		@Override
		public boolean equals(@Nullable Object other) {
			if (this == other) {
				return true;
			}
			if (!(other instanceof InjectedElement otherElement)) {
				return false;
			}
			return this.member.equals(otherElement.member);
		}

		@Override
		public int hashCode() {
			return this.member.getClass().hashCode() * 29 + this.member.getName().hashCode();
		}

		@Override
		public String toString() {
			return getClass().getSimpleName() + " for " + this.member;
		}
	}

}<|MERGE_RESOLUTION|>--- conflicted
+++ resolved
@@ -108,38 +108,25 @@
 	}
 
 	public void checkConfigMembers(RootBeanDefinition beanDefinition) {
-<<<<<<< HEAD
-		Set<InjectedElement> checkedElements = new LinkedHashSet<>(this.injectedElements.size());
-		// 1.遍历检查所有要注入的元素
-		for (InjectedElement element : this.injectedElements) {
-			// 2.如果beanDefinition的externallyManagedConfigMembers属性不包含该member
-			Member member = element.getMember();
-			if (!beanDefinition.isExternallyManagedConfigMember(member)) {
-				// 3.将该member添加到beanDefinition的externallyManagedConfigMembers属性
-				beanDefinition.registerExternallyManagedConfigMember(member);
-				// 4.并将element添加到checkedElements
-				checkedElements.add(element);
-=======
 		if (this.injectedElements.isEmpty()) {
 			this.checkedElements = Collections.emptySet();
 		}
 		else {
+			// 1.遍历检查所有要注入的元素
 			Set<InjectedElement> checkedElements = new LinkedHashSet<>((this.injectedElements.size() * 4 / 3) + 1);
 			for (InjectedElement element : this.injectedElements) {
+				// 2.如果beanDefinition的externallyManagedConfigMembers属性不包含该member
 				Member member = element.getMember();
 				if (!beanDefinition.isExternallyManagedConfigMember(member)) {
+					// 3.将该member添加到beanDefinition的externallyManagedConfigMembers属性
 					beanDefinition.registerExternallyManagedConfigMember(member);
+					// 4.并将element添加到checkedElements
 					checkedElements.add(element);
 				}
->>>>>>> 46875c91
-			}
+			}
+			// 5.赋值给checkedElements（检查过的元素）
 			this.checkedElements = checkedElements;
 		}
-<<<<<<< HEAD
-		// 5.赋值给checkedElements（检查过的元素）
-		this.checkedElements = checkedElements;
-=======
->>>>>>> 46875c91
 	}
 
 	public void inject(Object target, @Nullable String beanName, @Nullable PropertyValues pvs) throws Throwable {
