/*
 * Copyright 2002-2023 the original author or authors.
 *
 * Licensed under the Apache License, Version 2.0 (the "License");
 * you may not use this file except in compliance with the License.
 * You may obtain a copy of the License at
 *
 *      https://www.apache.org/licenses/LICENSE-2.0
 *
 * Unless required by applicable law or agreed to in writing, software
 * distributed under the License is distributed on an "AS IS" BASIS,
 * WITHOUT WARRANTIES OR CONDITIONS OF ANY KIND, either express or implied.
 * See the License for the specific language governing permissions and
 * limitations under the License.
 */

package org.springframework.beans.factory.xml;

import java.io.IOException;
import java.util.Map;
import java.util.Properties;
import java.util.concurrent.ConcurrentHashMap;

import org.apache.commons.logging.Log;
import org.apache.commons.logging.LogFactory;

import org.springframework.beans.BeanUtils;
import org.springframework.beans.FatalBeanException;
import org.springframework.core.io.support.PropertiesLoaderUtils;
import org.springframework.lang.Nullable;
import org.springframework.util.Assert;
import org.springframework.util.ClassUtils;
import org.springframework.util.CollectionUtils;

/**
 * Default implementation of the {@link NamespaceHandlerResolver} interface.
 * Resolves namespace URIs to implementation classes based on the mappings
 * contained in mapping file.
 *
 * <p>By default, this implementation looks for the mapping file at
 * {@code META-INF/spring.handlers}, but this can be changed using the
 * {@link #DefaultNamespaceHandlerResolver(ClassLoader, String)} constructor.
 *
 * @author Rob Harrop
 * @author Juergen Hoeller
 * @since 2.0
 * @see NamespaceHandler
 * @see DefaultBeanDefinitionDocumentReader
 */
public class DefaultNamespaceHandlerResolver implements NamespaceHandlerResolver {

	/**
	 * The location to look for the mapping files. Can be present in multiple JAR files.
	 * 要查找映射文件的默认位置。可以存在于多个 JAR 文件中，即可以从jar包中加载。
	 */
	public static final String DEFAULT_HANDLER_MAPPINGS_LOCATION = "META-INF/spring.handlers";


	/** Logger available to subclasses. */
	protected final Log logger = LogFactory.getLog(getClass());

	/** ClassLoader to use for NamespaceHandler classes. */
	@Nullable
	private final ClassLoader classLoader;

	/** Resource location to search for. */
	private final String handlerMappingsLocation;

	/** Stores the mappings from namespace URI to NamespaceHandler class name / instance. */
	@Nullable
	private volatile Map<String, Object> handlerMappings;


	/**
	 * Create a new {@code DefaultNamespaceHandlerResolver} using the
	 * default mapping file location.
	 * 使用默认映射文件位置创建一个DefaultNamespaceHandlerResolver
	 * <p>This constructor will result in the thread context ClassLoader being used
	 * to load resources.
	 * @see #DEFAULT_HANDLER_MAPPINGS_LOCATION
	 */
	public DefaultNamespaceHandlerResolver() {
		this(null, DEFAULT_HANDLER_MAPPINGS_LOCATION);
	}

	/**
	 * Create a new {@code DefaultNamespaceHandlerResolver} using the
	 * default mapping file location.
	 * 使用默认映射文件位置创建一个DefaultNamespaceHandlerResolver
	 * @param classLoader the {@link ClassLoader} instance used to load mapping resources
	 * (may be {@code null}, in which case the thread context ClassLoader will be used)
	 *  classLoader 用于加载映射资源的ClassLoader，如果为null，则使用线程上下文类加载器
	 * @see #DEFAULT_HANDLER_MAPPINGS_LOCATION
	 */
	public DefaultNamespaceHandlerResolver(@Nullable ClassLoader classLoader) {
		this(classLoader, DEFAULT_HANDLER_MAPPINGS_LOCATION);
	}

	/**
	 * Create a new {@code DefaultNamespaceHandlerResolver} using the
	 * supplied mapping file location.
	 * 使用提供的映射文件位置创建一个新的DefaultNamespaceHandlerResolver
	 * @param classLoader the {@link ClassLoader} instance used to load mapping resources
	 * may be {@code null}, in which case the thread context ClassLoader will be used
	 * classLoader 用于加载映射资源的ClassLoader，如果为null，则使用线程上下文类加载器
	 * @param handlerMappingsLocation the mapping file location 映射文件位置
	 */
	public DefaultNamespaceHandlerResolver(@Nullable ClassLoader classLoader, String handlerMappingsLocation) {
		Assert.notNull(handlerMappingsLocation, "Handler mappings location must not be null");
		this.classLoader = (classLoader != null ? classLoader : ClassUtils.getDefaultClassLoader());
		this.handlerMappingsLocation = handlerMappingsLocation;
	}


	/**
	 * Locate the {@link NamespaceHandler} for the supplied namespace URI
	 * from the configured mappings.
	 * 懒加载handlerMappings,并且根据给定的namespaceUri解析NamespaceHandler
	 * @param namespaceUri the relevant namespace URI
	 * @return the located {@link NamespaceHandler}, or {@code null} if none found
	 */
	@Override
	@Nullable
	public NamespaceHandler resolve(String namespaceUri) {
		// 获取所有已经配置的命名空间与 NamespaceHandler 处理器的映射
		Map<String, Object> handlerMappings = getHandlerMappings();
		// 根据 `namespaceUri` 命名空间获取 NamespaceHandler 处理器
		Object handlerOrClassName = handlerMappings.get(namespaceUri);
		// 对 NamespaceHandler 进行初始化，定义在 `spring.handler` 文件中，可能还没有转换成 Class 类对象
		// 不存在
		if (handlerOrClassName == null) {
			return null;
		}
<<<<<<< HEAD
		//已经初始化
		else if (handlerOrClassName instanceof NamespaceHandler) {
			return (NamespaceHandler) handlerOrClassName;
=======
		else if (handlerOrClassName instanceof NamespaceHandler namespaceHandler) {
			return namespaceHandler;
>>>>>>> e3fb0a39
		}
		//需要进行初始化
		else {
			//获得类，并创建 NamespaceHandler 对象
			String className = (String) handlerOrClassName;
			try {
				Class<?> handlerClass = ClassUtils.forName(className, this.classLoader);
				if (!NamespaceHandler.class.isAssignableFrom(handlerClass)) {
					throw new FatalBeanException("Class [" + className + "] for namespace [" + namespaceUri +
							"] does not implement the [" + NamespaceHandler.class.getName() + "] interface");
				}
				NamespaceHandler namespaceHandler = (NamespaceHandler) BeanUtils.instantiateClass(handlerClass);
				namespaceHandler.init();
				handlerMappings.put(namespaceUri, namespaceHandler);
				return namespaceHandler;
			}
			catch (ClassNotFoundException ex) {
				throw new FatalBeanException("Could not find NamespaceHandler class [" + className +
						"] for namespace [" + namespaceUri + "]", ex);
			}
			catch (LinkageError err) {
				throw new FatalBeanException("Unresolvable class definition for NamespaceHandler class [" +
						className + "] for namespace [" + namespaceUri + "]", err);
			}
		}
	}

	/**
	 * Load the specified NamespaceHandler mappings lazily.
	 */
	private Map<String, Object> getHandlerMappings() {
		//重检查锁，延迟加载
		Map<String, Object> handlerMappings = this.handlerMappings;
		// 1.如果handlerMappings已经加载过，则直接返回
		if (handlerMappings == null) {
			synchronized (this) {
				handlerMappings = this.handlerMappings;
				// 2.如果handlerMappings还没加载过，则进行加载
				if (handlerMappings == null) {
					if (logger.isTraceEnabled()) {
						logger.trace("Loading NamespaceHandler mappings from [" + this.handlerMappingsLocation + "]");
					}
					try {
						// 2.1 使用给定的类加载器从指定的类路径资源加载所有属性
						//读取`handlerMappingsLocation`，也就是当前JVM环境下所有的`META-INF/spring.handlers`文件的内容都会读取到
						Properties mappings =
								PropertiesLoaderUtils.loadAllProperties(this.handlerMappingsLocation, this.classLoader);
						if (logger.isTraceEnabled()) {
							logger.trace("Loaded NamespaceHandler mappings: " + mappings);
						}
						handlerMappings = new ConcurrentHashMap<>(mappings.size());
						// 2.2 将Properties转换成Map, mappings -> handlerMapping
						CollectionUtils.mergePropertiesIntoMap(mappings, handlerMappings);
						// 2.3 将加载到的所有命名空间映射放到缓存
						this.handlerMappings = handlerMappings;
					}
					catch (IOException ex) {
						throw new IllegalStateException(
								"Unable to load NamespaceHandler mappings from location [" + this.handlerMappingsLocation + "]", ex);
					}
				}
			}
		}
		return handlerMappings;
	}


	@Override
	public String toString() {
		return "NamespaceHandlerResolver using mappings " + getHandlerMappings();
	}

}<|MERGE_RESOLUTION|>--- conflicted
+++ resolved
@@ -131,14 +131,9 @@
 		if (handlerOrClassName == null) {
 			return null;
 		}
-<<<<<<< HEAD
 		//已经初始化
-		else if (handlerOrClassName instanceof NamespaceHandler) {
-			return (NamespaceHandler) handlerOrClassName;
-=======
 		else if (handlerOrClassName instanceof NamespaceHandler namespaceHandler) {
 			return namespaceHandler;
->>>>>>> e3fb0a39
 		}
 		//需要进行初始化
 		else {
