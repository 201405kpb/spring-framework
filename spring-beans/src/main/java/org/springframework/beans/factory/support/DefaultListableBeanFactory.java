--- conflicted
+++ resolved
@@ -108,11 +108,11 @@
  * @author Chris Beams
  * @author Phillip Webb
  * @author Stephane Nicoll
+ * @since 16 April 2001
  * @see #registerBeanDefinition
  * @see #addBeanPostProcessor
  * @see #getBean
  * @see #resolveDependency
- * @since 16 April 2001
  */
 @SuppressWarnings("serial")
 public class DefaultListableBeanFactory extends AbstractAutowireCapableBeanFactory
@@ -341,10 +341,9 @@
 
 	/**
 	 * Set a {@link java.util.Comparator} for dependency Lists and arrays.
-	 *
+	 * @since 4.0
 	 * @see org.springframework.core.OrderComparator
 	 * @see org.springframework.core.annotation.AnnotationAwareOrderComparator
-	 * @since 4.0
 	 */
 	public void setDependencyComparator(@Nullable Comparator<Object> dependencyComparator) {
 		this.dependencyComparator = dependencyComparator;
@@ -2256,23 +2255,15 @@
 			Object value = getAutowireCandidateResolver().getSuggestedValue(descriptor);
 			//如果默认值不为null
 			if (value != null) {
-<<<<<<< HEAD
 				//如果value是String类型
-				if (value instanceof String) {
+				if (value instanceof String strValue) {
 					//解析嵌套的值(如果value是表达式会解析出该表达式的值)
-					String strVal = resolveEmbeddedValue((String) value);
+					String resolvedValue = resolveEmbeddedValue(strValue);
 					//获取beanName的合并后RootBeanDefinition
 					BeanDefinition bd = (beanName != null && containsBean(beanName) ?
 							getMergedBeanDefinition(beanName) : null);
 					//评估bd中包含的value,如果strVal是可解析表达式，会对其进行解析.
-					value = evaluateBeanDefinitionString(strVal, bd);
-=======
-				if (value instanceof String strValue) {
-					String resolvedValue = resolveEmbeddedValue(strValue);
-					BeanDefinition bd = (beanName != null && containsBean(beanName) ?
-							getMergedBeanDefinition(beanName) : null);
 					value = evaluateBeanDefinitionString(resolvedValue, bd);
->>>>>>> af40a124
 				}
 				//如果没有传入typeConverter,则引用工厂的类型转换器
 				TypeConverter converter = (typeConverter != null ? typeConverter : getTypeConverter());
@@ -2540,13 +2531,13 @@
 			//将所有候选Bean对象转换为resolvedArrayType类型
 			Object result = converter.convertIfNecessary(matchingBeans.values(), resolvedArrayType);
 			//如果result是数组实例
-			if (result instanceof Object[]) {
+			if (result instanceof Object[] array) {
 				//构建依赖比较器,用于对matchingBean的所有bean对象进行优先级排序
 				Comparator<Object> comparator = adaptDependencyComparator(matchingBeans);
 				//如果比较器不为null
 				if (comparator != null) {
 					//使用comparator对result数组进行排序
-					Arrays.sort((Object[]) result, comparator);
+					Arrays.sort(array, comparator);
 				}
 			}
 			//返回该候选对象数组
@@ -2580,13 +2571,13 @@
 			//将所有候选Bean对象转换为resolvedArrayType类型
 			Object result = converter.convertIfNecessary(matchingBeans.values(), type);
 			//如果result是List实例
-			if (result instanceof List) {
+			if (result instanceof List list && list.size()>1) {
 				//构建依赖比较器,用于对matchingBean的所有bean对象进行优先级排序
 				Comparator<Object> comparator = adaptDependencyComparator(matchingBeans);
 				//如果比较器不为null
 				if (comparator != null) {
 					//使用comparator对result数组进行排序
-					((List<?>) result).sort(comparator);
+					list.sort(comparator);
 				}
 			}
 			//返回该候选对象数组
@@ -3886,7 +3877,6 @@
 			return resolveStream(true);
 		}
 
-<<<<<<< HEAD
 		/**
 		 * 将与descriptor所包装的对象匹配的候选Bean对象包装成Stream对象
 		 * <ol>
@@ -3899,22 +3889,15 @@
 		 * @param ordered 是否需要排序
 		 * @return 将与descriptor所包装的对象匹配的候选Bean对象包装起来的Stream对象
 		 */
-		@SuppressWarnings("unchecked")
-=======
 		@SuppressWarnings({ "unchecked", "rawtypes" })
->>>>>>> af40a124
 		private Stream<Object> resolveStream(boolean ordered) {
 			//DependencyDescriptor:用于访问多个元素的流依赖项描述符标记，一般表示stream类型依赖
 			//新建一个StreamDependencyDescriptor实例
 			DependencyDescriptor descriptorToUse = new StreamDependencyDescriptor(this.descriptor, ordered);
 			//解析出与descriptorToUse所包装的对象匹配的候选Bean对象
 			Object result = doResolveDependency(descriptorToUse, this.beanName, null, null);
-<<<<<<< HEAD
 			//如果result是Stream实例,将result强转为Stream<object>对象返回出去;否则使用将result包装成Stream对象返回出去
-			return (result instanceof Stream ? (Stream<Object>) result : Stream.of(result));
-=======
-			return (result instanceof Stream stream ? stream : Stream.of(result));
->>>>>>> af40a124
+			return (result instanceof Stream stream? stream : Stream.of(result));
 		}
 	}
 
