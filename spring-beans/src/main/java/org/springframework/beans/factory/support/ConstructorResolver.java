/*
 * Copyright 2002-2023 the original author or authors.
 *
 * Licensed under the Apache License, Version 2.0 (the "License");
 * you may not use this file except in compliance with the License.
 * You may obtain a copy of the License at
 *
 *      https://www.apache.org/licenses/LICENSE-2.0
 *
 * Unless required by applicable law or agreed to in writing, software
 * distributed under the License is distributed on an "AS IS" BASIS,
 * WITHOUT WARRANTIES OR CONDITIONS OF ANY KIND, either express or implied.
 * See the License for the specific language governing permissions and
 * limitations under the License.
 */

package org.springframework.beans.factory.support;

import org.apache.commons.logging.Log;
import org.springframework.beans.*;
import org.springframework.beans.factory.*;
import org.springframework.beans.factory.config.*;
import org.springframework.beans.factory.config.ConstructorArgumentValues.ValueHolder;
import org.springframework.core.*;
import org.springframework.lang.Nullable;
import org.springframework.util.*;

import java.beans.ConstructorProperties;
import java.lang.reflect.*;
import java.util.*;
import java.util.function.Function;
import java.util.function.Predicate;
import java.util.function.Supplier;

/**
 * Delegate for resolving constructors and factory methods.
 * <p>代表解析构造函数和工厂方法</p>
 * <p>Performs constructor resolution through argument matching.
 * <p>通过参数匹配执行构造函数解析</p>
 *
 * @author Juergen Hoeller
 * @author Rob Harrop
 * @author Mark Fisher
 * @author Costin Leau
 * @author Sebastien Deleuze
 * @author Sam Brannen
 * @see #autowireConstructor
 * @see #instantiateUsingFactoryMethod
 * @see AbstractAutowireCapableBeanFactory
 * @since 2.0
 */
class ConstructorResolver {

	private static final Object[] EMPTY_ARGS = new Object[0];

	/**
	 * Marker for autowired arguments in a cached argument array, to be later replaced
	 * by a {@linkplain #resolveAutowiredArgument resolved autowired argument}.
	 * 缓存的参数数组中自动装配的参数标记，以后将由解析的自动装配参数替换
	 */
	private static final Object autowiredArgumentMarker = new Object();

	private static final NamedThreadLocal<InjectionPoint> currentInjectionPoint =
			new NamedThreadLocal<>("Current injection point");


	private final AbstractAutowireCapableBeanFactory beanFactory;

	private final Log logger;


	/**
	 * Create a new ConstructorResolver for the given factory and instantiation strategy.
	 *
	 * @param beanFactory the BeanFactory to work with
	 */
	public ConstructorResolver(AbstractAutowireCapableBeanFactory beanFactory) {
		this.beanFactory = beanFactory;
		this.logger = beanFactory.getLogger();
	}


	// BeanWrapper-based construction

	static InjectionPoint setCurrentInjectionPoint(@Nullable InjectionPoint injectionPoint) {
		InjectionPoint old = currentInjectionPoint.get();
		if (injectionPoint != null) {
			currentInjectionPoint.set(injectionPoint);
		} else {
			currentInjectionPoint.remove();
		}
		return old;
	}

	/**
	 * <p>以自动注入方式调用最匹配的构造函数来实例化参数对象:
	 *  <ol>
	 *   <li>新建一个BeanWrapperImp实例，用于封装使用工厂方法生成与beanName对应的Bean对象【变量 bw】</li>
	 *   <li>初始化bw</li>
	 *   <li>定义一个用于要适用的构造函数对象的Constructor对象【变量 constructorToUse】</li>
	 *   <li>声明一个用于存储不同形式的参数值的ArgumentsHolder，默认为null【变量 argsHolderToUse】</li>
	 *   <li>定义一个用于要使用的参数值数组 【变量 argsToUse】</li>
	 *   <li>如果explicitArgs不为null,让argsToUse引用explicitArgs</li>
	 *   <li>否则:
	 *    <ol>
	 *     <li>声明一个要解析的参数值数组，默认为null【变量 argsToResolve】</li>
	 *     <li>使用mbd的构造函数字段通用锁进行加锁，以保证线程安全:
	 *      <ol>
	 *       <li>指定constructorToUse引用mbd已解析的构造函数或工厂方法对象</li>
	 *       <li>如果constructorToUse不为null且 mbd已解析构造函数参数:
	 *        <ol>
	 *         <li>指定argsToUse引用mbd完全解析的构造函数参数值</li>
	 *         <li>如果argsToUse为null,指定argsToResolve引用mbd部分准备好的构造函数参数值</li>
	 *        </ol>
	 *       </li>
	 *       <li>如果argsToResolve不为null,即表示mbd还没有完全解析的构造函数参数值,解析缓存在mbd中准备好
	 *       的参数值,允许在没有此类BeanDefintion的时候回退</li>
	 *      </ol>
	 *     </li>
	 *    </ol>
	 *   </li>
	 *   <li>如果constructorToUse为null或者argsToUser为null:
	 *    <ol>
	 *     <li>让candidates引用chosenCtors【变量 candidates】</li>
	 *     <li>如果candidates为null:
	 *      <ol>
	 *       <li>获取mbd的Bean类【变量 beanClass】</li>
	 *       <li>如果mbd允许访问非公共构造函数和方法，获取BeanClass的所有声明构造函数;否则获取
	 *       public的构造函数</li>
	 *       <li>捕捉获取beanClass的构造函数发出的异常,抛出BeanCreationException</li>
	 *      </ol>
	 *     </li>
	 *     <li>如果candidateList只有一个元素 且 没有传入构造函数值 且 mbd也没有构造函数参数值:
	 *      <ol>
	 *       <li>获取candidates中唯一的方法【变量 uniqueCandidate】</li>
	 *       <li>如果uniqueCandidate不需要参数:
	 *        <ol>
	 *         <li>使用mdb的构造函数字段的通用锁【{@link RootBeanDefinition#constructorArgumentLock}】进行加锁以保证线程安全:
	 *          <ol>
	 *           <li>让mbd缓存已解析的构造函数或工厂方法【{@link RootBeanDefinition#resolvedConstructorOrFactoryMethod}】</li>
	 *           <li>让mbd标记构造函数参数已解析【{@link RootBeanDefinition#constructorArgumentsResolved}】</li>
	 *           <li>让mbd缓存完全解析的构造函数参数【{@link RootBeanDefinition#resolvedConstructorArguments}】</li>
	 *          </ol>
	 *         </li>
	 *         <li>使用constructorToUse生成与beanName对应的Bean对象,并将该Bean对象保存到bw中</li>
	 *         <li>将bw返回出去</li>
	 *        </ol>
	 *       </li>
	 *      </ol>
	 *     </li>
	 *     <li>定义一个mbd是否支持使用构造函数进行自动注入的标记. 如果chosenCtos不为null或者mbd解析自动注入模式为自动注入可以满足的最
	 *     贪婪的构造函数的常数(涉及解析适当的构造函数)就为true;否则为false 【变量 autowiring】</li>
	 *     <li>定义一个用于存放解析后的构造函数参数值的ConstructorArgumentValues对象【变量 resolvedValues】</li>
	 *     <li>定义一个最少参数数，默认为0【变量 minNrOfArgs】</li>
	 *     <li>如果explicitArgs不为null,minNrOfArgs引用explitArgs的数组长度</li>
	 *     <li>否则:
	 *      <ol>
	 *       <li>获取mbd的构造函数参数值【变量 cargs】</li>
	 *       <li>对resolvedValues实例化</li>
	 *       <li>将cargs解析后值保存到resolveValues中，并让minNrOfArgs引用解析后的最小(索引参数值数+泛型参数值数)</li>
	 *      </ol>
	 *     </li>
	 *     <li>对candidates进行排序</li>
	 *     <li>定义一个最小类型差异权重，默认是Integer最大值【变量 minTypeDiffWeight】</li>
	 *     <li>定义一个存储摸棱两可的工厂方法的Set集合,以用于抛出BeanCreationException时描述异常信息 【变量 ambiguousConstructors】</li>
	 *     <li>定义一个用于UnsatisfiedDependencyException的列表【变量 causes】</li>
	 *     <li>遍历candidates，元素名为candidate:
	 *      <ol>
	 *       <li>获取candidate的参数类型数组【变量 constructorToUse】</li>
	 *       <li>如果constructorToUse不为null且argsToUse不为null且argsToUse的数组长度大于paramTypes的数组长度。即意味着找到最匹配的构造函数：
	 *       跳出遍历循环
	 *       </li>
	 *       <li>如果paramTypes的数组长度小于minNrOfArgs,跳过当次循环中剩下的步骤，执行下一次循环。</li>
	 *       <li>定义一个封装参数数组的ArgumentsHolder对象【变量 argsHolder】</li>
	 *       <li>如果resolveValues不为null：
	 *        <ol>
	 *         <li>获取candidate的ConstructorProperties注解的name属性值作为candidate的参数名【变量 paramNames】</li>
	 *         <li>如果paramName为null
	 *          <ol>
	 *           <li>获取beanFactory的参数名发现器【变量 pnd】</li>
	 *           <li>如果pnd不为null,通过pnd解析candidate的参数名</li>
	 *          </ol>
	 *         </li>
	 *         <li>将resolvedValues转换成一个封装着参数数组ArgumentsHolder实例，当candidate只有一个时，支持可在抛
	 *         出没有此类BeanDefintion的异常返回null，而不抛出异常</li>
	 *         <li>捕捉UnsatisfiedDependencyException:
	 *          <ol>
	 *           <li>如果当前日志可打印跟踪级别的信息,打印跟踪级别日志：忽略bean'beanName'的构造函数[candidate]</li>
	 *           <li>如果cause为null,对cause进行实例化成LinkedList对象</li>
	 *           <li>将ex添加到causes中</li>
	 *           <li>跳过本次循环体中余下尚未执行的语句，立即进行下一次的循环</li>
	 *          </ol>
	 *         </li>
	 *        </ol>
	 *       </li>
	 *       <li>否则:
	 *        <ol>
	 *         <li>如果paramTypes数组长度于explicitArgs的数组长度不相等,否则跳过当次循环中剩下的步
	 *         骤，执行下一次循环</li>
	 *         <li>实例化argsHolder，封装explicitArgs到argsHolder</li>
	 *        </ol>
	 *       </li>
	 *       <li>如果bd支持的构造函数解析模式时宽松模式,引用获取类型差异权重值，否则引用获取
	 *       Assignabliity权重值</li>
	 *       <li>如果typeDiffWeight小于minTypeDiffWeight:
	 *        <ol>
	 *         <li>让constructorToUse引用candidate</li>
	 *         <li>让argsHolderToUse引用argsHolder</li>
	 *         <li>让argToUse引用argsHolder的经过转换后参数值数组</li>
	 *         <li>让minTypeDiffWeight引用typeDiffWeight</li>
	 *         <li>将ambiguousFactoryMethods置为null</li>
	 *        </ol>
	 *       </li>
	 *       <li>【else if】如果factoryMethodToUse不为null 且 typeDiffWeight与minTypeDiffWeight相等:
	 *        <ol>
	 *         <li>如果ambiguousFactoryMethods为null:
	 *          <ol>
	 *           <li>初始化ambiguousFactoryMethods为LinkedHashSet实例</li>
	 *           <li>将constructorToUse添加到ambiguousFactoryMethods中</li>
	 *          </ol>
	 *         </li>
	 *         <li>将candidate添加到ambiguousFactoryMethods中</li>
	 *        </ol>
	 *       </li>
	 *      </ol>
	 *     </li>
	 *     <li>如果constructorToUse为null:
	 *      <ol>
	 *       <li>如果causes不为null:
	 *        <ol>
	 *         <li>从cause中移除最新的UnsatisfiedDependencyException【变量 ex】</li>
	 *         <li>遍历causes,元素为cause:将cause添加到该Bean工厂的抑制异常列表【{@link DefaultSingletonBeanRegistry#suppressedExceptions}】 中</li>
	 *         <li>重新抛出ex</li>
	 *        </ol>
	 *       </li>
	 *       <li>抛出BeanCreationException：无法解析匹配的构造函数(提示：为简单参数指定索引/类型/名称参数,以避免类型歧义)</li>
	 *      </ol>
	 *     </li>
	 *     <li>【else if】如果ambiguousFactoryMethods不为null 且mbd是使用的是严格模式解析构造函数,抛出BeanCreationException</li>
	 *     <li>如果explicitArgs为null 且 argsHolderToUser不为null,将argsHolderToUse所得到的参数值属性缓存到mbd对应的属性中</li>
	 *    </ol>
	 *   </li>
	 *   <li>如果argsToUse为null，抛出异常：未解析的构造函数参数</li>
	 *   <li>使用factoryBean生成与beanName对应的Bean对象,并将该Bean对象保存到bw中</li>
	 *   <li>将bw返回出去</li>
	 *  </ol>
	 * </p>
	 * "autowire constructor" (with constructor arguments by type) behavior.
	 * Also applied if explicit constructor argument values are specified,
	 * matching all remaining arguments with beans from the bean factory.
	 * <p>"autowire constructor"(按类型带有构造函数参数)的行为。如果显示指定了构造函数自变量值，
	 * 则将所有剩余自变量与Bean工厂中的Bean进行匹配时也适用</p>
	 * <p>This corresponds to constructor injection: In this mode, a Spring
	 * bean factory is able to host components that expect constructor-based
	 * dependency resolution.
	 * <p>这对应于构造函数注入：在这种模式下，Spring Bean工厂能够托管需要基于构造函数数的
	 * 依赖关系解析的组件</p>
	 *
	 * @param beanName     the name of the bean -- Bean名
	 * @param mbd          the merged bean definition for the bean -- Bean的BeanDefinition
	 * @param chosenCtors  chosen candidate constructors (or {@code null} if none)  -- 选择的候选构造函数
	 * @param explicitArgs argument values passed in programmatically via the getBean method,
	 *                     or {@code null} if none (-> use constructor argument values from bean definition)
	 *                     -- 用于构造函数或工厂方法调用的显示参数
	 * @return a BeanWrapper for the new instance -- 新实例的BeanWrapper
	 */
	public BeanWrapper autowireConstructor(String beanName, RootBeanDefinition mbd,
										   @Nullable Constructor<?>[] chosenCtors, @Nullable Object[] explicitArgs) {
		// 封装 BeanWrapperImpl 对象，并完成初始化
		BeanWrapperImpl bw = new BeanWrapperImpl();
		//初始化BeanWrapper，设置转换服务ConversionService，注册自定义的属性编辑器PropertyEditor
		this.beanFactory.initBeanWrapper(bw);
		// 最终使用的构造函数
		Constructor<?> constructorToUse = null;
		// 构造参数
		ArgumentsHolder argsHolderToUse = null;
		// 构造参数
		Object[] argsToUse = null;

		// 判断有无显式指定参数,如果有则优先使用,如 xxxBeanFactory.getBean("teacher", "李华",3);
		if (explicitArgs != null) {
			argsToUse = explicitArgs;
		}
		// 没有显式指定参数,则解析配置文件中的参数
		else {
			Object[] argsToResolve = null;
			synchronized (mbd.constructorArgumentLock) {
				// 优先尝试从缓存中获取,spring对参数的解析过程是比较复杂也耗时的,所以这里先尝试从缓存中获取已经解析过的构造函数参数
				constructorToUse = (Constructor<?>) mbd.resolvedConstructorOrFactoryMethod;
				//如果构造方法和参数都不为Null
				if (constructorToUse != null && mbd.constructorArgumentsResolved) {
					// Found a cached constructor...
					// 获取缓存中的构造参数
					argsToUse = mbd.resolvedConstructorArguments;
					if (argsToUse == null) {
						argsToResolve = mbd.preparedConstructorArguments;
					}
				}
			}
			// 缓存中存在,则解析存储在 BeanDefinition 中的参数
			// 如给定方法的构造函数 A(int ,int )，则通过此方法后就会把配置文件中的("1","1")转换为 (1,1)
			// 缓存中的值可能是原始值也有可能是最终值
			if (argsToResolve != null) {
				argsToUse = resolvePreparedArguments(beanName, mbd, bw, constructorToUse, argsToResolve);
			}
		}

		// 缓存不存在,则需要解析构造函数参数,以确定使用哪一个构造函数来进行实例化
		if (constructorToUse == null || argsToUse == null) {
			// Take specified constructors, if any.
			//保存候选构造器
			Constructor<?>[] candidates = chosenCtors;
			//如果候选构造器数组为null，那么主动获取全部构造器作为候选构造器数组
			//对于XML的配置，candidates就是null，基于注解的配置candidates可能不会为null
			if (candidates == null) {
				//获取beanClass
				Class<?> beanClass = mbd.getBeanClass();
				try {
					//isNonPublicAccessAllowed判断是否允许访问非公共的构造器和方法
					//允许的话就反射调用getDeclaredConstructors获取全部构造器，否则反射调用getConstructors获取公共的构造器
					candidates = (mbd.isNonPublicAccessAllowed() ?
							beanClass.getDeclaredConstructors() : beanClass.getConstructors());
				} catch (Throwable ex) {
					throw new BeanCreationException(mbd.getResourceDescription(), beanName,
							"Resolution of declared constructors on bean Class [" + beanClass.getName() +
									"] from ClassLoader [" + beanClass.getClassLoader() + "] failed", ex);
				}
			}
			//如果仅有一个候选构造器，并且外部没有传递参数，并且没有定义< constructor-arg >标签
			if (candidates.length == 1 && explicitArgs == null && !mbd.hasConstructorArgumentValues()) {
				//获取该构造器
				Constructor<?> uniqueCandidate = candidates[0];
				//如果该构造器没有参数，表示无参构造器，那简单，由于只有一个无参构造器
				//那么每一次创建对象都是调用这个构造器，所以将其加入缓存中
				if (uniqueCandidate.getParameterCount() == 0) {
					synchronized (mbd.constructorArgumentLock) {
						//设置已解析的构造器缓存属性为uniqueCandidate
						mbd.resolvedConstructorOrFactoryMethod = uniqueCandidate;
						//设置已解析的构造器参数标志位缓存属性为true
						mbd.constructorArgumentsResolved = true;
						//设置已解析的构造器参数缓存属性为EMPTY_ARGS，表示空参数
						mbd.resolvedConstructorArguments = EMPTY_ARGS;
					}
					/*
					 * 到这一步，已经确定了构造器与参数，随后调用instantiate方法，
					 * 传递beanName、mbd、uniqueCandidate、EMPTY_ARGS初始化bean实例，随后设置到bw的相关属性中
					 */
					bw.setBeanInstance(instantiate(beanName, mbd, uniqueCandidate, EMPTY_ARGS));
					return bw;
				}
			}

			// Need to resolve the constructor.
			/*
			 * 如果候选构造器数组不为null，或者自动注入的模式为AUTOWIRE_CONSTRUCTOR，即构造器注入
			 * 那么需要自动装配，autowiring设置为true
			 */
			boolean autowiring = (chosenCtors != null ||
					mbd.getResolvedAutowireMode() == AutowireCapableBeanFactory.AUTOWIRE_CONSTRUCTOR);
			// 用于承载解析后的构造函数参数的值
			ConstructorArgumentValues resolvedValues = null;

			//参数个数
			int minNrOfArgs;
			//如果外部传递进来的构造器参数数组不为null，那么minNrOfArgs等于explicitArgs长度
			if (explicitArgs != null) {
				minNrOfArgs = explicitArgs.length;
			} else {
				//获取bean定义中的constructorArgumentValues属性，前面解析标签的时候就说过了，这是对于全部<constructor-arg>子标签的解析时设置的属性
				//保存了基于XML的<constructor-arg>子标签传递的参数的名字、类型、索引、值等信息，对于基于注解的配置来说cargs中并没有保存信息，返回空对象
				ConstructorArgumentValues cargs = mbd.getConstructorArgumentValues();
				//创建一个新的ConstructorArgumentValues，用于保存解析后的构造器参数，解析就是将参数值转换为对应的类型
				resolvedValues = new ConstructorArgumentValues();
				//解析构造器参数，minNrOfArgs设置为解析构造器之后返回的参数个数，对于基于注解配置的配置来说将返回0
				minNrOfArgs = resolveConstructorArguments(beanName, mbd, bw, cargs, resolvedValues);
			}
			// 对所有构造函数进行排序,public 且 参数最多的构造函数会排在第一位
			AutowireUtils.sortConstructors(candidates);
			//最小的类型差异权重，值越小越匹配，初始化为int类型的最大值
			int minTypeDiffWeight = Integer.MAX_VALUE;
			//模棱两可的构造函数集合
			Set<Constructor<?>> ambiguousConstructors = null;
			Deque<UnsatisfiedDependencyException> causes = null;
			// 迭代所有构造函数，解析确定使用哪一个构造函数
			for (Constructor<?> candidate : candidates) {
				// 获取该构造函数的参数类型
				int parameterCount = candidate.getParameterCount();
				// 如果已经找到选用的构造函数或者需要的参数个数小于当前的构造函数参数个数，则终止。因为，已经按照参数个数降序排列了
				if (constructorToUse != null && argsToUse != null && argsToUse.length > parameterCount) {
					// Already found greedy constructor that can be satisfied ->
					// do not look any further, there are only less greedy constructors left.
					break;
				}
				// 参数个数不等，跳过
				if (parameterCount < minNrOfArgs) {
					continue;
				}

				// 参数持有者 ArgumentsHolder 对象
				ArgumentsHolder argsHolder;
				Class<?>[] paramTypes = candidate.getParameterTypes();
				/*如果resolvedValues不为null，表示已解析构造器参数*/
				if (resolvedValues != null) {
					try {
						// 获取注解上的参数名称 by @ConstructorProperties
						String[] paramNames = ConstructorPropertiesChecker.evaluate(candidate, parameterCount);
						//如果获取的paramNames为null，表示该构造器上不存在@ConstructorProperties注解，基本上都会走这个逻辑
						if (paramNames == null) {
							//获取AbstractAutowireCapableBeanFactory中的parameterNameDiscoverer
							//参数名解析器，默认不为null，是DefaultParameterNameDiscoverer实例
							ParameterNameDiscoverer pnd = this.beanFactory.getParameterNameDiscoverer();
							if (pnd != null) {
								// 获取指定构造函数的参数名称
								paramNames = pnd.getParameterNames(candidate);
							}
						}
						//通过给定已解析的构造器参数值，创建参数数组以调用构造器或工厂方法，返回参数数组持有者
						//getUserDeclaredConstructor返回原始类的构造器，通常就是本构造器，除非是CGLIB生成的子类
						argsHolder = createArgumentArray(beanName, mbd, resolvedValues, bw, paramTypes, paramNames,
								getUserDeclaredConstructor(candidate), autowiring, candidates.length == 1);
					} catch (UnsatisfiedDependencyException ex) {
						//如果参数匹配失败
						if (logger.isTraceEnabled()) {
							logger.trace("Ignoring constructor [" + candidate + "] of bean '" + beanName + "': " + ex);
						}
						// Swallow and try next constructor.
						// 保存匹配失败的异常信息，并且下一个构造器的尝试
						if (causes == null) {
							causes = new ArrayDeque<>(1);
						}
						causes.add(ex);
						continue;
					}
				}
				/*
				 * 如果resolvedValues为null，表示通过外部方法显式指定了参数
				 * 比如getBean方法就能指定参数数组
				 */
				else {
					// Explicit arguments given -> arguments length must match exactly.
					//如果构造器参数数量不等于外部方法显式指定的参数数组长度，那么直接结束本次循环继续下一次循环，尝试匹配下一个构造器
					if (parameterCount != explicitArgs.length) {
						continue;
					}
					//如果找到第一个参数长度相等的构造器，那么直接创建一个ArgumentsHolder
					argsHolder = new ArgumentsHolder(explicitArgs);
				}

				/*
				 * 类型差异权重计算
				 *
				 * isLenientConstructorResolution判断当前bean定义是以宽松模式还是严格模式解析构造器，工厂方法使用严格模式，其他默认宽松模式（true）
				 * 如果是宽松模式，则调用argsHolder的getTypeDifferenceWeight方法获取类型差异权重，宽松模式使用具有最接近的类型进行匹配
				 * getTypeDifferenceWeight方法用于获取最终参数类型arguments和原始参数类型rawArguments的差异，但是还是以原始类型优先，
				 * 因为原始参数类型的差异值会减去1024，最终返回它们的最小值
				 *
				 * 如果是严格模式，则调用argsHolder的getAssignabilityWeight方法获取类型差异权重，严格模式下必须所有参数类型的都需要匹配（同类或者子类）
				 * 如果有任意一个arguments（先判断）或者rawArguments的类型不匹配，那么直接返回Integer.MAX_VALUE或者Integer.MAX_VALUE - 512
				 * 如果都匹配，那么返回Integer.MAX_VALUE - 1024
				 *
				 *
				 */
				int typeDiffWeight = (mbd.isLenientConstructorResolution() ?
						argsHolder.getTypeDifferenceWeight(paramTypes) : argsHolder.getAssignabilityWeight(paramTypes));
				// Choose this constructor if it represents the closest match.
				// 如果它代表着当前最接近的匹配则选择其作为构造函数 差异值越小，越匹配，每次和分数最小的去比较
				if (typeDiffWeight < minTypeDiffWeight) {
					constructorToUse = candidate;
					argsHolderToUse = argsHolder;
					argsToUse = argsHolder.arguments;
					minTypeDiffWeight = typeDiffWeight;
					ambiguousConstructors = null;
				}
				// 如果两个构造方法与参数值类型列表之间的差异量一致，那么这两个方法都可以作为
				// 候选项，这个时候就出现歧义了，这里先把有歧义的构造方法放入ambiguousConstructors
				else if (constructorToUse != null && typeDiffWeight == minTypeDiffWeight) {
					if (ambiguousConstructors == null) {
						ambiguousConstructors = new LinkedHashSet<>();
						ambiguousConstructors.add(constructorToUse);
					}
					//把候选构造函数 加入到 模棱两可的构造函数集合中
					ambiguousConstructors.add(candidate);
				}
			}

			// 没有可执行的构造方法，抛出异常
			if (constructorToUse == null) {
				if (causes != null) {
					UnsatisfiedDependencyException ex = causes.removeLast();
					for (Exception cause : causes) {
						this.beanFactory.onSuppressedException(cause);
					}
					throw ex;
				}
				throw new BeanCreationException(mbd.getResourceDescription(), beanName,
						"Could not resolve matching constructor on bean class [" + mbd.getBeanClassName() + "] " +
								"(hint: specify index/type/name arguments for simple parameters to avoid type ambiguities)");
			}
			//如果模棱两可的构造函数不为空，且为 严格模式，则抛异常
			else if (ambiguousConstructors != null && !mbd.isLenientConstructorResolution()) {
				throw new BeanCreationException(mbd.getResourceDescription(), beanName,
						"Ambiguous constructor matches found on bean class [" + mbd.getBeanClassName() + "] " +
								"(hint: specify index/type/name arguments for simple parameters to avoid type ambiguities): " +
								ambiguousConstructors);
			}
			// 将解析的构造函数、参数 加入缓存
			if (explicitArgs == null && argsHolderToUse != null) {
				/*
				 * 缓存相关信息，比如：
				 *   1. 已解析出的构造方法对象 resolvedConstructorOrFactoryMethod
				 *   2. 构造方法参数列表是否已解析标志 constructorArgumentsResolved
				 *   3. 参数值列表 resolvedConstructorArguments 或 preparedConstructorArguments
				 *
				 * 这些信息可用在其他地方，用于进行快捷判断
				 */
				argsHolderToUse.storeCache(mbd, constructorToUse);
			}
		}

		Assert.state(argsToUse != null, "Unresolved constructor arguments");
		// 最终调用instantiate方法，根据有参构造器和需要注入的依赖参数进行反射实例化对象，并将实例化的对象存入当前bw的缓存中
		bw.setBeanInstance(instantiate(beanName, mbd, constructorToUse, argsToUse));
		return bw;
	}

	/**
	 * 使用constructorToUse生成与beanName对应的Bean对象:
	 * <ol>
	 *  <li>如果有安全管理器,使用特权方式运行：在beanFactory中返回beanName的Bean实例，并通过
	 *  factoryMethod创建它</li>
	 *  <li>否则：直接在beanFactory中返回beanName的Bean实例，并通过factoryMethod创建它</li>
	 *  <li>捕捉所有实例化对象过程中的异常,抛出BeanCreationException</li>
	 * </ol>
	 * @param beanName  要生成的Bean对象所对应的bean名
	 * @param mbd  beanName对于的合并后RootBeanDefinition
	 * @param constructorToUse 要使用的构造函数
	 * @param argsToUse constructorToUse所用到的参数值
	 * @return 使用constructorToUse生成出来的与beanName对应的Bean对象
	 */
	private Object instantiate(
			String beanName, RootBeanDefinition mbd, Constructor<?> constructorToUse, Object[] argsToUse) {

		try {
			//获取bean实例化策略对象strategy，默认使用SimpleInstantiationStrategy实例
			InstantiationStrategy strategy = this.beanFactory.getInstantiationStrategy();
			//委托strategy对象的instantiate方法创建bean实例
			return strategy.instantiate(mbd, beanName, this.beanFactory, constructorToUse, argsToUse);
		} catch (Throwable ex) {
			//抛出BeanCreationException:通过工厂方法实例化Bean失败
			throw new BeanCreationException(mbd.getResourceDescription(), beanName, ex.getMessage(), ex);
		}
	}

	private boolean isParamMismatch(Method uniqueCandidate, Method candidate) {
		int uniqueCandidateParameterCount = uniqueCandidate.getParameterCount();
		int candidateParameterCount = candidate.getParameterCount();
		return (uniqueCandidateParameterCount != candidateParameterCount ||
				!Arrays.equals(uniqueCandidate.getParameterTypes(), candidate.getParameterTypes()));
	}

	/**
	 * <p>如果可能，解析指定的beanDefinition中factory方法.:
	 *  <ol>
	 *   <li>定义用于引用工厂类对象的类对象【变量 factoryClass】</li>
	 *   <li>定义是否是静态标记【变量 isStatic】</li>
	 *   <li>如果mbd的FactoryBean名不为null:
	 *    <ol>
	 *     <li>使用beanFactory确定mbd的FactoryBean名的bean类型，将结果赋值给factoryClass。为了
	 *     确定其对象类型，默认让FactoryBean以初始化</li>
	 *     <li>isStatic设置为false，表示不是静态方法</li>
	 *    </ol>
	 *   </li>
	 *   <li>否则：获取mbd包装好的Bean类赋值给factoryClass;将isStatic设置为true，表示是静态方法</li>
	 *   <li>如果factoryClass为null,抛出异常：无法解析工厂类</li>
	 *   <li>如果clazz是CGLIB生成的子类，则返回该子类的父类，否则直接返回要检查的类。将结果重新赋
	 *   值给factoryClass</li>
	 *   <li>根据mbd是否允许访问非公共构造函数和方法来获取factoryClass的所有候选方法【变量 candidates】</li>
	 *   <li>定义用于存储唯一方法对象的Method对象【变量 uniqueCandidate】</li>
	 *   <li>遍历candidates,元素为candidate:
	 *    <ol>
	 *     <li>如果candidate的静态标记与静态标记相同 且 candidate有资格作为工厂方法:
	 *      <ol>
	 *       <li>如果uniqueCandidate还没有引用,将uniqueCandidate引用该candidate</li>
	 *       <li>如果uniqueCandidate的参数类型数组与candidate的参数类型数组不一致,则取消uniqueCandidate的引用,
	 *       并跳出循环</li>
	 *      </ol>
	 *     </li>
	 *    </ol>
	 *   </li>
	 *   <li>将mbd用于自省的唯一工厂方法候选的缓存引用【{@link RootBeanDefinition#factoryMethodToIntrospect}】上uniqueCandidate</li>
	 *  </ol>
	 * </p>
	 * Resolve the factory method in the specified bean definition, if possible.
	 * {@link RootBeanDefinition#getResolvedFactoryMethod()} can be checked for the result.
	 * <p>如果可能，指定的beanDefinition中解析factory方法.
	 * 可以检查RootBeanDefinition.getResolvedFactoryMethod()的结果</p>
	 * @param mbd the bean definition to check -- 要检查的bean定义
	 */
	public void resolveFactoryMethodIfPossible(RootBeanDefinition mbd) {
		//定义用于引用工厂类对象的类对象
		Class<?> factoryClass;
		//定义是否是静态标记
		boolean isStatic;
		//如果mbd的FactoryBean名不为null
		if (mbd.getFactoryBeanName() != null) {
			//使用beanFactory确定mbd的FactoryBean名的bean类型。为了确定其对象类型，默认让FactoryBean以初始化
			factoryClass = this.beanFactory.getType(mbd.getFactoryBeanName());
			//静态标记设置为false，表示不是静态方法
			isStatic = false;
		}
		else {
			//获取mbd包装好的Bean类
			factoryClass = mbd.getBeanClass();
			//静态标记设置为true，表示是静态方法
			isStatic = true;
		}
		//如果factoryClass为null,抛出异常：无法解析工厂类
		Assert.state(factoryClass != null, "Unresolvable factory class");
		//如果clazz是CGLIB生成的子类，则返回该子类的父类，否则直接返回要检查的类
		factoryClass = ClassUtils.getUserClass(factoryClass);
		//根据mbd的是否允许访问非公共构造函数和方法标记【RootBeanDefinition.isNonPublicAccessAllowed】来获取factoryClass的所有候选方法
		Method[] candidates = getCandidateMethods(factoryClass, mbd);
		//定义用于存储唯一方法对象的Method对象
		Method uniqueCandidate = null;
		//遍历candidates
		for (Method candidate : candidates) {
			//如果candidate的静态标记与静态标记相同 且 candidate有资格作为工厂方法
			if (Modifier.isStatic(candidate.getModifiers()) == isStatic && mbd.isFactoryMethod(candidate)) {
				//如果uniqueCandidate还没有引用
				if (uniqueCandidate == null) {
					//将uniqueCandidate引用该candidate
					uniqueCandidate = candidate;
				}
				//如果uniqueCandidate的参数类型数组与candidate的参数类型数组不一致
				else if (isParamMismatch(uniqueCandidate, candidate)) {
					//取消uniqueCandidate的引用
					uniqueCandidate = null;
					//跳出循环
					break;
				}
			}
		}
		//将mbd用于自省的唯一工厂方法候选的缓存引用上uniqueCandidate
		mbd.factoryMethodToIntrospect = uniqueCandidate;
	}

	private boolean isStaticCandidate(Method method, Class<?> factoryClass) {
		return (Modifier.isStatic(method.getModifiers()) && method.getDeclaringClass() == factoryClass);
	}

	/**
	 * <p>根据mbd的是否允许访问非公共构造函数和方法标记【{@link RootBeanDefinition#isNonPublicAccessAllowed}】来获取factoryClass的所有候选方法。</p>
	 * Retrieve all candidate methods for the given class, considering
	 * the {@link RootBeanDefinition#isNonPublicAccessAllowed()} flag.
	 * Called as the starting point for factory method determination.
	 * <p>考虑RootBeanDefinition.isNoPubilcAccessAllowed()标志,检查给定类的所有候选
	 * 方法.称为确定工厂方法的起点。</p>
	 */
	private Method[] getCandidateMethods(Class<?> factoryClass, RootBeanDefinition mbd) {
		//如果mbd允许访问非公共构造函数和方法，就返回factoryClass子类和其父类的所有声明方法，首先包括子类方法；
		//	否则只获取factoryClass的public级别方法
		return (mbd.isNonPublicAccessAllowed() ?
				ReflectionUtils.getUniqueDeclaredMethods(factoryClass) : factoryClass.getMethods());
	}

	/**
	 * <p>使用工厂方法实例化beanName所对应的Bean对象:
	 *  <ol>
	 *   <li>新建一个BeanWrapperImp实例，用于封装使用工厂方法生成与beanName对应的Bean对象【变量 bw】</li>
	 *   <li>初始化bw</li>
	 *   <li>【<b>1.获取工厂Bean对象，工厂Bean对象的类对象，确定工厂方法是否是静态</b>】:
	 *    <ol>
	 *     <li>定义一个用于存放工厂Bean对象的Object【变量 factoryBean】</li>
	 *     <li>定义一个用于存放工厂Bean对象的类对象的Class【变量 factoryClass】</li>
	 *     <li>定义一个表示是静态工厂方法的标记【变量 isStatic】</li>
	 *     <li>从mbd中获取配置的FactoryBean名【变量 factoryBeanName】</li>
	 *     <li>如果factoryBeanName不为null：
	 *      <ol>
	 *       <li>如果factoryBean名与beanName相同,抛出BeanDefinitionStoreException</li>
	 *       <li>从bean工厂中获取factoryBeanName所指的factoryBean对象</li>
	 *       <li>如果mbd配置为单例作用域 且 beanName已经在bean工厂的单例对象的高速缓存Map中,抛出 ImplicitlyAppearedSingletonException</li>
	 *       <li>获取factoryBean的Class对象【变量 factoryClass】</li>
	 *       <i>设置isStatic为false,表示不是静态方法</li>
	 *      </ol>
	 *     </li>
	 *     <li>否则：
	 *      <ol>
	 *       <li>如果mbd没有指定bean类,抛出 BeanDefinitionStoreException</li>
	 *       <li>将factoryBean设为null</li>
	 *       <li>指定factoryClass引用mbd指定的bean类</li>
	 *       <li>设置isStatic为true，表示是静态方法</li>
	 *      </ol>
	 *     </li>
	 *    </ol>
	 *   </li>
	 *   <li>【<b>2. 尝试从mbd的缓存属性中获取要使用的工厂方法，要使用的参数值数组</b>】:
	 *    <ol>
	 *     <li>声明一个要使用的工厂方法，默认为null【变量 factoryMethodToUse】</li>
	 *     <li>声明一个参数持有人对象，默认为null 【变量 argsHolderToUse】</li>
	 *     <li>声明一个要使用的参数值数组,默认为null 【变量 argsToUse】</li>
	 *     <li>如果explicitArgs不为null,argsToUse就引用explicitArgs</li>
	 *     <li>否则：
	 *      <ol>
	 *       <li>声明一个要解析的参数值数组，默认为null 【变量 argsToResolve】</li>
	 *       <li>使用mbd的构造函数字段通用锁【{@link RootBeanDefinition#constructorArgumentLock}】进行加锁，以保证线程安全:
	 *        <ol>
	 *         <li>指定factoryMethodToUser引用mbd已解析的构造函数或工厂方法对象</li>
	 *         <li>如果factoryMethodToUser不为null 且 mbd已解析构造函数参数:
	 *          <ol>
	 *           <li>指定argsToUser引用mbd完全解析的构造函数参数值</li>
	 *           <li>如果argsToUse为null,指定argsToResolve引用mbd部分准备好的构造函数参数值</li>
	 *          </ol>
	 *         </li>
	 *        </ol>
	 *       </li>
	 *       <li>如果argsToResolve不为null,即表示mbd还没有完全解析的构造函数参数值,就解析缓存在mbd中准备好的参数值,
	 *       允许在没有此类BeanDefintion的时候回退</li>
	 *      </ol>
	 *     </li>
	 *    </ol>
	 *   </li>
	 *   <li>【<b>3. 在没法从mbd的缓存属性中获取要使用的工厂方法，要使用的参数值数组时，尝试从候选工厂方法中获取要使用的工厂方法以及要使用的参数值数组:</b>】
	 *    <ol>
	 *     <li>如果factoryMethoToUse为null或者argsToUser为null:
	 *      <ol>
	 *       <li><b>3.1 获取工厂类的所有候选工厂方法</b>:
	 *        <ol>
	 *         <li>让factoryClass重新引用经过解决CGLIB问题所得到Class对象</li>
	 *         <li>定义一个用于存储候选方法的集合【变量 candidateList】</li>
	 *         <li>如果mbd所配置工厂方法时唯一:
	 *          <ol>
	 *           <li>如果factoryMethodToUse为null,获取mbd解析后的工厂方法对象</li>
	 *           <li>如果factoryMethodToUse不为null,就新建一个不可变，只能存一个对象的集合，将factoryMethodToUse添加进行，然后
	 *           让candidateList引用该集合</li>
	 *          </ol>
	 *         </li>
	 *         <li>如果candidateList为null:
	 *          <ol>
	 *           <li>让candidateList引用一个新的ArrayList</li>
	 *           <li>根据mbd的是否允许访问非公共构造函数和方法标记【{@link RootBeanDefinition#isNonPublicAccessAllowed}】来获取
	 *           factoryClass的所有候选方法</li>
	 *           <li>遍历rawCandidates,元素名为candidate:如果candidate的修饰符与isStatic一致且candidate有资格作为mdb的
	 *           工厂方法,将candidate添加到candidateList中</li>
	 *          </ol>
	 *         </li>
	 *        </ol>
	 *       </li>
	 *       <li>【<b>3.2 候选方法只有一个且没有构造函数时，就直接使用该候选方法生成与beanName对应的Bean对象封装到bw中返回出去</b>】:
	 *        <ol>
	 *         <li>如果candidateList只有一个元素 且 没有传入构造函数值 且 mbd也没有构造函数参数值:
	 *          <ol>
	 *           <li>获取candidateList中唯一的方法 【变量 uniqueCandidate】</li>
	 *           <li>如果uniqueCandidate是不需要参数:
	 *            <ol>
	 *             <li>让mbd缓存uniqueCandidate【{@link RootBeanDefinition#factoryMethodToIntrospect}】</li>
	 *             <li>使用mdb的构造函数字段的通用锁【{@link RootBeanDefinition#constructorArgumentLock}】进行加锁以保证
	 *             线程安全:
	 *              <ol>
	 *               <li>让mbd缓存已解析的构造函数或工厂方法【{@link RootBeanDefinition#resolvedConstructorOrFactoryMethod}】</li>
	 *               <li>让mbd标记构造函数参数已解析【{@link RootBeanDefinition#constructorArgumentsResolved}】</li>
	 *               <li>让mbd缓存完全解析的构造函数参数【{@link RootBeanDefinition#resolvedConstructorArguments}】</li>
	 *              </ol>
	 *             </li>
	 *             <li>使用factoryBean生成的与beanName对应的Bean对象,并将该Bean对象保存到bw中</li>
	 *             <li>将bw返回出去</li>
	 *            </ol>
	 *           </li>
	 *          </ol>
	 *         </li>
	 *        </ol>
	 *       </li>
	 *       <li><b>3.3 筛选出最匹配的候选工厂方法，以及解析出去对应的工厂方法的参数值</b>:
	 *        <ol>
	 *         <li>将candidateList转换成数组【变量 candidates】</li>
	 *         <li>对candidates进行排序，首选公共方法和带有最多参数的'greedy'方法</li>
	 *         <li>定义一个用于存放解析后的构造函数参数值的ConstructorArgumentValues对象【变量 resolvedValues】</li>
	 *         <li>定义一个mbd是否支持使用构造函数进行自动注入的标记【变量 autowiring】</li>
	 *         <li>定义一个最小类型差异权重，默认是Integer最大值【变量 minTypeDiffWeight】</li>
	 *         <li>定义一个存储摸棱两可的工厂方法的Set集合,以用于抛出BeanCreationException时描述异常信息【变量 ambiguousFactoryMethods】</li>
	 *         <li>定义一个最少参数数，默认为0【变量 minNrOfArgs】</li>
	 *         <li>如果explicitArgs不为null,minNrOfArgs引用explitArgs的数组长度</li>
	 *         <li>否则:
	 *          <ol>
	 *           <li>如果mbd有构造函数参数值:
	 *            <ol>
	 *             <li>获取mbd的构造函数参数值Holder【变量 cargs】</li>
	 *             <li>对resolvedValues实例化为ConstructorArgumentValues对象</li>
	 *             <li>将cargs解析后值保存到resolveValues中，并让minNrOfArgs引用解析后的最小(索引参数值数+泛型参数值数)</li>
	 *            </ol>
	 *           </li>
	 *           <li>否则：意味着mbd没有构造函数参数值时，将minNrOfArgs设为0</li>
	 *          </ol>
	 *         </li>
	 *         <li>定义一个用于保存UnsatisfiedDependencyException的列表【变量 causes】</li>
	 *         <li>遍历candidate，元素名为candidate：
	 *          <ol>
	 *           <li>获取candidated的参数类型数组【变量 paramTypes】</li>
	 *           <li>如果paramTypes的数组长度大于等于minNrOfArgs:
	 *            <ol>
	 *             <li>定义一个封装参数数组的ArgumentsHolder对象【变量 argsHolder】</li>
	 *             <li>如果explicitArgs不为null:
	 *              <ol>
	 *               <li>如果paramTypes的长度与explicitArgsd额长度不相等,跳过当次循环中剩下的步骤，
	 *               执行下一次循环。</li>
	 *               <li>实例化argsHolder，封装explicitArgs到argsHolder</li>
	 *              </ol>
	 *             </li>
	 *             <li>否则：
	 *              <ol>
	 *               <li>定义用于保存参数名的数组【变量 paramNames】</li>
	 *               <li>获取beanFactory的参数名发现器【变量 pnd】</li>
	 *               <li>如果pnd不为null,通过pnd解析candidate的参数名</li>
	 *               <li>将resolvedValues转换成一个封装着参数数组ArgumentsHolder实例，当candidate只有一个时，支持可在抛
	 *               出没有此类BeanDefintion的异常返回null，而不抛出异常</li>
	 *               <li>捕捉解析参数值时出现的UnsatisfiedDependencyException:
	 *                <ol>
	 *                 <li>如果当前日志可打印跟踪级别的信息,打印跟踪级别日志</li>
	 *                 <li>如果cause为null,对cause进行实例化成LinkedList对象</li>
	 *                 <li>将ex添加到causes中</li>
	 *                 <li>跳过本次循环体中余下尚未执行的语句，立即进行下一次的循环</li>
	 *                </ol>
	 *               </li>
	 *              </ol>
	 *             </li>
	 *             <li>如果bd支持的构造函数解析模式时宽松模式,引用获取类型差异权重值，否则引用获取Assignabliity权重值【变量 typeDiffWeight】</li>
	 *             <li>如果typeDiffWeight小于minTypeDiffWeight:
	 *              <ol>
	 *               <li>让factoryMethodToUser引用candidate</li>
	 *               <li>让argsHolderToUse引用argsHolder</li>
	 *               <li>让argToUse引用argsHolder的经过转换后参数值数组</li>
	 *               <li>让minTypeDiffWeight引用typeDiffWeight</li>
	 *               <li>将ambiguousFactoryMethods置为null</li>
	 *              </ol>
	 *             </li>
	 *             <li>【else if】如果factoryMethodToUse不为null 且 typeDiffWeight与minTypeDiffWeight相等且mbd指定了严格模式解析构造函
	 *             数且paramTypes的数组长度与factoryMethodToUse的参数数组长度相等且paramTypes的数组元素与factoryMethodToUse的参
	 *             数数组元素不相等:
	 *              <ol>
	 *               <li>如果ambiguousFactoryMethods为null:
	 *                <ol>
	 *                 <li>初始化ambiguousFactoryMethods为LinkedHashSet实例</li>
	 *                 <li>将factoryMethodToUse添加到ambiguousFactoryMethods中</li>
	 *                </ol>
	 *               </li>
	 *               <li>将candidate添加到ambiguousFactoryMethods中</li>
	 *              </ol>
	 *             </li>
	 *            </ol>
	 *           </li>
	 *          </ol>
	 *         </li>
	 *        </ol>
	 *       </li>
	 *       <li>【<b>3.4 整合无法筛选出候选方法 或者 无法解析出要使用的参数值的情况，抛出BeanCreationException并加以描述</b>】:
	 *        <ol>
	 *         <li>如果factoryMethodToUse为null或者argsToUse为null:
	 *          <ol>
	 *           <li>如果causes不为null,从cause中移除最新的UnsatisfiedDependencyException</li>
	 *           <li>遍历causes,元素为cause:将cause添加到该Bean工厂的抑制异常列表【{@link DefaultSingletonBeanRegistry#suppressedExceptions】中</li>
	 *           <li>定义一个用于存放参数类型的简单类名的ArrayList对象，长度为minNrOfArgs</li>
	 *           <li>如果explicitArgs不为null:遍历explicitArgs.元素为arg:如果arg不为null，将arg的简单类名添加到argTypes中；否则将"null"添加到argTyps中</li>
	 *           <li>如果resolvedValues不为null:
	 *            <ol>
	 *             <li>定义一个用于存放resolvedValues的泛型参数值和方法参数值的LinkedHashSet对象 【变量 valueHolders】</li>
	 *             <li>将resolvedValues的方法参数值添加到valueHolders中</li>
	 *             <li>将resolvedValues的泛型参数值添加到valueHolders中</li>
	 *             <li>遍历valueHolders，元素为value:
	 *              <ol>
	 *               <li>如果value的参数类型不为null，就获取该参数类型的简单类名；否则(如果value的参数值不为null，即获取该参数值的简单类名;否则为"null")</li>
	 *               <li>将argType添加到argTypes中</li>
	 *              </ol>
	 *             </li>
	 *            </ol>
	 *           </li>
	 *           <li>将argType转换成字符串，以","隔开元素.用于描述Bean创建异常</li>
	 *           <li>抛出BeanCreationException</li>
	 *          </ol>
	 *         </li>
	 *         <li>如果factoryMethodToUse时无返回值方法,抛出BeanCreationException</li>
	 *         <li>如果ambiguousFactoryMethods不为null,抛出BeanCreationException</li>
	 *        </ol>
	 *       </li>
	 *       <li>【<b>3.5 将筛选出来的工厂方法和解析出来的参数值缓存到mdb中</b>】:
	 *        <ol>
	 *         <li>如果explicitArgs为null 且 argsHolderToUser不为null:
	 *          <ol>
	 *           <li>让mbd的唯一方法候选【{@link RootBeanDefinition#factoryMethodToIntrospect}】引用factoryMethodToUse</li>
	 *           <li>将argsHolderToUse所得到的参数值属性缓存到mbd对应的属性中</li>
	 *          </ol>
	 *         </li>
	 *        </ol>
	 *       </li>
	 *      </ol>
	 *     </li>
	 *    </ol>
	 *   </li>
	 *   <li>【<b>4. 使用factoryBean生成与beanName对应的Bean对象,并将该Bean对象保存到bw中</b>】</li>
	 *   <li>将bw返回出去</li>
	 *  </ol>
	 * </p>
	 * Instantiate the bean using a named factory method. The method may be static, if the
	 * bean definition parameter specifies a class, rather than a "factory-bean", or
	 * an instance variable on a factory object itself configured using Dependency Injection.
	 * <p>使用命名工厂方法实例化bean。如果beanDefinition参数指定一个类，而不是"factory-bean"，或者
	 * 使用依赖注入配置的工厂对象本身的实例，则该方法可以是静态的。</p>
	 * <p>Implementation requires iterating over the static or instance methods with the
	 * name specified in the RootBeanDefinition (the method may be overloaded) and trying
	 * to match with the parameters. We don't have the types attached to constructor args,
	 * so trial and error is the only way to go here. The explicitArgs array may contain
	 * argument values passed in programmatically via the corresponding getBean method.
	 * <p>实现需要使用RootBeanDefinition中指定的名称迭代静态方法或实例方法(该方法可能会重载),
	 * 并尝试与参数匹配。我们没有将类型附加到构造函数args上,因此反复试验是此处的唯一方法。explicitArgs
	 * 数组可以包含通过相应的getBean方法以编程方式传递的参数值。</p>
	 * @param beanName the name of the bean -- bean名
	 * @param mbd the merged bean definition for the bean -- beanName对于的合并后RootBeanDefinition
	 * @param explicitArgs argument values passed in programmatically via the getBean
	 * method, or {@code null} if none (-> use constructor argument values from bean definition)
	 * -- 通过getBean方法以编程方式传递的参数值；如果没有，则返回null(->使用bean定义的构造函数参数值)
	 * @return a BeanWrapper for the new instance -- 新实例的BeanWrapper
	 */
	public BeanWrapper instantiateUsingFactoryMethod(
			String beanName, RootBeanDefinition mbd, @Nullable Object[] explicitArgs) {
		// 构造 BeanWrapperImpl 对象
		BeanWrapperImpl bw = new BeanWrapperImpl();
		// 初始化 BeanWrapperImpl
		// 向 BeanWrapper对象中添加 ConversionService 对象和属性编辑器 PropertyEditor 对象
		this.beanFactory.initBeanWrapper(bw);
		// 工厂实例
		Object factoryBean;
		// 工厂类型
		Class<?> factoryClass;
		// 是否静态
		boolean isStatic;

		//获取 factory-bean 属性的值,如果有值就说明是 实例工厂方式实例对象
		String factoryBeanName = mbd.getFactoryBeanName();
		// 非静态方法
		if (factoryBeanName != null) {
			if (factoryBeanName.equals(beanName)) {
				throw new BeanDefinitionStoreException(mbd.getResourceDescription(), beanName,
						"factory-bean reference points back to the same bean definition");
			}
			// 获取 factoryBean 实例
			factoryBean = this.beanFactory.getBean(factoryBeanName);
			if (mbd.isSingleton() && this.beanFactory.containsSingleton(beanName)) {
				throw new ImplicitlyAppearedSingletonException();
			}
			this.beanFactory.registerDependentBean(factoryBeanName, beanName);
			factoryClass = factoryBean.getClass();
			isStatic = false;
		} else {
			// It's a static factory method on the bean class.
			// 静态方法，没有 factoryBean 实例
			if (!mbd.hasBeanClass()) {
				throw new BeanDefinitionStoreException(mbd.getResourceDescription(), beanName,
						"bean definition declares neither a bean class nor a factory-bean reference");
			}
			factoryBean = null;
			factoryClass = mbd.getBeanClass();
			isStatic = true;
		}
		// 使用的工厂方法
		Method factoryMethodToUse = null;
		//使用的参数包装器
		ArgumentsHolder argsHolderToUse = null;
		// 使用参数
		Object[] argsToUse = null;

		//如果在调用getBean方法时有传参，那就用传的参作为@Bean注解的方法（工厂方法）的参数， 一般懒加载的bean才会传参，启动过程就实例化的实际上都没有传参
		if (explicitArgs != null) {
			argsToUse = explicitArgs;
		} else {
			Object[] argsToResolve = null;
			synchronized (mbd.constructorArgumentLock) {
				factoryMethodToUse = (Method) mbd.resolvedConstructorOrFactoryMethod;
				//不为空表示已经使用过工厂方法，现在是再次使用工厂方法， 一般原型模式和Scope模式采用的上，直接使用该工厂方法和缓存的参数
				if (factoryMethodToUse != null && mbd.constructorArgumentsResolved) {
					// Found a cached factory method...
					argsToUse = mbd.resolvedConstructorArguments;
					if (argsToUse == null) {
						argsToResolve = mbd.preparedConstructorArguments;
					}
				}
			}
			if (argsToResolve != null) {
				argsToUse = resolvePreparedArguments(beanName, mbd, bw, factoryMethodToUse, argsToResolve);
			}
		}
		// 调用getBean方法没有传参，同时也是第一次使用工厂方法
		if (factoryMethodToUse == null || argsToUse == null) {
			// Need to determine the factory method...
			// Try all methods with this name to see if they match the given arguments.
			factoryClass = ClassUtils.getUserClass(factoryClass);

			List<Method> candidates = null;
			// 如果工厂方法是唯一的，没有重载
			if (mbd.isFactoryMethodUnique) {
				if (factoryMethodToUse == null) {
					// 获取工厂方法
					factoryMethodToUse = mbd.getResolvedFactoryMethod();
				}
				// 如果存在，构建集合
				if (factoryMethodToUse != null) {
					candidates = Collections.singletonList(factoryMethodToUse);
				}
			}
			if (candidates == null) {
				candidates = new ArrayList<>();
				// 获取factoryClass以及其父类的的所有方法作为候选方法
				Method[] rawCandidates = getCandidateMethods(factoryClass, mbd);
				for (Method candidate : rawCandidates) {
					// 查找到与工厂方法同名的候选方法,即有@Bean的同名方法
					if ((!isStatic || isStaticCandidate(candidate, factoryClass)) && mbd.isFactoryMethod(candidate)) {
						candidates.add(candidate);
					}
				}
			}
			//当与工厂方法同名的候选方法只有一个，且调用getBean方法时没有传参，且没有缓存过参数，直接通过调用实例化方法执行该候选方法
			if (candidates.size() == 1 && explicitArgs == null && !mbd.hasConstructorArgumentValues()) {
				// 获取方法
				Method uniqueCandidate = candidates.get(0);
				// 如果没有参数
				if (uniqueCandidate.getParameterCount() == 0) {
					// 设置工厂方法
					mbd.factoryMethodToIntrospect = uniqueCandidate;
					synchronized (mbd.constructorArgumentLock) {
						// 设置解析出来的方法
						mbd.resolvedConstructorOrFactoryMethod = uniqueCandidate;
						//设置解析标识
						mbd.constructorArgumentsResolved = true;
						//方法参数为空
						mbd.resolvedConstructorArguments = EMPTY_ARGS;
					}
					//创建实例并设置到持有其里面
					bw.setBeanInstance(instantiate(beanName, mbd, factoryBean, uniqueCandidate, EMPTY_ARGS));
					return bw;
				}
			}
			// 如果有多个方法，则进行排序
			if (candidates.size() > 1) {  // explicitly skip immutable singletonList
				candidates.sort(AutowireUtils.EXECUTABLE_COMPARATOR);
			}

			// 构造器参数值
			ConstructorArgumentValues resolvedValues = null;
			boolean autowiring = (mbd.getResolvedAutowireMode() == AutowireCapableBeanFactory.AUTOWIRE_CONSTRUCTOR);
			// 最小的类型差距
			int minTypeDiffWeight = Integer.MAX_VALUE;
			// 模糊的工厂方法集合
			Set<Method> ambiguousFactoryMethods = null;

			// 最小的参数个数
			int minNrOfArgs;
			if (explicitArgs != null) {
				// 若存在显示参数，就是显示参数个数
				minNrOfArgs = explicitArgs.length;
			} else {
				// We don't have arguments passed in programmatically, so we need to resolve the
				// arguments specified in the constructor arguments held in the bean definition.
				// 如果存在构造器参数值，就解析出最小参数个数
				if (mbd.hasConstructorArgumentValues()) {
					ConstructorArgumentValues cargs = mbd.getConstructorArgumentValues();
					resolvedValues = new ConstructorArgumentValues();
					minNrOfArgs = resolveConstructorArguments(beanName, mbd, bw, cargs, resolvedValues);
				} else {
					minNrOfArgs = 0;
				}
			}

			Deque<UnsatisfiedDependencyException> causes = null;
			//遍历候选方法，查看可以获取的匹配度
			for (Method candidate : candidates) {
				int parameterCount = candidate.getParameterCount();
				//显示参数存在，如果长度不对，则直接下一个
				if (parameterCount >= minNrOfArgs) {
					ArgumentsHolder argsHolder;

					Class<?>[] paramTypes = candidate.getParameterTypes();
					if (explicitArgs != null) {
						// Explicit arguments given -> arguments length must match exactly.
						if (paramTypes.length != explicitArgs.length) {
							continue;
						}
						argsHolder = new ArgumentsHolder(explicitArgs);
					} else {
						// Resolved constructor arguments: type conversion and/or autowiring necessary.
						try {
							String[] paramNames = null;
							ParameterNameDiscoverer pnd = this.beanFactory.getParameterNameDiscoverer();
							if (pnd != null) {
								paramNames = pnd.getParameterNames(candidate);
							}
							argsHolder = createArgumentArray(beanName, mbd, resolvedValues, bw,
									paramTypes, paramNames, candidate, autowiring, candidates.size() == 1);
						} catch (UnsatisfiedDependencyException ex) {
							if (logger.isTraceEnabled()) {
								logger.trace("Ignoring factory method [" + candidate + "] of bean '" + beanName + "': " + ex);
							}
							// Swallow and try next overloaded factory method.
							if (causes == null) {
								causes = new ArrayDeque<>(1);
							}
							causes.add(ex);
							continue;
						}
					}
					//根据匹配度获取类型的差异值
					int typeDiffWeight = (mbd.isLenientConstructorResolution() ?
							argsHolder.getTypeDifferenceWeight(paramTypes) : argsHolder.getAssignabilityWeight(paramTypes));
					// Choose this factory method if it represents the closest match.
					// 选择最小的，说明参数类型相近
					if (typeDiffWeight < minTypeDiffWeight) {

						factoryMethodToUse = candidate;
						argsHolderToUse = argsHolder;
						argsToUse = argsHolder.arguments;
						minTypeDiffWeight = typeDiffWeight;
						ambiguousFactoryMethods = null;
					}
					// Find out about ambiguity: In case of the same type difference weight
					// for methods with the same number of parameters, collect such candidates
					// and eventually raise an ambiguity exception.
					// However, only perform that check in non-lenient constructor resolution mode,
					// and explicitly ignore overridden methods (with the same parameter signature).
					else if (factoryMethodToUse != null && typeDiffWeight == minTypeDiffWeight &&
							!mbd.isLenientConstructorResolution() &&
							paramTypes.length == factoryMethodToUse.getParameterCount() &&
							!Arrays.equals(paramTypes, factoryMethodToUse.getParameterTypes())) {
						if (ambiguousFactoryMethods == null) {
							ambiguousFactoryMethods = new LinkedHashSet<>();
							ambiguousFactoryMethods.add(factoryMethodToUse);
						}
						ambiguousFactoryMethods.add(candidate);
					}
				}
			}

			if (factoryMethodToUse == null || argsToUse == null) {
				if (causes != null) {
					UnsatisfiedDependencyException ex = causes.removeLast();
					for (Exception cause : causes) {
						this.beanFactory.onSuppressedException(cause);
					}
					throw ex;
				}
				List<String> argTypes = new ArrayList<>(minNrOfArgs);
				if (explicitArgs != null) {
					for (Object arg : explicitArgs) {
						argTypes.add(arg != null ? arg.getClass().getSimpleName() : "null");
					}
				} else if (resolvedValues != null) {
					Set<ValueHolder> valueHolders = new LinkedHashSet<>(resolvedValues.getArgumentCount());
					valueHolders.addAll(resolvedValues.getIndexedArgumentValues().values());
					valueHolders.addAll(resolvedValues.getGenericArgumentValues());
					for (ValueHolder value : valueHolders) {
						String argType = (value.getType() != null ? ClassUtils.getShortName(value.getType()) :
								(value.getValue() != null ? value.getValue().getClass().getSimpleName() : "null"));
						argTypes.add(argType);
					}
				}
				String argDesc = StringUtils.collectionToCommaDelimitedString(argTypes);
				throw new BeanCreationException(mbd.getResourceDescription(), beanName,
						"No matching factory method found on class [" + factoryClass.getName() + "]: " +
								(mbd.getFactoryBeanName() != null ?
										"factory bean '" + mbd.getFactoryBeanName() + "'; " : "") +
								"factory method '" + mbd.getFactoryMethodName() + "(" + argDesc + ")'. " +
								"Check that a method with the specified name " +
								(minNrOfArgs > 0 ? "and arguments " : "") +
								"exists and that it is " +
								(isStatic ? "static" : "non-static") + ".");
			} else if (void.class == factoryMethodToUse.getReturnType()) {
				//抛出BeanCreationException：无法解析匹配的构造函数(提示：为简单参数指定索引/类型/名称参数,以避免类型歧义)
				throw new BeanCreationException(mbd.getResourceDescription(), beanName,
						"Invalid factory method '" + mbd.getFactoryMethodName() + "' on class [" +
								factoryClass.getName() + "]: needs to have a non-void return type!");
			}
			//如果ambiguousFactoryMethods不为null 且mbd是使用的是严格模式解析构造函数
			else if (ambiguousFactoryMethods != null) {
				//抛出BeanCreationException：在bean'beanName'中找到的摸棱两可的构造函数匹配项(提示:为简单参数指定索引/类型/
				// 名称参数以避免类型歧义)：ambiguousFactoryMethods
				throw new BeanCreationException(mbd.getResourceDescription(), beanName,
						"Ambiguous factory method matches found on class [" + factoryClass.getName() + "] " +
								"(hint: specify index/type/name arguments for simple parameters to avoid type ambiguities): " +
								ambiguousFactoryMethods);
			}

			//如果explicitArgs为null 且 argsHolderToUser不为null
			if (explicitArgs == null && argsHolderToUse != null) {
				mbd.factoryMethodToIntrospect = factoryMethodToUse;
				//将argsHolderToUse所得到的参数值属性缓存到mbd对应的属性中
				argsHolderToUse.storeCache(mbd, factoryMethodToUse);
			}
		}

		//使用factoryBean生成与beanName对应的Bean对象,并将该Bean对象保存到bw中
		bw.setBeanInstance(instantiate(beanName, mbd, factoryBean, factoryMethodToUse, argsToUse));
		return bw;
	}

	private Object instantiate(String beanName, RootBeanDefinition mbd,
							   @Nullable Object factoryBean, Method factoryMethod, Object[] args) {

		try {
			// 获取实例化策略进行实例化
			return this.beanFactory.getInstantiationStrategy().instantiate(
					mbd, beanName, this.beanFactory, factoryBean, factoryMethod, args);
		} catch (Throwable ex) {
			throw new BeanCreationException(mbd.getResourceDescription(), beanName, ex.getMessage(), ex);
		}
	}

	/**
	 * Resolve the constructor arguments for this bean into the resolvedValues object.
	 * This may involve looking up other beans.
	 * 将此 bean 的构造器参数解析为resolvedValues对象。这可能涉及查找、初始化其他bean类实例.
	 * <p>This method is also used for handling invocations of static factory methods.
	 * <p>此方法还用于处理静态工厂方法的调用。</p>
	 */
	private int resolveConstructorArguments(String beanName, RootBeanDefinition mbd, BeanWrapper bw,
											ConstructorArgumentValues cargs, ConstructorArgumentValues resolvedValues) {

		// 1.构建bean定义值解析器
		TypeConverter customConverter = this.beanFactory.getCustomTypeConverter();
		TypeConverter converter = (customConverter != null ? customConverter : bw);
		BeanDefinitionValueResolver valueResolver =
				new BeanDefinitionValueResolver(this.beanFactory, beanName, mbd, converter);

		// 2.minNrOfArgs初始化为indexedArgumentValues和genericArgumentValues的的参数个数总和
		int minNrOfArgs = cargs.getArgumentCount();
		// 3.遍历解析带index的参数值
		for (Map.Entry<Integer, ConstructorArgumentValues.ValueHolder> entry : cargs.getIndexedArgumentValues().entrySet()) {
			int index = entry.getKey();
			if (index < 0) {
				// index从0开始，不允许小于0
				throw new BeanCreationException(mbd.getResourceDescription(), beanName,
						"Invalid constructor argument index: " + index);
			}
			// 3.1 如果index大于minNrOfArgs，则修改minNrOfArgs
			if (index > minNrOfArgs) {
				// index是从0开始，并且是有序递增的，所以当有参数的index=5时，代表该方法至少有6个参数
				minNrOfArgs = index + 1;
			}
			ConstructorArgumentValues.ValueHolder valueHolder = entry.getValue();
			// 3.2 解析参数值
			if (valueHolder.isConverted()) {
				// 3.2.1 如果参数值已经转换过，则直接将index和valueHolder添加到resolvedValues的indexedArgumentValues属性
				resolvedValues.addIndexedArgumentValue(index, valueHolder);
			} else {
				// 3.2.2 如果值还未转换过，则先进行转换
				Object resolvedValue =
						valueResolver.resolveValueIfNecessary("constructor argument", valueHolder.getValue());
				// 3.2.3 使用转换后的resolvedValue构建新的ValueHolder
				ConstructorArgumentValues.ValueHolder resolvedValueHolder =
						new ConstructorArgumentValues.ValueHolder(resolvedValue, valueHolder.getType(), valueHolder.getName());
				// 3.2.4 将转换前的valueHolder保存到新的ValueHolder的source属性
				resolvedValueHolder.setSource(valueHolder);
				// 3.2.5 将index和新的ValueHolder添加到resolvedValues的indexedArgumentValues属性
				resolvedValues.addIndexedArgumentValue(index, resolvedValueHolder);
			}
		}

		// 4.遍历解析通用参数值（不带index）
		for (ConstructorArgumentValues.ValueHolder valueHolder : cargs.getGenericArgumentValues()) {
			if (valueHolder.isConverted()) {
				// 4.1 如果参数值已经转换过，则直接将valueHolder添加到resolvedValues的genericArgumentValues属性
				resolvedValues.addGenericArgumentValue(valueHolder);
			} else {
				// 4.2 如果值还未转换过，则先进行转换
				Object resolvedValue =
						valueResolver.resolveValueIfNecessary("constructor argument", valueHolder.getValue());
				// 4.3 使用转换后的resolvedValue构建新的ValueHolder
				ConstructorArgumentValues.ValueHolder resolvedValueHolder =
						new ConstructorArgumentValues.ValueHolder(resolvedValue, valueHolder.getType(), valueHolder.getName());
				// 4.4 将转换前的valueHolder保存到新的ValueHolder的source属性
				resolvedValueHolder.setSource(valueHolder);
				// 4.5 将新的ValueHolder添加到resolvedValues的genericArgumentValues属性
				resolvedValues.addGenericArgumentValue(resolvedValueHolder);
			}
		}
		// 5.返回构造函数参数的个数
		return minNrOfArgs;
	}

	/**
	 * Create an array of arguments to invoke a constructor or factory method,
	 * given the resolved constructor argument values.
	 * 使用给定已解析的构造器参数值，创建参数数组以调用构造器或工厂方法，返回参数数组持有者
	 */
	private ArgumentsHolder createArgumentArray(
			String beanName, RootBeanDefinition mbd, @Nullable ConstructorArgumentValues resolvedValues,
			BeanWrapper bw, Class<?>[] paramTypes, @Nullable String[] paramNames, Executable executable,
			boolean autowiring, boolean fallback) throws UnsatisfiedDependencyException {

		TypeConverter customConverter = this.beanFactory.getCustomTypeConverter();
		// 获取类型转换器
		TypeConverter converter = (customConverter != null ? customConverter : bw);

		// 新建一个ArgumentsHolder来存放匹配到的参数
		ArgumentsHolder args = new ArgumentsHolder(paramTypes.length);
		Set<ConstructorArgumentValues.ValueHolder> usedValueHolders = new HashSet<>(paramTypes.length);
		Set<String> autowiredBeanNames = new LinkedHashSet<>(4);

		// 1.遍历参数类型数组
		for (int paramIndex = 0; paramIndex < paramTypes.length; paramIndex++) {
			// 拿到当前遍历的参数类型
			Class<?> paramType = paramTypes[paramIndex];
			// 拿到当前遍历的参数名
			String paramName = (paramNames != null ? paramNames[paramIndex] : "");
			// Try to find matching constructor argument value, either indexed or generic.
			// 2.查找当前遍历的参数，是否在mdb对应的bean的构造函数参数中存在index、类型和名称匹配的
			ConstructorArgumentValues.ValueHolder valueHolder = null;
			if (resolvedValues != null) {
				valueHolder = resolvedValues.getArgumentValue(paramIndex, paramType, paramName, usedValueHolders);
				// If we couldn't find a direct match and are not supposed to autowire,
				// let's try the next generic, untyped argument value as fallback:
				// it could match after type conversion (for example, String -> int).
				// 3.如果我们找不到直接匹配并且不应该自动装配，那么让我们尝试下一个通用的无类型参数值作为降级方法：它可以在类型转换后匹配（例如，String - > int）。
				if (valueHolder == null && (!autowiring || paramTypes.length == resolvedValues.getArgumentCount())) {
					valueHolder = resolvedValues.getGenericArgumentValue(null, null, usedValueHolders);
				}
			}
			if (valueHolder != null) {
				// 4.valueHolder不为空，存在匹配的参数
				// We found a potential match - let's give it a try.
				// Do not consider the same value definition multiple times!
				// 将valueHolder添加到usedValueHolders
				usedValueHolders.add(valueHolder);
				// 原始属性值
				Object originalValue = valueHolder.getValue();
				// 转换后的属性值
				Object convertedValue;
				if (valueHolder.isConverted()) {
					// 4.1 如果valueHolder已经转换过
					// 4.1.1 则直接获取转换后的值
					convertedValue = valueHolder.getConvertedValue();
					// 4.1.2 将convertedValue作为args在paramIndex位置的预备参数
					args.preparedArguments[paramIndex] = convertedValue;
				} else {
					MethodParameter methodParam = MethodParameter.forExecutable(executable, paramIndex);
					try {
						convertedValue = converter.convertIfNecessary(originalValue, paramType, methodParam);
					} catch (TypeMismatchException ex) {
						throw new UnsatisfiedDependencyException(
								mbd.getResourceDescription(), beanName, new InjectionPoint(methodParam),
								"Could not convert argument value of type [" +
										ObjectUtils.nullSafeClassName(valueHolder.getValue()) +
										"] to required type [" + paramType.getName() + "]: " + ex.getMessage());
					}
					Object sourceHolder = valueHolder.getSource();
					if (sourceHolder instanceof ConstructorArgumentValues.ValueHolder constructorValueHolder) {
						Object sourceValue = constructorValueHolder.getValue();
						args.resolveNecessary = true;
						args.preparedArguments[paramIndex] = sourceValue;
					}
				}
				args.arguments[paramIndex] = convertedValue;
				args.rawArguments[paramIndex] = originalValue;
			} else {
				MethodParameter methodParam = MethodParameter.forExecutable(executable, paramIndex);
				// No explicit match found: we're either supposed to autowire or
				// have to fail creating an argument array for the given constructor.
				if (!autowiring) {
					throw new UnsatisfiedDependencyException(
							mbd.getResourceDescription(), beanName, new InjectionPoint(methodParam),
							"Ambiguous argument values for parameter of type [" + paramType.getName() +
									"] - did you specify the correct bean references as arguments?");
				}
				try {
					Object autowiredArgument = resolveAutowiredArgument(
							methodParam, beanName, autowiredBeanNames, converter, fallback);
					args.rawArguments[paramIndex] = autowiredArgument;
					args.arguments[paramIndex] = autowiredArgument;
					args.preparedArguments[paramIndex] = autowiredArgumentMarker;
					args.resolveNecessary = true;
				} catch (BeansException ex) {
					throw new UnsatisfiedDependencyException(
							mbd.getResourceDescription(), beanName, new InjectionPoint(methodParam), ex);
				}
			}
		}


		// 6.如果依赖了其他的bean，则注册依赖关系
		for (String autowiredBeanName : autowiredBeanNames) {
			this.beanFactory.registerDependentBean(autowiredBeanName, beanName);
			if (logger.isDebugEnabled()) {
				logger.debug("Autowiring by type from bean name '" + beanName +
						"' via " + (executable instanceof Constructor ? "constructor" : "factory method") +
						" to bean named '" + autowiredBeanName + "'");
			}
		}

		return args;
	}

	/**
	 * Resolve the prepared arguments stored in the given bean definition.
	 * <p>解析缓存在给定bean定义中的准备好的参数</p>
	 * @param beanName bean名
	 * @param mbd beanName对于的合并后RootBeanDefinition
	 * @param bw bean的包装类，此时bw还没有拿到bean
	 * @param executable mbd已解析的构造函数或工厂方法对象
	 * @param argsToResolve mbd部分准备好的构造函数参数值
	 */
	private Object[] resolvePreparedArguments(String beanName, RootBeanDefinition mbd, BeanWrapper bw,
											  Executable executable, Object[] argsToResolve) {
		//获取bean工厂的自定义的TypeConverter
		TypeConverter customConverter = this.beanFactory.getCustomTypeConverter();
		//如果customConverter不为null,converter就引用customConverter，否则引用bw
		TypeConverter converter = (customConverter != null ? customConverter : bw);

		BeanDefinitionValueResolver valueResolver =
				new BeanDefinitionValueResolver(this.beanFactory, beanName, mbd, converter);
		Class<?>[] paramTypes = executable.getParameterTypes();

		Object[] resolvedArgs = new Object[argsToResolve.length];
		for (int argIndex = 0; argIndex < argsToResolve.length; argIndex++) {
			Object argValue = argsToResolve[argIndex];
			MethodParameter methodParam = MethodParameter.forExecutable(executable, argIndex);
			if (argValue == autowiredArgumentMarker) {
				argValue = resolveAutowiredArgument(methodParam, beanName, null, converter, true);
			} else if (argValue instanceof BeanMetadataElement) {
				argValue = valueResolver.resolveValueIfNecessary("constructor argument", argValue);
			}
			else if (argValue instanceof String text) {
				argValue = this.beanFactory.evaluateBeanDefinitionString(text, mbd);
			}
			Class<?> paramType = paramTypes[argIndex];
			try {
				resolvedArgs[argIndex] = converter.convertIfNecessary(argValue, paramType, methodParam);
			} catch (TypeMismatchException ex) {
				throw new UnsatisfiedDependencyException(
						mbd.getResourceDescription(), beanName, new InjectionPoint(methodParam),
						"Could not convert argument value of type [" + ObjectUtils.nullSafeClassName(argValue) +
								"] to required type [" + paramType.getName() + "]: " + ex.getMessage());
			}
		}
		return resolvedArgs;
	}

	protected Constructor<?> getUserDeclaredConstructor(Constructor<?> constructor) {
		Class<?> declaringClass = constructor.getDeclaringClass();
		Class<?> userClass = ClassUtils.getUserClass(declaringClass);
		if (userClass != declaringClass) {
			try {
				return userClass.getDeclaredConstructor(constructor.getParameterTypes());
			} catch (NoSuchMethodException ex) {
				// No equivalent constructor on user class (superclass)...
				// Let's proceed with the given constructor as we usually would.
			}
		}
		return constructor;
	}


	// AOT-oriented pre-resolution

	public Executable resolveConstructorOrFactoryMethod(String beanName, RootBeanDefinition mbd) {
		Supplier<ResolvableType> beanType = () -> getBeanType(beanName, mbd);
		List<ResolvableType> valueTypes = (mbd.hasConstructorArgumentValues() ?
				determineParameterValueTypes(mbd) : Collections.emptyList());
		Method resolvedFactoryMethod = resolveFactoryMethod(beanName, mbd, valueTypes);
		if (resolvedFactoryMethod != null) {
			return resolvedFactoryMethod;
		}

		Class<?> factoryBeanClass = getFactoryBeanClass(beanName, mbd);
		if (factoryBeanClass != null && !factoryBeanClass.equals(mbd.getResolvableType().toClass())) {
			ResolvableType resolvableType = mbd.getResolvableType();
			boolean isCompatible = ResolvableType.forClass(factoryBeanClass)
					.as(FactoryBean.class).getGeneric(0).isAssignableFrom(resolvableType);
			Assert.state(isCompatible, () -> String.format(
					"Incompatible target type '%s' for factory bean '%s'",
					resolvableType.toClass().getName(), factoryBeanClass.getName()));
			Executable executable = resolveConstructor(beanName, mbd,
					() -> ResolvableType.forClass(factoryBeanClass), valueTypes);
			if (executable != null) {
				return executable;
			}
			throw new IllegalStateException("No suitable FactoryBean constructor found for " +
					mbd + " and argument types " + valueTypes);

		}

		Executable resolvedConstructor = resolveConstructor(beanName, mbd, beanType, valueTypes);
		if (resolvedConstructor != null) {
			return resolvedConstructor;
		}

		throw new IllegalStateException("No constructor or factory method candidate found for " +
				mbd + " and argument types " + valueTypes);
	}

	private List<ResolvableType> determineParameterValueTypes(RootBeanDefinition mbd) {
		List<ResolvableType> parameterTypes = new ArrayList<>();
		for (ValueHolder valueHolder : mbd.getConstructorArgumentValues().getIndexedArgumentValues().values()) {
			parameterTypes.add(determineParameterValueType(mbd, valueHolder));
		}
		return parameterTypes;
	}

	private ResolvableType determineParameterValueType(RootBeanDefinition mbd, ValueHolder valueHolder) {
		if (valueHolder.getType() != null) {
			return ResolvableType.forClass(
					ClassUtils.resolveClassName(valueHolder.getType(), this.beanFactory.getBeanClassLoader()));
		}
		Object value = valueHolder.getValue();
		if (value instanceof BeanReference br) {
			if (value instanceof RuntimeBeanReference rbr) {
				if (rbr.getBeanType() != null) {
					return ResolvableType.forClass(rbr.getBeanType());
				}
			}
			return ResolvableType.forClass(this.beanFactory.getType(br.getBeanName(), false));
		}
		if (value instanceof BeanDefinition innerBd) {
			String nameToUse = "(inner bean)";
			ResolvableType type = getBeanType(nameToUse,
					this.beanFactory.getMergedBeanDefinition(nameToUse, innerBd, mbd));
			return (FactoryBean.class.isAssignableFrom(type.toClass()) ?
					type.as(FactoryBean.class).getGeneric(0) : type);
		}
		if (value instanceof Class<?> clazz) {
			return ResolvableType.forClassWithGenerics(Class.class, clazz);
		}
		return ResolvableType.forInstance(value);
	}

	/**
	 * <p>解析应该自动装配的指定参数的Bean对象:
	 *  <ol>
	 *   <li>获取param的参数类型【变量 paramType】</li>
	 *   <li>如果paramType属于InjectionPoint:
	 *    <ol>
	 *     <li>从线程本地中获取当前切入点对象【变量 injectionPoint】</li>
	 *     <li>如果injectionPoint为null,抛出非法状态异常:当前没有InjectionPoint可用于param</li>
	 *     <li>返回当前injectionPoint对象【injectionPoint】</li>
	 *    </ol>
	 *   </li>
	 *   <li>将param封装成DependencyDescriptor对象，让当前Bean工厂根据该DependencyDescriptor对象的依赖类型解析出与
	 *   该DependencyDescriptor对象所包装的对象匹配的候选Bean对象，然后返回出去:
	 *    <ol>
	 *     <li>捕捉没有唯一的BeanDefinition异常,重写抛出该异常</li>
	 *     <li>捕捉 没有此类beanDefintion异常【变量 ex】:
	 *      <ol>
	 *       <li>如果可在没有此类BeanDefintion的时候回退【fallback】:
	 *        <ol>
	 *         <li>如果paramType是数组类型,根据参数数组的元素类型新建一个空数组对象</li>
	 *         <li>如果paramType是否是常见的Collection类,根据参数类型创建对应一个空的Collection对象</li>
	 *         <li>如果paramType是否是常见的Map类，根据paramType创建对应一个空的Map对象</li>
	 *        </ol>
	 *       </li>
	 *       <li>不可以回退，或者参数类型不是常见数组/集合类型时，重新抛出异常【ex】</li>
	 *      </ol>
	 *     </li>
	 *    </ol>
	 *   </li>
	 *  </ol>
	 * </p>
	 * Template method for resolving the specified argument which is supposed to be autowired.
	 * <p>用于解析应该自动装配的指定参数的模板方法</p>
	 * @param param 方法参数封装对象
	 * @param beanName bean名
	 * @param autowiredBeanNames 一个集合，所有自动装配的bean名(用于解决给定依赖关系)都应添加.即自动注入匹配成功的候选Bean名集合。
	 *                              【当autowiredBeanNames不为null，会将所找到的所有候选Bean对象添加到该集合中,以供调用方使用
	 * @param typeConverter 类型装换器
	 * @param fallback 是否可在抛出NoSuchBeanDefinitionException返回null，而不抛出异常
	 */
	@Nullable
	protected Object resolveAutowiredArgument(MethodParameter param, String beanName,
											  @Nullable Set<String> autowiredBeanNames, TypeConverter typeConverter, boolean fallback) {
		//获取param的参数类型
		Class<?> paramType = param.getParameterType();
		//InjectionPoint用于描述一个AOP注入点
		//如果paramType属于InjectionPoint
		if (InjectionPoint.class.isAssignableFrom(paramType)) {
			//从线程本地中获取当前切入点对象，该对象一般在Bean工厂解析出与descriptor所包装的对象匹配的候选Bean对象的时候设置
			InjectionPoint injectionPoint = currentInjectionPoint.get();
			//如果injectionPoint为null
			if (injectionPoint == null) {
				//抛出非法状态异常:当前没有InjectionPoint可用于param
				throw new IllegalStateException("No current InjectionPoint available for " + param);
			}
			//返回当前injectionPoint对象
			return injectionPoint;
		}
		try {
			//DependencyDescriptor：即将注入的特定依赖项描述符。包装构造函数，方法参数或字段，以允许对其元数据 的统一访问
			//该DependencyDescriptor对象的依赖类型就是指param的类型
			//将param封装成DependencyDescriptor对象，让当前Bean工厂根据该DependencyDescriptor对象的依赖类型解析出与
			// 	该DependencyDescriptor对象所包装的对象匹配的候选Bean对象，然后返回出去
			return this.beanFactory.resolveDependency(
					new DependencyDescriptor(param, true), beanName, autowiredBeanNames, typeConverter);
		}
		//捕捉没有唯一的BeanDefinition异常
		catch (NoUniqueBeanDefinitionException ex) {
			//重写抛出该异常
			throw ex;
		}
		//捕捉 没有此类beanDefintion异常
		catch (NoSuchBeanDefinitionException ex) {
			//如果可在没有此类BeanDefintion的时候回退
			if (fallback) {
				// Single constructor or factory method -> let's return an empty array/collection
				// for e.g. a vararg or a non-null List/Set/Map parameter.
				// 单一构造函数或工厂方法->让我们返回一个空数组/集合，例如vararg或非null的List/Set/Map对象
				//如果参数类型是数组类型
				if (paramType.isArray()) {
					//根据参数数组的元素类型新建一个空数组对象
					return Array.newInstance(paramType.getComponentType(), 0);
				}
				//如果paramType是否是常见的Collection类
				else if (CollectionFactory.isApproximableCollectionType(paramType)) {
					//根据参数类型创建对应的Collection对象
					return CollectionFactory.createCollection(paramType, 0);
				}
				//如果paramType是否是常见的Map类
				else if (CollectionFactory.isApproximableMapType(paramType)) {
					//根据参数类型创建对应的Map对象
					return CollectionFactory.createMap(paramType, 0);
				}
			}
			//不可以回退，或者参数类型不是常见数组/集合类型时，重新抛出异常
			throw ex;
		}
	}

	@Nullable
	private Executable resolveConstructor(String beanName, RootBeanDefinition mbd,
										  Supplier<ResolvableType> beanType, List<ResolvableType> valueTypes) {

		Class<?> type = ClassUtils.getUserClass(beanType.get().toClass());
		Constructor<?>[] ctors = this.beanFactory.determineConstructorsFromBeanPostProcessors(type, beanName);
		if (ctors == null) {
			if (!mbd.hasConstructorArgumentValues()) {
				ctors = mbd.getPreferredConstructors();
			}
			if (ctors == null) {
				ctors = (mbd.isNonPublicAccessAllowed() ? type.getDeclaredConstructors() : type.getConstructors());
			}
		}
		if (ctors.length == 1) {
			return ctors[0];
		}

		Function<Constructor<?>, List<ResolvableType>> parameterTypesFactory = executable -> {
			List<ResolvableType> types = new ArrayList<>();
			for (int i = 0; i < executable.getParameterCount(); i++) {
				types.add(ResolvableType.forConstructorParameter(executable, i));
			}
			return types;
		};
		List<? extends Executable> matches = Arrays.stream(ctors)
				.filter(executable -> match(parameterTypesFactory.apply(executable),
						valueTypes, FallbackMode.NONE))
				.toList();
		if (matches.size() == 1) {
			return matches.get(0);
		}
		List<? extends Executable> assignableElementFallbackMatches = Arrays
				.stream(ctors)
				.filter(executable -> match(parameterTypesFactory.apply(executable),
						valueTypes, FallbackMode.ASSIGNABLE_ELEMENT))
				.toList();
		if (assignableElementFallbackMatches.size() == 1) {
			return assignableElementFallbackMatches.get(0);
		}
		List<? extends Executable> typeConversionFallbackMatches = Arrays
				.stream(ctors)
				.filter(executable -> match(parameterTypesFactory.apply(executable),
						valueTypes, FallbackMode.TYPE_CONVERSION))
				.toList();
		return (typeConversionFallbackMatches.size() == 1 ? typeConversionFallbackMatches.get(0) : null);
	}

	@Nullable
	private Method resolveFactoryMethod(String beanName, RootBeanDefinition mbd, List<ResolvableType> valueTypes) {
		if (mbd.isFactoryMethodUnique) {
			Method resolvedFactoryMethod = mbd.getResolvedFactoryMethod();
			if (resolvedFactoryMethod != null) {
				return resolvedFactoryMethod;
			}
		}

		String factoryMethodName = mbd.getFactoryMethodName();
		if (factoryMethodName != null) {
			String factoryBeanName = mbd.getFactoryBeanName();
			Class<?> factoryClass;
			boolean isStatic;
			if (factoryBeanName != null) {
				factoryClass = this.beanFactory.getType(factoryBeanName);
				isStatic = false;
			} else {
				factoryClass = this.beanFactory.resolveBeanClass(mbd, beanName);
				isStatic = true;
			}

			Assert.state(factoryClass != null, () -> "Failed to determine bean class of " + mbd);
			Method[] rawCandidates = getCandidateMethods(factoryClass, mbd);
			List<Method> candidates = new ArrayList<>();
			for (Method candidate : rawCandidates) {
				if ((!isStatic || isStaticCandidate(candidate, factoryClass)) && mbd.isFactoryMethod(candidate)) {
					candidates.add(candidate);
				}
			}

			Method result = null;
			if (candidates.size() == 1) {
				result = candidates.get(0);
			} else if (candidates.size() > 1) {
				Function<Method, List<ResolvableType>> parameterTypesFactory = method -> {
					List<ResolvableType> types = new ArrayList<>();
					for (int i = 0; i < method.getParameterCount(); i++) {
						types.add(ResolvableType.forMethodParameter(method, i));
					}
					return types;
				};
				result = (Method) resolveFactoryMethod(candidates, parameterTypesFactory, valueTypes);
			}

			if (result == null) {
				throw new BeanCreationException(mbd.getResourceDescription(), beanName,
						"No matching factory method found on class [" + factoryClass.getName() + "]: " +
								(mbd.getFactoryBeanName() != null ?
										"factory bean '" + mbd.getFactoryBeanName() + "'; " : "") +
								"factory method '" + mbd.getFactoryMethodName() + "'. ");
			}
			return result;
		}

		return null;
	}

	private boolean match(
			List<ResolvableType> parameterTypes, List<ResolvableType> valueTypes, FallbackMode fallbackMode) {

		if (parameterTypes.size() != valueTypes.size()) {
			return false;
		}
		for (int i = 0; i < parameterTypes.size(); i++) {
			if (!isMatch(parameterTypes.get(i), valueTypes.get(i), fallbackMode)) {
				return false;
			}
		}
		return true;
	}

	private boolean isMatch(ResolvableType parameterType, ResolvableType valueType, FallbackMode fallbackMode) {
		if (isAssignable(valueType).test(parameterType)) {
			return true;
		}
		return switch (fallbackMode) {
			case ASSIGNABLE_ELEMENT -> isAssignable(valueType).test(extractElementType(parameterType));
			case TYPE_CONVERSION -> typeConversionFallback(valueType).test(parameterType);
			default -> false;
		};
	}

	private Predicate<ResolvableType> isAssignable(ResolvableType valueType) {
		return parameterType -> parameterType.isAssignableFrom(valueType);
	}

	private ResolvableType extractElementType(ResolvableType parameterType) {
		if (parameterType.isArray()) {
			return parameterType.getComponentType();
		}
		if (Collection.class.isAssignableFrom(parameterType.toClass())) {
			return parameterType.as(Collection.class).getGeneric(0);
		}
		return ResolvableType.NONE;
	}

	private Predicate<ResolvableType> typeConversionFallback(ResolvableType valueType) {
		return parameterType -> {
			if (valueOrCollection(valueType, this::isStringForClassFallback).test(parameterType)) {
				return true;
			}
			return valueOrCollection(valueType, this::isSimpleValueType).test(parameterType);
		};
	}

	@Nullable
	private Executable resolveFactoryMethod(List<Method> executables,
											Function<Method, List<ResolvableType>> parameterTypesFactory,
											List<ResolvableType> valueTypes) {

		List<? extends Executable> matches = executables.stream()
				.filter(executable -> match(parameterTypesFactory.apply(executable), valueTypes, FallbackMode.NONE))
				.toList();
		if (matches.size() == 1) {
			return matches.get(0);
		}
		List<? extends Executable> assignableElementFallbackMatches = executables.stream()
				.filter(executable -> match(parameterTypesFactory.apply(executable),
						valueTypes, FallbackMode.ASSIGNABLE_ELEMENT))
				.toList();
		if (assignableElementFallbackMatches.size() == 1) {
			return assignableElementFallbackMatches.get(0);
		}
		List<? extends Executable> typeConversionFallbackMatches = executables.stream()
				.filter(executable -> match(parameterTypesFactory.apply(executable),
						valueTypes, FallbackMode.TYPE_CONVERSION))
				.toList();
		Assert.state(typeConversionFallbackMatches.size() <= 1,
				() -> "Multiple matches with parameters '" + valueTypes + "': " + typeConversionFallbackMatches);
		return (typeConversionFallbackMatches.size() == 1 ? typeConversionFallbackMatches.get(0) : null);
	}

	private Predicate<ResolvableType> valueOrCollection(ResolvableType valueType,
														Function<ResolvableType, Predicate<ResolvableType>> predicateProvider) {

		return parameterType -> {
			if (predicateProvider.apply(valueType).test(parameterType)) {
				return true;
			}
			if (predicateProvider.apply(extractElementType(valueType)).test(extractElementType(parameterType))) {
				return true;
			}
			return (predicateProvider.apply(valueType).test(extractElementType(parameterType)));
		};
	}

	private Predicate<ResolvableType> isSimpleValueType(ResolvableType valueType) {
		return parameterType -> (BeanUtils.isSimpleValueType(parameterType.toClass()) &&
				BeanUtils.isSimpleValueType(valueType.toClass()));
	}

	@Nullable
	private Class<?> getFactoryBeanClass(String beanName, RootBeanDefinition mbd) {
		Class<?> beanClass = this.beanFactory.resolveBeanClass(mbd, beanName);
		return (beanClass != null && FactoryBean.class.isAssignableFrom(beanClass) ? beanClass : null);
	}

	private ResolvableType getBeanType(String beanName, RootBeanDefinition mbd) {
		ResolvableType resolvableType = mbd.getResolvableType();
		if (resolvableType != ResolvableType.NONE) {
			return resolvableType;
		}
		return ResolvableType.forClass(this.beanFactory.resolveBeanClass(mbd, beanName));
	}

	/**
	 * Return a {@link Predicate} for a parameter type that checks if its target
	 * value is a {@link Class} and the value type is a {@link String}. This is
	 * a regular use cases where a {@link Class} is defined in the bean
	 * definition as an FQN.
	 *
	 * @param valueType the type of the value
	 * @return a predicate to indicate a fallback match for a String to Class
	 * parameter
	 */
	private Predicate<ResolvableType> isStringForClassFallback(ResolvableType valueType) {
		return parameterType -> (valueType.isAssignableFrom(String.class) &&
				parameterType.isAssignableFrom(Class.class));
	}

<<<<<<< HEAD
=======
	/**
	 * See {@link BeanUtils#getResolvableConstructor(Class)} for alignment.
	 * This variant adds a lenient fallback to the default constructor if available, similar to
	 * {@link org.springframework.beans.factory.annotation.AutowiredAnnotationBeanPostProcessor#determineCandidateConstructors}.
	 */
	@Nullable
	static Constructor<?>[] determinePreferredConstructors(Class<?> clazz) {
		Constructor<?> primaryCtor = BeanUtils.findPrimaryConstructor(clazz);

		Constructor<?> defaultCtor;
		try {
			defaultCtor = clazz.getDeclaredConstructor();
		}
		catch (NoSuchMethodException ex) {
			defaultCtor = null;
		}

		if (primaryCtor != null) {
			if (defaultCtor != null && !primaryCtor.equals(defaultCtor)) {
				return new Constructor<?>[] {primaryCtor, defaultCtor};
			}
			else {
				return new Constructor<?>[] {primaryCtor};
			}
		}

		Constructor<?>[] ctors = clazz.getConstructors();
		if (ctors.length == 1) {
			// A single public constructor, potentially in combination with a non-public default constructor
			if (defaultCtor != null && !ctors[0].equals(defaultCtor)) {
				return new Constructor<?>[] {ctors[0], defaultCtor};
			}
			else {
				return ctors;
			}
		}
		else if (ctors.length == 0) {
			// No public constructors -> check non-public
			ctors = clazz.getDeclaredConstructors();
			if (ctors.length == 1) {
				// A single non-public constructor, e.g. from a non-public record type
				return ctors;
			}
		}

		return null;
	}


>>>>>>> 95481018
	/**
	 * Private inner class for holding argument combinations.
	 * <p>私有内部类，用于保存参数组合</p>
	 */
	private static class ArgumentsHolder {

		/**
		 * 原始参数值数组
		 */
		public final Object[] rawArguments;

		/**
		 * 经过转换后参数值数组
		 */
		public final Object[] arguments;

		/**
		 * 准备好的参数值数组，保存着 由解析的自动装配参数替换的标记和源参数值
		 */
		public final Object[] preparedArguments;

		/**
		 * 需要解析的标记，默认为false
		 */
		public boolean resolveNecessary = false;

		public ArgumentsHolder(int size) {
			this.rawArguments = new Object[size];
			this.arguments = new Object[size];
			this.preparedArguments = new Object[size];
		}

		public ArgumentsHolder(Object[] args) {
			this.rawArguments = args;
			this.arguments = args;
			this.preparedArguments = args;
		}

		/**
		 * 获取类型差异权重，宽容模式下使用
		 * <ol>
		 *  <li>获取表示paramTypes和arguments之间的类层次结构差异的权重【变量 typeDiffWeight】</li>
		 *  <li>获取表示paramTypes和rawArguments之间的类层次结构差异的权重【变量 rawTypeDiffWeight】</li>
		 *  <li>比较typeDiffWeight和rawTypeDiffWeight取最小权重并返回出去，但是还是以原始类型优先，因为差异值还-1024</li>
		 * </ol>
		 * @param paramTypes 参数类型数组
		 * @return 类型差异权重最小值
		 */
		public int getTypeDifferenceWeight(Class<?>[] paramTypes) {
			// If valid arguments found, determine type difference weight.
			// Try type difference weight on both the converted arguments and
			// the raw arguments. If the raw weight is better, use it.
			// Decrease raw weight by 1024 to prefer it over equal converted weight.
			// 如果找到有效的参数，请确定类型差异权重。尝试对转换后的参数和原始参数都使用类型差异权重。如果
			// 原始重量更好，请使用它。将原始重量减少1024，以使其优于相等的转换重量。
			//MethodInvoker.getTypeDifferenceWeight-确定表示类型和参数之间的类层次结构差异的权重：
			//1. arguments的类型不paramTypes类型的子类，直接返回 Integer.MAX_VALUE,最大重量，也就是直接不匹配
			//2. paramTypes类型是arguments类型的父类则+2
			//3. paramTypes类型是arguments类型的接口，则+1
			//4. arguments的类型直接就是paramTypes类型,则+0
			//获取表示paramTypes和arguments之间的类层次结构差异的权重
			int typeDiffWeight = MethodInvoker.getTypeDifferenceWeight(paramTypes, this.arguments);
			//获取表示paramTypes和rawArguments之间的类层次结构差异的权重
			int rawTypeDiffWeight = MethodInvoker.getTypeDifferenceWeight(paramTypes, this.rawArguments) - 1024;
			//取最小权重，但是还是以原始类型优先，因为差异值还-1024
			return Math.min(rawTypeDiffWeight, typeDiffWeight);
		}

		/**
		 * 获取Assignabliity权重，严格模式下使用
		 * <ol>
		 *  <li>fori形式遍历paramTypes:
		 *   <ol>
		 *    <li>如果确定arguments不是paramTypes的实例,返回Integer最大值;意味着既然连最终的转换后参数值都不能匹配，这个情况下
		 *    paramTypes所对应的工厂方法是不可以接受的</li>
		 *   </ol>
		 *  </li>
		 *  <li>fori形式遍历paramTypes:
		 *   <ol>
		 *    <li>如果确定rawArguments不是paramTypes的实例,返回Integer最大值-512;意味着虽然转换后的参数值匹配，但是原始的参数值不匹配，
		 *    这个情况下的paramTypes所对应的工厂方法还是可以接受的</li>
		 *   </ol>
		 *  </li>
		 *  <li>在完全匹配的情况下，返回Integer最大值-1024；意味着因为最终的转换后参数值和原始参数值都匹配，
		 *  这种情况下paramTypes所对应的工厂方法非常可以接收</li>
		 * </ol>
		 * <p>补充：为啥这里使用Integer.MAX_VALUE作为最初比较值呢？我猜测是因为业务比较是才有谁小谁优先原则。至于为啥-512，和-1024呢？这个我也没懂，但
		 * 至少-512，-1024所得到结果比起-1，-2的结果会明显很多。</p>
		 * @param paramTypes 参数类型
		 * @return Assignabliity权重
		 */
		public int getAssignabilityWeight(Class<?>[] paramTypes) {
			//fori形式遍历paramTypes
			for (int i = 0; i < paramTypes.length; i++) {
				//如果确定arguments不是paramTypes的实例
				if (!ClassUtils.isAssignableValue(paramTypes[i], this.arguments[i])) {
					//返回Integer最大值，意味着既然连最终的转换后参数值都不能匹配，这个情况下的paramTypes所对应的工厂方法是不可以接受的
					return Integer.MAX_VALUE;
				}
			}
			//fori形式遍历paramTypes
			for (int i = 0; i < paramTypes.length; i++) {
				//如果确定rawArguments不是paramTypes的实例
				if (!ClassUtils.isAssignableValue(paramTypes[i], this.rawArguments[i])) {
					//返回Integer最大值-512，意味着虽然转换后的参数值匹配，但是原始的参数值不匹配，这个情况下的paramTypes所对应的工厂方法还是可以接受的
					return Integer.MAX_VALUE - 512;
				}
			}
			//在完全匹配的情况下，返回Integer最大值-1024；意味着因为最终的转换后参数值和原始参数值都匹配，这种情况下paramTypes所对应的工厂方法非常可以接收
			return Integer.MAX_VALUE - 1024;
		}

		/**
		 * 将ArgumentsHolder所得到的参数值属性缓存到mbd对应的属性中：
		 * <ol>
		 *  <li>使用mbd的构造函数通用锁【{@link RootBeanDefinition#constructorArgumentLock}】加锁以保证线程安全:
		 *   <ol>
		 *    <li>让mbd的已解析的构造函数或工厂方法【{@link RootBeanDefinition#resolvedConstructorOrFactoryMethod}】引用constructorOrFactoryMethod</li>
		 *    <li>将mdb的构造函数参数已解析标记【{@link RootBeanDefinition#constructorArgumentsResolved}】设置为true</li>
		 *    <li>如果resolveNecessary为true，表示参数还需要进一步解析:
		 *     <ol>
		 *      <li>让mbd的缓存部分准备好的构造函数参数值属性【{@link RootBeanDefinition#preparedConstructorArguments}】引用preparedArguments</li>
		 *      <li>让mbd的缓存完全解析的构造函数参数属性【{@link RootBeanDefinition#resolvedConstructorArguments}】引用arguments</li>
		 *     </ol>
		 *    </li>
		 *   </ol>
		 *  </li>
		 * </ol>
		 * @param mbd bean对象的合并后RootBeanDefinition
		 * @param constructorOrFactoryMethod 匹配的构造函数方法
		 */
		public void storeCache(RootBeanDefinition mbd, Executable constructorOrFactoryMethod) {
			//使用mbd的构造函数通用锁【{@link RootBeanDefinition#constructorArgumentLock}】加锁以保证线程安全
			synchronized (mbd.constructorArgumentLock) {
				//让mbd的已解析的构造函数或工厂方法【{@link RootBeanDefinition#resolvedConstructorOrFactoryMethod}】引用constructorOrFactoryMethod
				mbd.resolvedConstructorOrFactoryMethod = constructorOrFactoryMethod;
				//将mdb的构造函数参数已解析标记【{@link RootBeanDefinition#constructorArgumentsResolved}】设置为true
				mbd.constructorArgumentsResolved = true;
				//如果resolveNecessary为true，表示参数还需要进一步解析
				if (this.resolveNecessary) {
					//让mbd的缓存部分准备好的构造函数参数值属性【{@link RootBeanDefinition#preparedConstructorArguments}】引用preparedArguments
					mbd.preparedConstructorArguments = this.preparedArguments;
				}
				else {
					//让mbd的缓存完全解析的构造函数参数属性【{@link RootBeanDefinition#resolvedConstructorArguments}】引用arguments
					mbd.resolvedConstructorArguments = this.arguments;
				}
			}
		}
	}



	/**
	 * Delegate for checking Java 6's {@link ConstructorProperties} annotation.
	 * <p>用于检查Java 6的{@link ConstructorProperties}注解的委托类</p>
	 * <p>参考博客：https://blog.csdn.net/m0_37668842/article/details/82664680</p>
	 */
	private static class ConstructorPropertiesChecker {

		/**
		 * 获取candidate的ConstructorProperties注解的name属性值
		 * <ol>
		 *  <li>获取candidated中的ConstructorProperties注解 【变量 cp】</li>
		 *  <li>如果cp不为null:
		 *   <ol>
		 *    <li>获取cp指定的getter方法的属性名 【变量 names】</li>
		 *    <li>如果names长度于paramCount不相等,抛出IllegalStateException</li>
		 *    <li>将name返回出去</li>
		 *   </ol>
		 *  </li>
		 *  <li>如果没有配置ConstructorProperties注解，则返回null</li>
		 * </ol>
		 * @param candidate 候选方法
		 * @param paramCount candidate的参数梳理
		 * @return candidate的ConstructorProperties注解的name属性值
		 */
		@Nullable
		public static String[] evaluate(Constructor<?> candidate, int paramCount) {
			//获取candidated中的ConstructorProperties注解
			ConstructorProperties cp = candidate.getAnnotation(ConstructorProperties.class);
			//如果cp不为null
			if (cp != null) {
				//获取cp指定的getter方法的属性名
				String[] names = cp.value();
				//如果names长度于paramCount不相等
				if (names.length != paramCount) {
					//抛出IllegalStateException:用@ConstructorPropertie注解的构造方法，不对应实际的参数数量(paramCount):candidate
					throw new IllegalStateException("Constructor annotated with @ConstructorProperties but not " +
							"corresponding to actual number of parameters (" + paramCount + "): " + candidate);
				}
				//将name返回出去
				return names;
			}
			else {
				//如果没有配置ConstructorProperties注解，则返回null
				return null;
			}
		}
	}


	private enum FallbackMode {

		NONE,

		ASSIGNABLE_ELEMENT,

		TYPE_CONVERSION
	}

}<|MERGE_RESOLUTION|>--- conflicted
+++ resolved
@@ -1854,8 +1854,6 @@
 				parameterType.isAssignableFrom(Class.class));
 	}
 
-<<<<<<< HEAD
-=======
 	/**
 	 * See {@link BeanUtils#getResolvableConstructor(Class)} for alignment.
 	 * This variant adds a lenient fallback to the default constructor if available, similar to
@@ -1905,7 +1903,6 @@
 	}
 
 
->>>>>>> 95481018
 	/**
 	 * Private inner class for holding argument combinations.
 	 * <p>私有内部类，用于保存参数组合</p>
