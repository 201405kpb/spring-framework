/*
 * Copyright 2002-2023 the original author or authors.
 *
 * Licensed under the Apache License, Version 2.0 (the "License");
 * you may not use this file except in compliance with the License.
 * You may obtain a copy of the License at
 *
 *      https://www.apache.org/licenses/LICENSE-2.0
 *
 * Unless required by applicable law or agreed to in writing, software
 * distributed under the License is distributed on an "AS IS" BASIS,
 * WITHOUT WARRANTIES OR CONDITIONS OF ANY KIND, either express or implied.
 * See the License for the specific language governing permissions and
 * limitations under the License.
 */

package org.springframework.beans.factory.support;

import org.apache.commons.logging.Log;
import org.springframework.beans.*;
import org.springframework.beans.factory.*;
import org.springframework.beans.factory.config.*;
import org.springframework.beans.factory.config.ConstructorArgumentValues.ValueHolder;
import org.springframework.core.*;
import org.springframework.lang.Nullable;
import org.springframework.util.*;

import java.beans.ConstructorProperties;
import java.lang.reflect.*;
import java.util.*;
import java.util.function.Function;
import java.util.function.Predicate;
import java.util.function.Supplier;

/**
 * Delegate for resolving constructors and factory methods.
 * <p>代表解析构造函数和工厂方法</p>
 * <p>Performs constructor resolution through argument matching.
 * <p>通过参数匹配执行构造函数解析</p>
 *
 * @author Juergen Hoeller
 * @author Rob Harrop
 * @author Mark Fisher
 * @author Costin Leau
 * @author Sebastien Deleuze
 * @author Sam Brannen
 * @see #autowireConstructor
 * @see #instantiateUsingFactoryMethod
 * @see AbstractAutowireCapableBeanFactory
 * @since 2.0
 */
class ConstructorResolver {

	private static final Object[] EMPTY_ARGS = new Object[0];

	/**
	 * Marker for autowired arguments in a cached argument array, to be later replaced
	 * by a {@linkplain #resolveAutowiredArgument resolved autowired argument}.
	 * 缓存的参数数组中自动装配的参数标记，以后将由解析的自动装配参数替换
	 */
	private static final Object autowiredArgumentMarker = new Object();

	private static final NamedThreadLocal<InjectionPoint> currentInjectionPoint =
			new NamedThreadLocal<>("Current injection point");


	private final AbstractAutowireCapableBeanFactory beanFactory;

	private final Log logger;


	/**
	 * Create a new ConstructorResolver for the given factory and instantiation strategy.
	 *
	 * @param beanFactory the BeanFactory to work with
	 */
	public ConstructorResolver(AbstractAutowireCapableBeanFactory beanFactory) {
		this.beanFactory = beanFactory;
		this.logger = beanFactory.getLogger();
	}


	// BeanWrapper-based construction

	static InjectionPoint setCurrentInjectionPoint(@Nullable InjectionPoint injectionPoint) {
		InjectionPoint old = currentInjectionPoint.get();
		if (injectionPoint != null) {
			currentInjectionPoint.set(injectionPoint);
		} else {
			currentInjectionPoint.remove();
		}
		return old;
	}

	/**
	 * <p>以自动注入方式调用最匹配的构造函数来实例化参数对象:
	 *  <ol>
	 *   <li>新建一个BeanWrapperImp实例，用于封装使用工厂方法生成与beanName对应的Bean对象【变量 bw】</li>
	 *   <li>初始化bw</li>
	 *   <li>定义一个用于要适用的构造函数对象的Constructor对象【变量 constructorToUse】</li>
	 *   <li>声明一个用于存储不同形式的参数值的ArgumentsHolder，默认为null【变量 argsHolderToUse】</li>
	 *   <li>定义一个用于要使用的参数值数组 【变量 argsToUse】</li>
	 *   <li>如果explicitArgs不为null,让argsToUse引用explicitArgs</li>
	 *   <li>否则:
	 *    <ol>
	 *     <li>声明一个要解析的参数值数组，默认为null【变量 argsToResolve】</li>
	 *     <li>使用mbd的构造函数字段通用锁进行加锁，以保证线程安全:
	 *      <ol>
	 *       <li>指定constructorToUse引用mbd已解析的构造函数或工厂方法对象</li>
	 *       <li>如果constructorToUse不为null且 mbd已解析构造函数参数:
	 *        <ol>
	 *         <li>指定argsToUse引用mbd完全解析的构造函数参数值</li>
	 *         <li>如果argsToUse为null,指定argsToResolve引用mbd部分准备好的构造函数参数值</li>
	 *        </ol>
	 *       </li>
	 *       <li>如果argsToResolve不为null,即表示mbd还没有完全解析的构造函数参数值,解析缓存在mbd中准备好
	 *       的参数值,允许在没有此类BeanDefintion的时候回退</li>
	 *      </ol>
	 *     </li>
	 *    </ol>
	 *   </li>
	 *   <li>如果constructorToUse为null或者argsToUser为null:
	 *    <ol>
	 *     <li>让candidates引用chosenCtors【变量 candidates】</li>
	 *     <li>如果candidates为null:
	 *      <ol>
	 *       <li>获取mbd的Bean类【变量 beanClass】</li>
	 *       <li>如果mbd允许访问非公共构造函数和方法，获取BeanClass的所有声明构造函数;否则获取
	 *       public的构造函数</li>
	 *       <li>捕捉获取beanClass的构造函数发出的异常,抛出BeanCreationException</li>
	 *      </ol>
	 *     </li>
	 *     <li>如果candidateList只有一个元素 且 没有传入构造函数值 且 mbd也没有构造函数参数值:
	 *      <ol>
	 *       <li>获取candidates中唯一的方法【变量 uniqueCandidate】</li>
	 *       <li>如果uniqueCandidate不需要参数:
	 *        <ol>
	 *         <li>使用mdb的构造函数字段的通用锁【{@link RootBeanDefinition#constructorArgumentLock}】进行加锁以保证线程安全:
	 *          <ol>
	 *           <li>让mbd缓存已解析的构造函数或工厂方法【{@link RootBeanDefinition#resolvedConstructorOrFactoryMethod}】</li>
	 *           <li>让mbd标记构造函数参数已解析【{@link RootBeanDefinition#constructorArgumentsResolved}】</li>
	 *           <li>让mbd缓存完全解析的构造函数参数【{@link RootBeanDefinition#resolvedConstructorArguments}】</li>
	 *          </ol>
	 *         </li>
	 *         <li>使用constructorToUse生成与beanName对应的Bean对象,并将该Bean对象保存到bw中</li>
	 *         <li>将bw返回出去</li>
	 *        </ol>
	 *       </li>
	 *      </ol>
	 *     </li>
	 *     <li>定义一个mbd是否支持使用构造函数进行自动注入的标记. 如果chosenCtos不为null或者mbd解析自动注入模式为自动注入可以满足的最
	 *     贪婪的构造函数的常数(涉及解析适当的构造函数)就为true;否则为false 【变量 autowiring】</li>
	 *     <li>定义一个用于存放解析后的构造函数参数值的ConstructorArgumentValues对象【变量 resolvedValues】</li>
	 *     <li>定义一个最少参数数，默认为0【变量 minNrOfArgs】</li>
	 *     <li>如果explicitArgs不为null,minNrOfArgs引用explitArgs的数组长度</li>
	 *     <li>否则:
	 *      <ol>
	 *       <li>获取mbd的构造函数参数值【变量 cargs】</li>
	 *       <li>对resolvedValues实例化</li>
	 *       <li>将cargs解析后值保存到resolveValues中，并让minNrOfArgs引用解析后的最小(索引参数值数+泛型参数值数)</li>
	 *      </ol>
	 *     </li>
	 *     <li>对candidates进行排序</li>
	 *     <li>定义一个最小类型差异权重，默认是Integer最大值【变量 minTypeDiffWeight】</li>
	 *     <li>定义一个存储摸棱两可的工厂方法的Set集合,以用于抛出BeanCreationException时描述异常信息 【变量 ambiguousConstructors】</li>
	 *     <li>定义一个用于UnsatisfiedDependencyException的列表【变量 causes】</li>
	 *     <li>遍历candidates，元素名为candidate:
	 *      <ol>
	 *       <li>获取candidate的参数类型数组【变量 constructorToUse】</li>
	 *       <li>如果constructorToUse不为null且argsToUse不为null且argsToUse的数组长度大于paramTypes的数组长度。即意味着找到最匹配的构造函数：
	 *       跳出遍历循环
	 *       </li>
	 *       <li>如果paramTypes的数组长度小于minNrOfArgs,跳过当次循环中剩下的步骤，执行下一次循环。</li>
	 *       <li>定义一个封装参数数组的ArgumentsHolder对象【变量 argsHolder】</li>
	 *       <li>如果resolveValues不为null：
	 *        <ol>
	 *         <li>获取candidate的ConstructorProperties注解的name属性值作为candidate的参数名【变量 paramNames】</li>
	 *         <li>如果paramName为null
	 *          <ol>
	 *           <li>获取beanFactory的参数名发现器【变量 pnd】</li>
	 *           <li>如果pnd不为null,通过pnd解析candidate的参数名</li>
	 *          </ol>
	 *         </li>
	 *         <li>将resolvedValues转换成一个封装着参数数组ArgumentsHolder实例，当candidate只有一个时，支持可在抛
	 *         出没有此类BeanDefintion的异常返回null，而不抛出异常</li>
	 *         <li>捕捉UnsatisfiedDependencyException:
	 *          <ol>
	 *           <li>如果当前日志可打印跟踪级别的信息,打印跟踪级别日志：忽略bean'beanName'的构造函数[candidate]</li>
	 *           <li>如果cause为null,对cause进行实例化成LinkedList对象</li>
	 *           <li>将ex添加到causes中</li>
	 *           <li>跳过本次循环体中余下尚未执行的语句，立即进行下一次的循环</li>
	 *          </ol>
	 *         </li>
	 *        </ol>
	 *       </li>
	 *       <li>否则:
	 *        <ol>
	 *         <li>如果paramTypes数组长度于explicitArgs的数组长度不相等,否则跳过当次循环中剩下的步
	 *         骤，执行下一次循环</li>
	 *         <li>实例化argsHolder，封装explicitArgs到argsHolder</li>
	 *        </ol>
	 *       </li>
	 *       <li>如果bd支持的构造函数解析模式时宽松模式,引用获取类型差异权重值，否则引用获取
	 *       Assignabliity权重值</li>
	 *       <li>如果typeDiffWeight小于minTypeDiffWeight:
	 *        <ol>
	 *         <li>让constructorToUse引用candidate</li>
	 *         <li>让argsHolderToUse引用argsHolder</li>
	 *         <li>让argToUse引用argsHolder的经过转换后参数值数组</li>
	 *         <li>让minTypeDiffWeight引用typeDiffWeight</li>
	 *         <li>将ambiguousFactoryMethods置为null</li>
	 *        </ol>
	 *       </li>
	 *       <li>【else if】如果factoryMethodToUse不为null 且 typeDiffWeight与minTypeDiffWeight相等:
	 *        <ol>
	 *         <li>如果ambiguousFactoryMethods为null:
	 *          <ol>
	 *           <li>初始化ambiguousFactoryMethods为LinkedHashSet实例</li>
	 *           <li>将constructorToUse添加到ambiguousFactoryMethods中</li>
	 *          </ol>
	 *         </li>
	 *         <li>将candidate添加到ambiguousFactoryMethods中</li>
	 *        </ol>
	 *       </li>
	 *      </ol>
	 *     </li>
	 *     <li>如果constructorToUse为null:
	 *      <ol>
	 *       <li>如果causes不为null:
	 *        <ol>
	 *         <li>从cause中移除最新的UnsatisfiedDependencyException【变量 ex】</li>
	 *         <li>遍历causes,元素为cause:将cause添加到该Bean工厂的抑制异常列表【{@link DefaultSingletonBeanRegistry#suppressedExceptions}】 中</li>
	 *         <li>重新抛出ex</li>
	 *        </ol>
	 *       </li>
	 *       <li>抛出BeanCreationException：无法解析匹配的构造函数(提示：为简单参数指定索引/类型/名称参数,以避免类型歧义)</li>
	 *      </ol>
	 *     </li>
	 *     <li>【else if】如果ambiguousFactoryMethods不为null 且mbd是使用的是严格模式解析构造函数,抛出BeanCreationException</li>
	 *     <li>如果explicitArgs为null 且 argsHolderToUser不为null,将argsHolderToUse所得到的参数值属性缓存到mbd对应的属性中</li>
	 *    </ol>
	 *   </li>
	 *   <li>如果argsToUse为null，抛出异常：未解析的构造函数参数</li>
	 *   <li>使用factoryBean生成与beanName对应的Bean对象,并将该Bean对象保存到bw中</li>
	 *   <li>将bw返回出去</li>
	 *  </ol>
	 * </p>
	 * "autowire constructor" (with constructor arguments by type) behavior.
	 * Also applied if explicit constructor argument values are specified,
	 * matching all remaining arguments with beans from the bean factory.
	 * <p>"autowire constructor"(按类型带有构造函数参数)的行为。如果显示指定了构造函数自变量值，
	 * 则将所有剩余自变量与Bean工厂中的Bean进行匹配时也适用</p>
	 * <p>This corresponds to constructor injection: In this mode, a Spring
	 * bean factory is able to host components that expect constructor-based
	 * dependency resolution.
	 * <p>这对应于构造函数注入：在这种模式下，Spring Bean工厂能够托管需要基于构造函数数的
	 * 依赖关系解析的组件</p>
	 *
	 * @param beanName     the name of the bean -- Bean名
	 * @param mbd          the merged bean definition for the bean -- Bean的BeanDefinition
	 * @param chosenCtors  chosen candidate constructors (or {@code null} if none)  -- 选择的候选构造函数
	 * @param explicitArgs argument values passed in programmatically via the getBean method,
	 *                     or {@code null} if none (-> use constructor argument values from bean definition)
	 *                     -- 用于构造函数或工厂方法调用的显示参数
	 * @return a BeanWrapper for the new instance -- 新实例的BeanWrapper
	 */
	public BeanWrapper autowireConstructor(String beanName, RootBeanDefinition mbd,
										   @Nullable Constructor<?>[] chosenCtors, @Nullable Object[] explicitArgs) {
		// 封装 BeanWrapperImpl 对象，并完成初始化
		BeanWrapperImpl bw = new BeanWrapperImpl();
		//初始化BeanWrapper，设置转换服务ConversionService，注册自定义的属性编辑器PropertyEditor
		this.beanFactory.initBeanWrapper(bw);
		// 最终使用的构造函数
		Constructor<?> constructorToUse = null;
		// 构造参数
		ArgumentsHolder argsHolderToUse = null;
		// 构造参数
		Object[] argsToUse = null;

		// 判断有无显式指定参数,如果有则优先使用,如 xxxBeanFactory.getBean("teacher", "李华",3);
		if (explicitArgs != null) {
			argsToUse = explicitArgs;
		}
		// 没有显式指定参数,则解析配置文件中的参数
		else {
			Object[] argsToResolve = null;
			synchronized (mbd.constructorArgumentLock) {
				// 优先尝试从缓存中获取,spring对参数的解析过程是比较复杂也耗时的,所以这里先尝试从缓存中获取已经解析过的构造函数参数
				constructorToUse = (Constructor<?>) mbd.resolvedConstructorOrFactoryMethod;
				//如果构造方法和参数都不为Null
				if (constructorToUse != null && mbd.constructorArgumentsResolved) {
					// Found a cached constructor...
					// 获取缓存中的构造参数
					argsToUse = mbd.resolvedConstructorArguments;
					if (argsToUse == null) {
						argsToResolve = mbd.preparedConstructorArguments;
					}
				}
			}
			// 缓存中存在,则解析存储在 BeanDefinition 中的参数
			// 如给定方法的构造函数 A(int ,int )，则通过此方法后就会把配置文件中的("1","1")转换为 (1,1)
			// 缓存中的值可能是原始值也有可能是最终值
			if (argsToResolve != null) {
				argsToUse = resolvePreparedArguments(beanName, mbd, bw, constructorToUse, argsToResolve);
			}
		}

		// 缓存不存在,则需要解析构造函数参数,以确定使用哪一个构造函数来进行实例化
		if (constructorToUse == null || argsToUse == null) {
			// Take specified constructors, if any.
			//保存候选构造器
			Constructor<?>[] candidates = chosenCtors;
			//如果候选构造器数组为null，那么主动获取全部构造器作为候选构造器数组
			//对于XML的配置，candidates就是null，基于注解的配置candidates可能不会为null
			if (candidates == null) {
				//获取beanClass
				Class<?> beanClass = mbd.getBeanClass();
				try {
					//isNonPublicAccessAllowed判断是否允许访问非公共的构造器和方法
					//允许的话就反射调用getDeclaredConstructors获取全部构造器，否则反射调用getConstructors获取公共的构造器
					candidates = (mbd.isNonPublicAccessAllowed() ?
							beanClass.getDeclaredConstructors() : beanClass.getConstructors());
				} catch (Throwable ex) {
					throw new BeanCreationException(mbd.getResourceDescription(), beanName,
							"Resolution of declared constructors on bean Class [" + beanClass.getName() +
									"] from ClassLoader [" + beanClass.getClassLoader() + "] failed", ex);
				}
			}
			//如果仅有一个候选构造器，并且外部没有传递参数，并且没有定义< constructor-arg >标签
			if (candidates.length == 1 && explicitArgs == null && !mbd.hasConstructorArgumentValues()) {
				//获取该构造器
				Constructor<?> uniqueCandidate = candidates[0];
				//如果该构造器没有参数，表示无参构造器，那简单，由于只有一个无参构造器
				//那么每一次创建对象都是调用这个构造器，所以将其加入缓存中
				if (uniqueCandidate.getParameterCount() == 0) {
					synchronized (mbd.constructorArgumentLock) {
						//设置已解析的构造器缓存属性为uniqueCandidate
						mbd.resolvedConstructorOrFactoryMethod = uniqueCandidate;
						//设置已解析的构造器参数标志位缓存属性为true
						mbd.constructorArgumentsResolved = true;
						//设置已解析的构造器参数缓存属性为EMPTY_ARGS，表示空参数
						mbd.resolvedConstructorArguments = EMPTY_ARGS;
					}
					/*
					 * 到这一步，已经确定了构造器与参数，随后调用instantiate方法，
					 * 传递beanName、mbd、uniqueCandidate、EMPTY_ARGS初始化bean实例，随后设置到bw的相关属性中
					 */
					bw.setBeanInstance(instantiate(beanName, mbd, uniqueCandidate, EMPTY_ARGS));
					return bw;
				}
			}

			// Need to resolve the constructor.
			/*
			 * 如果候选构造器数组不为null，或者自动注入的模式为AUTOWIRE_CONSTRUCTOR，即构造器注入
			 * 那么需要自动装配，autowiring设置为true
			 */
			boolean autowiring = (chosenCtors != null ||
					mbd.getResolvedAutowireMode() == AutowireCapableBeanFactory.AUTOWIRE_CONSTRUCTOR);
			// 用于承载解析后的构造函数参数的值
			ConstructorArgumentValues resolvedValues = null;

			//参数个数
			int minNrOfArgs;
			//如果外部传递进来的构造器参数数组不为null，那么minNrOfArgs等于explicitArgs长度
			if (explicitArgs != null) {
				minNrOfArgs = explicitArgs.length;
			} else {
				//获取bean定义中的constructorArgumentValues属性，前面解析标签的时候就说过了，这是对于全部<constructor-arg>子标签的解析时设置的属性
				//保存了基于XML的<constructor-arg>子标签传递的参数的名字、类型、索引、值等信息，对于基于注解的配置来说cargs中并没有保存信息，返回空对象
				ConstructorArgumentValues cargs = mbd.getConstructorArgumentValues();
				//创建一个新的ConstructorArgumentValues，用于保存解析后的构造器参数，解析就是将参数值转换为对应的类型
				resolvedValues = new ConstructorArgumentValues();
				//解析构造器参数，minNrOfArgs设置为解析构造器之后返回的参数个数，对于基于注解配置的配置来说将返回0
				minNrOfArgs = resolveConstructorArguments(beanName, mbd, bw, cargs, resolvedValues);
			}
			// 对所有构造函数进行排序,public 且 参数最多的构造函数会排在第一位
			AutowireUtils.sortConstructors(candidates);
			//最小的类型差异权重，值越小越匹配，初始化为int类型的最大值
			int minTypeDiffWeight = Integer.MAX_VALUE;
			//模棱两可的构造函数集合
			Set<Constructor<?>> ambiguousConstructors = null;
			Deque<UnsatisfiedDependencyException> causes = null;
			// 迭代所有构造函数，解析确定使用哪一个构造函数
			for (Constructor<?> candidate : candidates) {
				// 获取该构造函数的参数类型
				int parameterCount = candidate.getParameterCount();
				// 如果已经找到选用的构造函数或者需要的参数个数小于当前的构造函数参数个数，则终止。因为，已经按照参数个数降序排列了
				if (constructorToUse != null && argsToUse != null && argsToUse.length > parameterCount) {
					// Already found greedy constructor that can be satisfied ->
					// do not look any further, there are only less greedy constructors left.
					break;
				}
				// 参数个数不等，跳过
				if (parameterCount < minNrOfArgs) {
					continue;
				}

				// 参数持有者 ArgumentsHolder 对象
				ArgumentsHolder argsHolder;
				Class<?>[] paramTypes = candidate.getParameterTypes();
				/*如果resolvedValues不为null，表示已解析构造器参数*/
				if (resolvedValues != null) {
					try {
						// 获取注解上的参数名称 by @ConstructorProperties
						String[] paramNames = ConstructorPropertiesChecker.evaluate(candidate, parameterCount);
						//如果获取的paramNames为null，表示该构造器上不存在@ConstructorProperties注解，基本上都会走这个逻辑
						if (paramNames == null) {
							//获取AbstractAutowireCapableBeanFactory中的parameterNameDiscoverer
							//参数名解析器，默认不为null，是DefaultParameterNameDiscoverer实例
							ParameterNameDiscoverer pnd = this.beanFactory.getParameterNameDiscoverer();
							if (pnd != null) {
								// 获取指定构造函数的参数名称
								paramNames = pnd.getParameterNames(candidate);
							}
						}
						//通过给定已解析的构造器参数值，创建参数数组以调用构造器或工厂方法，返回参数数组持有者
						//getUserDeclaredConstructor返回原始类的构造器，通常就是本构造器，除非是CGLIB生成的子类
						argsHolder = createArgumentArray(beanName, mbd, resolvedValues, bw, paramTypes, paramNames,
								getUserDeclaredConstructor(candidate), autowiring, candidates.length == 1);
					} catch (UnsatisfiedDependencyException ex) {
						//如果参数匹配失败
						if (logger.isTraceEnabled()) {
							logger.trace("Ignoring constructor [" + candidate + "] of bean '" + beanName + "': " + ex);
						}
						// Swallow and try next constructor.
						// 保存匹配失败的异常信息，并且下一个构造器的尝试
						if (causes == null) {
							causes = new ArrayDeque<>(1);
						}
						causes.add(ex);
						continue;
					}
				}
				/*
				 * 如果resolvedValues为null，表示通过外部方法显式指定了参数
				 * 比如getBean方法就能指定参数数组
				 */
				else {
					// Explicit arguments given -> arguments length must match exactly.
					//如果构造器参数数量不等于外部方法显式指定的参数数组长度，那么直接结束本次循环继续下一次循环，尝试匹配下一个构造器
					if (parameterCount != explicitArgs.length) {
						continue;
					}
					//如果找到第一个参数长度相等的构造器，那么直接创建一个ArgumentsHolder
					argsHolder = new ArgumentsHolder(explicitArgs);
				}

				/*
				 * 类型差异权重计算
				 *
				 * isLenientConstructorResolution判断当前bean定义是以宽松模式还是严格模式解析构造器，工厂方法使用严格模式，其他默认宽松模式（true）
				 * 如果是宽松模式，则调用argsHolder的getTypeDifferenceWeight方法获取类型差异权重，宽松模式使用具有最接近的类型进行匹配
				 * getTypeDifferenceWeight方法用于获取最终参数类型arguments和原始参数类型rawArguments的差异，但是还是以原始类型优先，
				 * 因为原始参数类型的差异值会减去1024，最终返回它们的最小值
				 *
				 * 如果是严格模式，则调用argsHolder的getAssignabilityWeight方法获取类型差异权重，严格模式下必须所有参数类型的都需要匹配（同类或者子类）
				 * 如果有任意一个arguments（先判断）或者rawArguments的类型不匹配，那么直接返回Integer.MAX_VALUE或者Integer.MAX_VALUE - 512
				 * 如果都匹配，那么返回Integer.MAX_VALUE - 1024
				 *
				 *
				 */
				int typeDiffWeight = (mbd.isLenientConstructorResolution() ?
						argsHolder.getTypeDifferenceWeight(paramTypes) : argsHolder.getAssignabilityWeight(paramTypes));
				// Choose this constructor if it represents the closest match.
				// 如果它代表着当前最接近的匹配则选择其作为构造函数 差异值越小，越匹配，每次和分数最小的去比较
				if (typeDiffWeight < minTypeDiffWeight) {
					constructorToUse = candidate;
					argsHolderToUse = argsHolder;
					argsToUse = argsHolder.arguments;
					minTypeDiffWeight = typeDiffWeight;
					ambiguousConstructors = null;
				}
				// 如果两个构造方法与参数值类型列表之间的差异量一致，那么这两个方法都可以作为
				// 候选项，这个时候就出现歧义了，这里先把有歧义的构造方法放入ambiguousConstructors
				else if (constructorToUse != null && typeDiffWeight == minTypeDiffWeight) {
					if (ambiguousConstructors == null) {
						ambiguousConstructors = new LinkedHashSet<>();
						ambiguousConstructors.add(constructorToUse);
					}
					//把候选构造函数 加入到 模棱两可的构造函数集合中
					ambiguousConstructors.add(candidate);
				}
			}

			// 没有可执行的构造方法，抛出异常
			if (constructorToUse == null) {
				if (causes != null) {
					UnsatisfiedDependencyException ex = causes.removeLast();
					for (Exception cause : causes) {
						this.beanFactory.onSuppressedException(cause);
					}
					throw ex;
				}
				throw new BeanCreationException(mbd.getResourceDescription(), beanName,
						"Could not resolve matching constructor on bean class [" + mbd.getBeanClassName() + "] " +
								"(hint: specify index/type/name arguments for simple parameters to avoid type ambiguities)");
			}
			//如果模棱两可的构造函数不为空，且为 严格模式，则抛异常
			else if (ambiguousConstructors != null && !mbd.isLenientConstructorResolution()) {
				throw new BeanCreationException(mbd.getResourceDescription(), beanName,
						"Ambiguous constructor matches found on bean class [" + mbd.getBeanClassName() + "] " +
								"(hint: specify index/type/name arguments for simple parameters to avoid type ambiguities): " +
								ambiguousConstructors);
			}
			// 将解析的构造函数、参数 加入缓存
			if (explicitArgs == null && argsHolderToUse != null) {
				/*
				 * 缓存相关信息，比如：
				 *   1. 已解析出的构造方法对象 resolvedConstructorOrFactoryMethod
				 *   2. 构造方法参数列表是否已解析标志 constructorArgumentsResolved
				 *   3. 参数值列表 resolvedConstructorArguments 或 preparedConstructorArguments
				 *
				 * 这些信息可用在其他地方，用于进行快捷判断
				 */
				argsHolderToUse.storeCache(mbd, constructorToUse);
			}
		}

		Assert.state(argsToUse != null, "Unresolved constructor arguments");
		// 最终调用instantiate方法，根据有参构造器和需要注入的依赖参数进行反射实例化对象，并将实例化的对象存入当前bw的缓存中
		bw.setBeanInstance(instantiate(beanName, mbd, constructorToUse, argsToUse));
		return bw;
	}

	/**
	 * 使用constructorToUse生成与beanName对应的Bean对象:
	 * <ol>
	 *  <li>如果有安全管理器,使用特权方式运行：在beanFactory中返回beanName的Bean实例，并通过
	 *  factoryMethod创建它</li>
	 *  <li>否则：直接在beanFactory中返回beanName的Bean实例，并通过factoryMethod创建它</li>
	 *  <li>捕捉所有实例化对象过程中的异常,抛出BeanCreationException</li>
	 * </ol>
	 * @param beanName  要生成的Bean对象所对应的bean名
	 * @param mbd  beanName对于的合并后RootBeanDefinition
	 * @param constructorToUse 要使用的构造函数
	 * @param argsToUse constructorToUse所用到的参数值
	 * @return 使用constructorToUse生成出来的与beanName对应的Bean对象
	 */
	private Object instantiate(
			String beanName, RootBeanDefinition mbd, Constructor<?> constructorToUse, Object[] argsToUse) {

		try {
			//获取bean实例化策略对象strategy，默认使用SimpleInstantiationStrategy实例
			InstantiationStrategy strategy = this.beanFactory.getInstantiationStrategy();
			//委托strategy对象的instantiate方法创建bean实例
			return strategy.instantiate(mbd, beanName, this.beanFactory, constructorToUse, argsToUse);
		} catch (Throwable ex) {
			//抛出BeanCreationException:通过工厂方法实例化Bean失败
			throw new BeanCreationException(mbd.getResourceDescription(), beanName, ex.getMessage(), ex);
		}
	}

	private boolean isParamMismatch(Method uniqueCandidate, Method candidate) {
		int uniqueCandidateParameterCount = uniqueCandidate.getParameterCount();
		int candidateParameterCount = candidate.getParameterCount();
		return (uniqueCandidateParameterCount != candidateParameterCount ||
				!Arrays.equals(uniqueCandidate.getParameterTypes(), candidate.getParameterTypes()));
	}

	/**
	 * <p>如果可能，解析指定的beanDefinition中factory方法.:
	 *  <ol>
	 *   <li>定义用于引用工厂类对象的类对象【变量 factoryClass】</li>
	 *   <li>定义是否是静态标记【变量 isStatic】</li>
	 *   <li>如果mbd的FactoryBean名不为null:
	 *    <ol>
	 *     <li>使用beanFactory确定mbd的FactoryBean名的bean类型，将结果赋值给factoryClass。为了
	 *     确定其对象类型，默认让FactoryBean以初始化</li>
	 *     <li>isStatic设置为false，表示不是静态方法</li>
	 *    </ol>
	 *   </li>
	 *   <li>否则：获取mbd包装好的Bean类赋值给factoryClass;将isStatic设置为true，表示是静态方法</li>
	 *   <li>如果factoryClass为null,抛出异常：无法解析工厂类</li>
	 *   <li>如果clazz是CGLIB生成的子类，则返回该子类的父类，否则直接返回要检查的类。将结果重新赋
	 *   值给factoryClass</li>
	 *   <li>根据mbd是否允许访问非公共构造函数和方法来获取factoryClass的所有候选方法【变量 candidates】</li>
	 *   <li>定义用于存储唯一方法对象的Method对象【变量 uniqueCandidate】</li>
	 *   <li>遍历candidates,元素为candidate:
	 *    <ol>
	 *     <li>如果candidate的静态标记与静态标记相同 且 candidate有资格作为工厂方法:
	 *      <ol>
	 *       <li>如果uniqueCandidate还没有引用,将uniqueCandidate引用该candidate</li>
	 *       <li>如果uniqueCandidate的参数类型数组与candidate的参数类型数组不一致,则取消uniqueCandidate的引用,
	 *       并跳出循环</li>
	 *      </ol>
	 *     </li>
	 *    </ol>
	 *   </li>
	 *   <li>将mbd用于自省的唯一工厂方法候选的缓存引用【{@link RootBeanDefinition#factoryMethodToIntrospect}】上uniqueCandidate</li>
	 *  </ol>
	 * </p>
	 * Resolve the factory method in the specified bean definition, if possible.
	 * {@link RootBeanDefinition#getResolvedFactoryMethod()} can be checked for the result.
	 * <p>如果可能，指定的beanDefinition中解析factory方法.
	 * 可以检查RootBeanDefinition.getResolvedFactoryMethod()的结果</p>
	 * @param mbd the bean definition to check -- 要检查的bean定义
	 */
	public void resolveFactoryMethodIfPossible(RootBeanDefinition mbd) {
		//定义用于引用工厂类对象的类对象
		Class<?> factoryClass;
		//定义是否是静态标记
		boolean isStatic;
		//如果mbd的FactoryBean名不为null
		if (mbd.getFactoryBeanName() != null) {
			//使用beanFactory确定mbd的FactoryBean名的bean类型。为了确定其对象类型，默认让FactoryBean以初始化
			factoryClass = this.beanFactory.getType(mbd.getFactoryBeanName());
			//静态标记设置为false，表示不是静态方法
			isStatic = false;
		}
		else {
			//获取mbd包装好的Bean类
			factoryClass = mbd.getBeanClass();
			//静态标记设置为true，表示是静态方法
			isStatic = true;
		}
		//如果factoryClass为null,抛出异常：无法解析工厂类
		Assert.state(factoryClass != null, "Unresolvable factory class");
		//如果clazz是CGLIB生成的子类，则返回该子类的父类，否则直接返回要检查的类
		factoryClass = ClassUtils.getUserClass(factoryClass);
		//根据mbd的是否允许访问非公共构造函数和方法标记【RootBeanDefinition.isNonPublicAccessAllowed】来获取factoryClass的所有候选方法
		Method[] candidates = getCandidateMethods(factoryClass, mbd);
		//定义用于存储唯一方法对象的Method对象
		Method uniqueCandidate = null;
		//遍历candidates
		for (Method candidate : candidates) {
			//如果candidate的静态标记与静态标记相同 且 candidate有资格作为工厂方法
			if (Modifier.isStatic(candidate.getModifiers()) == isStatic && mbd.isFactoryMethod(candidate)) {
				//如果uniqueCandidate还没有引用
				if (uniqueCandidate == null) {
					//将uniqueCandidate引用该candidate
					uniqueCandidate = candidate;
				}
				//如果uniqueCandidate的参数类型数组与candidate的参数类型数组不一致
				else if (isParamMismatch(uniqueCandidate, candidate)) {
					//取消uniqueCandidate的引用
					uniqueCandidate = null;
					//跳出循环
					break;
				}
			}
		}
		//将mbd用于自省的唯一工厂方法候选的缓存引用上uniqueCandidate
		mbd.factoryMethodToIntrospect = uniqueCandidate;
	}

	private boolean isStaticCandidate(Method method, Class<?> factoryClass) {
		return (Modifier.isStatic(method.getModifiers()) && method.getDeclaringClass() == factoryClass);
	}

	/**
	 * <p>根据mbd的是否允许访问非公共构造函数和方法标记【{@link RootBeanDefinition#isNonPublicAccessAllowed}】来获取factoryClass的所有候选方法。</p>
	 * Retrieve all candidate methods for the given class, considering
	 * the {@link RootBeanDefinition#isNonPublicAccessAllowed()} flag.
	 * Called as the starting point for factory method determination.
	 * <p>考虑RootBeanDefinition.isNoPubilcAccessAllowed()标志,检查给定类的所有候选
	 * 方法.称为确定工厂方法的起点。</p>
	 */
	private Method[] getCandidateMethods(Class<?> factoryClass, RootBeanDefinition mbd) {
		//如果mbd允许访问非公共构造函数和方法，就返回factoryClass子类和其父类的所有声明方法，首先包括子类方法；
		//	否则只获取factoryClass的public级别方法
		return (mbd.isNonPublicAccessAllowed() ?
				ReflectionUtils.getUniqueDeclaredMethods(factoryClass) : factoryClass.getMethods());
	}

	/**
	 * <p>使用工厂方法实例化beanName所对应的Bean对象:
	 *  <ol>
	 *   <li>新建一个BeanWrapperImp实例，用于封装使用工厂方法生成与beanName对应的Bean对象【变量 bw】</li>
	 *   <li>初始化bw</li>
	 *   <li>【<b>1.获取工厂Bean对象，工厂Bean对象的类对象，确定工厂方法是否是静态</b>】:
	 *    <ol>
	 *     <li>定义一个用于存放工厂Bean对象的Object【变量 factoryBean】</li>
	 *     <li>定义一个用于存放工厂Bean对象的类对象的Class【变量 factoryClass】</li>
	 *     <li>定义一个表示是静态工厂方法的标记【变量 isStatic】</li>
	 *     <li>从mbd中获取配置的FactoryBean名【变量 factoryBeanName】</li>
	 *     <li>如果factoryBeanName不为null：
	 *      <ol>
	 *       <li>如果factoryBean名与beanName相同,抛出BeanDefinitionStoreException</li>
	 *       <li>从bean工厂中获取factoryBeanName所指的factoryBean对象</li>
	 *       <li>如果mbd配置为单例作用域 且 beanName已经在bean工厂的单例对象的高速缓存Map中,抛出 ImplicitlyAppearedSingletonException</li>
	 *       <li>获取factoryBean的Class对象【变量 factoryClass】</li>
	 *       <i>设置isStatic为false,表示不是静态方法</li>
	 *      </ol>
	 *     </li>
	 *     <li>否则：
	 *      <ol>
	 *       <li>如果mbd没有指定bean类,抛出 BeanDefinitionStoreException</li>
	 *       <li>将factoryBean设为null</li>
	 *       <li>指定factoryClass引用mbd指定的bean类</li>
	 *       <li>设置isStatic为true，表示是静态方法</li>
	 *      </ol>
	 *     </li>
	 *    </ol>
	 *   </li>
	 *   <li>【<b>2. 尝试从mbd的缓存属性中获取要使用的工厂方法，要使用的参数值数组</b>】:
	 *    <ol>
	 *     <li>声明一个要使用的工厂方法，默认为null【变量 factoryMethodToUse】</li>
	 *     <li>声明一个参数持有人对象，默认为null 【变量 argsHolderToUse】</li>
	 *     <li>声明一个要使用的参数值数组,默认为null 【变量 argsToUse】</li>
	 *     <li>如果explicitArgs不为null,argsToUse就引用explicitArgs</li>
	 *     <li>否则：
	 *      <ol>
	 *       <li>声明一个要解析的参数值数组，默认为null 【变量 argsToResolve】</li>
	 *       <li>使用mbd的构造函数字段通用锁【{@link RootBeanDefinition#constructorArgumentLock}】进行加锁，以保证线程安全:
	 *        <ol>
	 *         <li>指定factoryMethodToUser引用mbd已解析的构造函数或工厂方法对象</li>
	 *         <li>如果factoryMethodToUser不为null 且 mbd已解析构造函数参数:
	 *          <ol>
	 *           <li>指定argsToUser引用mbd完全解析的构造函数参数值</li>
	 *           <li>如果argsToUse为null,指定argsToResolve引用mbd部分准备好的构造函数参数值</li>
	 *          </ol>
	 *         </li>
	 *        </ol>
	 *       </li>
	 *       <li>如果argsToResolve不为null,即表示mbd还没有完全解析的构造函数参数值,就解析缓存在mbd中准备好的参数值,
	 *       允许在没有此类BeanDefintion的时候回退</li>
	 *      </ol>
	 *     </li>
	 *    </ol>
	 *   </li>
	 *   <li>【<b>3. 在没法从mbd的缓存属性中获取要使用的工厂方法，要使用的参数值数组时，尝试从候选工厂方法中获取要使用的工厂方法以及要使用的参数值数组:</b>】
	 *    <ol>
	 *     <li>如果factoryMethoToUse为null或者argsToUser为null:
	 *      <ol>
	 *       <li><b>3.1 获取工厂类的所有候选工厂方法</b>:
	 *        <ol>
	 *         <li>让factoryClass重新引用经过解决CGLIB问题所得到Class对象</li>
	 *         <li>定义一个用于存储候选方法的集合【变量 candidateList】</li>
	 *         <li>如果mbd所配置工厂方法时唯一:
	 *          <ol>
	 *           <li>如果factoryMethodToUse为null,获取mbd解析后的工厂方法对象</li>
	 *           <li>如果factoryMethodToUse不为null,就新建一个不可变，只能存一个对象的集合，将factoryMethodToUse添加进行，然后
	 *           让candidateList引用该集合</li>
	 *          </ol>
	 *         </li>
	 *         <li>如果candidateList为null:
	 *          <ol>
	 *           <li>让candidateList引用一个新的ArrayList</li>
	 *           <li>根据mbd的是否允许访问非公共构造函数和方法标记【{@link RootBeanDefinition#isNonPublicAccessAllowed}】来获取
	 *           factoryClass的所有候选方法</li>
	 *           <li>遍历rawCandidates,元素名为candidate:如果candidate的修饰符与isStatic一致且candidate有资格作为mdb的
	 *           工厂方法,将candidate添加到candidateList中</li>
	 *          </ol>
	 *         </li>
	 *        </ol>
	 *       </li>
	 *       <li>【<b>3.2 候选方法只有一个且没有构造函数时，就直接使用该候选方法生成与beanName对应的Bean对象封装到bw中返回出去</b>】:
	 *        <ol>
	 *         <li>如果candidateList只有一个元素 且 没有传入构造函数值 且 mbd也没有构造函数参数值:
	 *          <ol>
	 *           <li>获取candidateList中唯一的方法 【变量 uniqueCandidate】</li>
	 *           <li>如果uniqueCandidate是不需要参数:
	 *            <ol>
	 *             <li>让mbd缓存uniqueCandidate【{@link RootBeanDefinition#factoryMethodToIntrospect}】</li>
	 *             <li>使用mdb的构造函数字段的通用锁【{@link RootBeanDefinition#constructorArgumentLock}】进行加锁以保证
	 *             线程安全:
	 *              <ol>
	 *               <li>让mbd缓存已解析的构造函数或工厂方法【{@link RootBeanDefinition#resolvedConstructorOrFactoryMethod}】</li>
	 *               <li>让mbd标记构造函数参数已解析【{@link RootBeanDefinition#constructorArgumentsResolved}】</li>
	 *               <li>让mbd缓存完全解析的构造函数参数【{@link RootBeanDefinition#resolvedConstructorArguments}】</li>
	 *              </ol>
	 *             </li>
	 *             <li>使用factoryBean生成的与beanName对应的Bean对象,并将该Bean对象保存到bw中</li>
	 *             <li>将bw返回出去</li>
	 *            </ol>
	 *           </li>
	 *          </ol>
	 *         </li>
	 *        </ol>
	 *       </li>
	 *       <li><b>3.3 筛选出最匹配的候选工厂方法，以及解析出去对应的工厂方法的参数值</b>:
	 *        <ol>
	 *         <li>将candidateList转换成数组【变量 candidates】</li>
	 *         <li>对candidates进行排序，首选公共方法和带有最多参数的'greedy'方法</li>
	 *         <li>定义一个用于存放解析后的构造函数参数值的ConstructorArgumentValues对象【变量 resolvedValues】</li>
	 *         <li>定义一个mbd是否支持使用构造函数进行自动注入的标记【变量 autowiring】</li>
	 *         <li>定义一个最小类型差异权重，默认是Integer最大值【变量 minTypeDiffWeight】</li>
	 *         <li>定义一个存储摸棱两可的工厂方法的Set集合,以用于抛出BeanCreationException时描述异常信息【变量 ambiguousFactoryMethods】</li>
	 *         <li>定义一个最少参数数，默认为0【变量 minNrOfArgs】</li>
	 *         <li>如果explicitArgs不为null,minNrOfArgs引用explitArgs的数组长度</li>
	 *         <li>否则:
	 *          <ol>
	 *           <li>如果mbd有构造函数参数值:
	 *            <ol>
	 *             <li>获取mbd的构造函数参数值Holder【变量 cargs】</li>
	 *             <li>对resolvedValues实例化为ConstructorArgumentValues对象</li>
	 *             <li>将cargs解析后值保存到resolveValues中，并让minNrOfArgs引用解析后的最小(索引参数值数+泛型参数值数)</li>
	 *            </ol>
	 *           </li>
	 *           <li>否则：意味着mbd没有构造函数参数值时，将minNrOfArgs设为0</li>
	 *          </ol>
	 *         </li>
	 *         <li>定义一个用于保存UnsatisfiedDependencyException的列表【变量 causes】</li>
	 *         <li>遍历candidate，元素名为candidate：
	 *          <ol>
	 *           <li>获取candidated的参数类型数组【变量 paramTypes】</li>
	 *           <li>如果paramTypes的数组长度大于等于minNrOfArgs:
	 *            <ol>
	 *             <li>定义一个封装参数数组的ArgumentsHolder对象【变量 argsHolder】</li>
	 *             <li>如果explicitArgs不为null:
	 *              <ol>
	 *               <li>如果paramTypes的长度与explicitArgsd额长度不相等,跳过当次循环中剩下的步骤，
	 *               执行下一次循环。</li>
	 *               <li>实例化argsHolder，封装explicitArgs到argsHolder</li>
	 *              </ol>
	 *             </li>
	 *             <li>否则：
	 *              <ol>
	 *               <li>定义用于保存参数名的数组【变量 paramNames】</li>
	 *               <li>获取beanFactory的参数名发现器【变量 pnd】</li>
	 *               <li>如果pnd不为null,通过pnd解析candidate的参数名</li>
	 *               <li>将resolvedValues转换成一个封装着参数数组ArgumentsHolder实例，当candidate只有一个时，支持可在抛
	 *               出没有此类BeanDefintion的异常返回null，而不抛出异常</li>
	 *               <li>捕捉解析参数值时出现的UnsatisfiedDependencyException:
	 *                <ol>
	 *                 <li>如果当前日志可打印跟踪级别的信息,打印跟踪级别日志</li>
	 *                 <li>如果cause为null,对cause进行实例化成LinkedList对象</li>
	 *                 <li>将ex添加到causes中</li>
	 *                 <li>跳过本次循环体中余下尚未执行的语句，立即进行下一次的循环</li>
	 *                </ol>
	 *               </li>
	 *              </ol>
	 *             </li>
	 *             <li>如果bd支持的构造函数解析模式时宽松模式,引用获取类型差异权重值，否则引用获取Assignabliity权重值【变量 typeDiffWeight】</li>
	 *             <li>如果typeDiffWeight小于minTypeDiffWeight:
	 *              <ol>
	 *               <li>让factoryMethodToUser引用candidate</li>
	 *               <li>让argsHolderToUse引用argsHolder</li>
	 *               <li>让argToUse引用argsHolder的经过转换后参数值数组</li>
	 *               <li>让minTypeDiffWeight引用typeDiffWeight</li>
	 *               <li>将ambiguousFactoryMethods置为null</li>
	 *              </ol>
	 *             </li>
	 *             <li>【else if】如果factoryMethodToUse不为null 且 typeDiffWeight与minTypeDiffWeight相等且mbd指定了严格模式解析构造函
	 *             数且paramTypes的数组长度与factoryMethodToUse的参数数组长度相等且paramTypes的数组元素与factoryMethodToUse的参
	 *             数数组元素不相等:
	 *              <ol>
	 *               <li>如果ambiguousFactoryMethods为null:
	 *                <ol>
	 *                 <li>初始化ambiguousFactoryMethods为LinkedHashSet实例</li>
	 *                 <li>将factoryMethodToUse添加到ambiguousFactoryMethods中</li>
	 *                </ol>
	 *               </li>
	 *               <li>将candidate添加到ambiguousFactoryMethods中</li>
	 *              </ol>
	 *             </li>
	 *            </ol>
	 *           </li>
	 *          </ol>
	 *         </li>
	 *        </ol>
	 *       </li>
	 *       <li>【<b>3.4 整合无法筛选出候选方法 或者 无法解析出要使用的参数值的情况，抛出BeanCreationException并加以描述</b>】:
	 *        <ol>
	 *         <li>如果factoryMethodToUse为null或者argsToUse为null:
	 *          <ol>
	 *           <li>如果causes不为null,从cause中移除最新的UnsatisfiedDependencyException</li>
	 *           <li>遍历causes,元素为cause:将cause添加到该Bean工厂的抑制异常列表【{@link DefaultSingletonBeanRegistry#suppressedExceptions】中</li>
	 *           <li>定义一个用于存放参数类型的简单类名的ArrayList对象，长度为minNrOfArgs</li>
	 *           <li>如果explicitArgs不为null:遍历explicitArgs.元素为arg:如果arg不为null，将arg的简单类名添加到argTypes中；否则将"null"添加到argTyps中</li>
	 *           <li>如果resolvedValues不为null:
	 *            <ol>
	 *             <li>定义一个用于存放resolvedValues的泛型参数值和方法参数值的LinkedHashSet对象 【变量 valueHolders】</li>
	 *             <li>将resolvedValues的方法参数值添加到valueHolders中</li>
	 *             <li>将resolvedValues的泛型参数值添加到valueHolders中</li>
	 *             <li>遍历valueHolders，元素为value:
	 *              <ol>
	 *               <li>如果value的参数类型不为null，就获取该参数类型的简单类名；否则(如果value的参数值不为null，即获取该参数值的简单类名;否则为"null")</li>
	 *               <li>将argType添加到argTypes中</li>
	 *              </ol>
	 *             </li>
	 *            </ol>
	 *           </li>
	 *           <li>将argType转换成字符串，以","隔开元素.用于描述Bean创建异常</li>
	 *           <li>抛出BeanCreationException</li>
	 *          </ol>
	 *         </li>
	 *         <li>如果factoryMethodToUse时无返回值方法,抛出BeanCreationException</li>
	 *         <li>如果ambiguousFactoryMethods不为null,抛出BeanCreationException</li>
	 *        </ol>
	 *       </li>
	 *       <li>【<b>3.5 将筛选出来的工厂方法和解析出来的参数值缓存到mdb中</b>】:
	 *        <ol>
	 *         <li>如果explicitArgs为null 且 argsHolderToUser不为null:
	 *          <ol>
	 *           <li>让mbd的唯一方法候选【{@link RootBeanDefinition#factoryMethodToIntrospect}】引用factoryMethodToUse</li>
	 *           <li>将argsHolderToUse所得到的参数值属性缓存到mbd对应的属性中</li>
	 *          </ol>
	 *         </li>
	 *        </ol>
	 *       </li>
	 *      </ol>
	 *     </li>
	 *    </ol>
	 *   </li>
	 *   <li>【<b>4. 使用factoryBean生成与beanName对应的Bean对象,并将该Bean对象保存到bw中</b>】</li>
	 *   <li>将bw返回出去</li>
	 *  </ol>
	 * </p>
	 * Instantiate the bean using a named factory method. The method may be static, if the
	 * bean definition parameter specifies a class, rather than a "factory-bean", or
	 * an instance variable on a factory object itself configured using Dependency Injection.
	 * <p>使用命名工厂方法实例化bean。如果beanDefinition参数指定一个类，而不是"factory-bean"，或者
	 * 使用依赖注入配置的工厂对象本身的实例，则该方法可以是静态的。</p>
	 * <p>Implementation requires iterating over the static or instance methods with the
	 * name specified in the RootBeanDefinition (the method may be overloaded) and trying
	 * to match with the parameters. We don't have the types attached to constructor args,
	 * so trial and error is the only way to go here. The explicitArgs array may contain
	 * argument values passed in programmatically via the corresponding getBean method.
	 * <p>实现需要使用RootBeanDefinition中指定的名称迭代静态方法或实例方法(该方法可能会重载),
	 * 并尝试与参数匹配。我们没有将类型附加到构造函数args上,因此反复试验是此处的唯一方法。explicitArgs
	 * 数组可以包含通过相应的getBean方法以编程方式传递的参数值。</p>
	 * @param beanName the name of the bean -- bean名
	 * @param mbd the merged bean definition for the bean -- beanName对于的合并后RootBeanDefinition
	 * @param explicitArgs argument values passed in programmatically via the getBean
	 * method, or {@code null} if none (-> use constructor argument values from bean definition)
	 * -- 通过getBean方法以编程方式传递的参数值；如果没有，则返回null(->使用bean定义的构造函数参数值)
	 * @return a BeanWrapper for the new instance -- 新实例的BeanWrapper
	 */
	public BeanWrapper instantiateUsingFactoryMethod(
			String beanName, RootBeanDefinition mbd, @Nullable Object[] explicitArgs) {
		// 构造 BeanWrapperImpl 对象
		BeanWrapperImpl bw = new BeanWrapperImpl();
		// 初始化 BeanWrapperImpl
		// 向 BeanWrapper对象中添加 ConversionService 对象和属性编辑器 PropertyEditor 对象
		this.beanFactory.initBeanWrapper(bw);
		// 工厂实例
		Object factoryBean;
		// 工厂类型
		Class<?> factoryClass;
		// 是否静态
		boolean isStatic;

		//获取 factory-bean 属性的值,如果有值就说明是 实例工厂方式实例对象
		String factoryBeanName = mbd.getFactoryBeanName();
		// 非静态方法
		if (factoryBeanName != null) {
			if (factoryBeanName.equals(beanName)) {
				throw new BeanDefinitionStoreException(mbd.getResourceDescription(), beanName,
						"factory-bean reference points back to the same bean definition");
			}
			// 获取 factoryBean 实例
			factoryBean = this.beanFactory.getBean(factoryBeanName);
			if (mbd.isSingleton() && this.beanFactory.containsSingleton(beanName)) {
				throw new ImplicitlyAppearedSingletonException();
			}
			this.beanFactory.registerDependentBean(factoryBeanName, beanName);
			factoryClass = factoryBean.getClass();
			isStatic = false;
		} else {
			// It's a static factory method on the bean class.
			// 静态方法，没有 factoryBean 实例
			if (!mbd.hasBeanClass()) {
				throw new BeanDefinitionStoreException(mbd.getResourceDescription(), beanName,
						"bean definition declares neither a bean class nor a factory-bean reference");
			}
			factoryBean = null;
			factoryClass = mbd.getBeanClass();
			isStatic = true;
		}
		// 使用的工厂方法
		Method factoryMethodToUse = null;
		//使用的参数包装器
		ArgumentsHolder argsHolderToUse = null;
		// 使用参数
		Object[] argsToUse = null;

		//如果在调用getBean方法时有传参，那就用传的参作为@Bean注解的方法（工厂方法）的参数， 一般懒加载的bean才会传参，启动过程就实例化的实际上都没有传参
		if (explicitArgs != null) {
			argsToUse = explicitArgs;
		} else {
			Object[] argsToResolve = null;
			synchronized (mbd.constructorArgumentLock) {
				factoryMethodToUse = (Method) mbd.resolvedConstructorOrFactoryMethod;
				//不为空表示已经使用过工厂方法，现在是再次使用工厂方法， 一般原型模式和Scope模式采用的上，直接使用该工厂方法和缓存的参数
				if (factoryMethodToUse != null && mbd.constructorArgumentsResolved) {
					// Found a cached factory method...
					argsToUse = mbd.resolvedConstructorArguments;
					if (argsToUse == null) {
						argsToResolve = mbd.preparedConstructorArguments;
					}
				}
			}
			if (argsToResolve != null) {
				argsToUse = resolvePreparedArguments(beanName, mbd, bw, factoryMethodToUse, argsToResolve);
			}
		}
		// 调用getBean方法没有传参，同时也是第一次使用工厂方法
		if (factoryMethodToUse == null || argsToUse == null) {
			// Need to determine the factory method...
			// Try all methods with this name to see if they match the given arguments.
			factoryClass = ClassUtils.getUserClass(factoryClass);

			List<Method> candidates = null;
			// 如果工厂方法是唯一的，没有重载
			if (mbd.isFactoryMethodUnique) {
				if (factoryMethodToUse == null) {
					// 获取工厂方法
					factoryMethodToUse = mbd.getResolvedFactoryMethod();
				}
				// 如果存在，构建集合
				if (factoryMethodToUse != null) {
					candidates = Collections.singletonList(factoryMethodToUse);
				}
			}
			if (candidates == null) {
				candidates = new ArrayList<>();
				// 获取factoryClass以及其父类的的所有方法作为候选方法
				Method[] rawCandidates = getCandidateMethods(factoryClass, mbd);
				for (Method candidate : rawCandidates) {
					// 查找到与工厂方法同名的候选方法,即有@Bean的同名方法
					if ((!isStatic || isStaticCandidate(candidate, factoryClass)) && mbd.isFactoryMethod(candidate)) {
						candidates.add(candidate);
					}
				}
			}
			//当与工厂方法同名的候选方法只有一个，且调用getBean方法时没有传参，且没有缓存过参数，直接通过调用实例化方法执行该候选方法
			if (candidates.size() == 1 && explicitArgs == null && !mbd.hasConstructorArgumentValues()) {
				// 获取方法
				Method uniqueCandidate = candidates.get(0);
				// 如果没有参数
				if (uniqueCandidate.getParameterCount() == 0) {
					// 设置工厂方法
					mbd.factoryMethodToIntrospect = uniqueCandidate;
					synchronized (mbd.constructorArgumentLock) {
						// 设置解析出来的方法
						mbd.resolvedConstructorOrFactoryMethod = uniqueCandidate;
						//设置解析标识
						mbd.constructorArgumentsResolved = true;
						//方法参数为空
						mbd.resolvedConstructorArguments = EMPTY_ARGS;
					}
					//创建实例并设置到持有其里面
					bw.setBeanInstance(instantiate(beanName, mbd, factoryBean, uniqueCandidate, EMPTY_ARGS));
					return bw;
				}
			}
			// 如果有多个方法，则进行排序
			if (candidates.size() > 1) {  // explicitly skip immutable singletonList
				candidates.sort(AutowireUtils.EXECUTABLE_COMPARATOR);
			}

			// 构造器参数值
			ConstructorArgumentValues resolvedValues = null;
			boolean autowiring = (mbd.getResolvedAutowireMode() == AutowireCapableBeanFactory.AUTOWIRE_CONSTRUCTOR);
			// 最小的类型差距
			int minTypeDiffWeight = Integer.MAX_VALUE;
			// 模糊的工厂方法集合
			Set<Method> ambiguousFactoryMethods = null;

			// 最小的参数个数
			int minNrOfArgs;
			if (explicitArgs != null) {
				// 若存在显示参数，就是显示参数个数
				minNrOfArgs = explicitArgs.length;
			} else {
				// We don't have arguments passed in programmatically, so we need to resolve the
				// arguments specified in the constructor arguments held in the bean definition.
				// 如果存在构造器参数值，就解析出最小参数个数
				if (mbd.hasConstructorArgumentValues()) {
					ConstructorArgumentValues cargs = mbd.getConstructorArgumentValues();
					resolvedValues = new ConstructorArgumentValues();
					minNrOfArgs = resolveConstructorArguments(beanName, mbd, bw, cargs, resolvedValues);
				} else {
					minNrOfArgs = 0;
				}
			}

			Deque<UnsatisfiedDependencyException> causes = null;
			//遍历候选方法，查看可以获取的匹配度
			for (Method candidate : candidates) {
				int parameterCount = candidate.getParameterCount();
				//显示参数存在，如果长度不对，则直接下一个
				if (parameterCount >= minNrOfArgs) {
					ArgumentsHolder argsHolder;

					Class<?>[] paramTypes = candidate.getParameterTypes();
					if (explicitArgs != null) {
						// Explicit arguments given -> arguments length must match exactly.
						if (paramTypes.length != explicitArgs.length) {
							continue;
						}
						argsHolder = new ArgumentsHolder(explicitArgs);
					} else {
						// Resolved constructor arguments: type conversion and/or autowiring necessary.
						try {
							String[] paramNames = null;
							ParameterNameDiscoverer pnd = this.beanFactory.getParameterNameDiscoverer();
							if (pnd != null) {
								paramNames = pnd.getParameterNames(candidate);
							}
							argsHolder = createArgumentArray(beanName, mbd, resolvedValues, bw,
									paramTypes, paramNames, candidate, autowiring, candidates.size() == 1);
						} catch (UnsatisfiedDependencyException ex) {
							if (logger.isTraceEnabled()) {
								logger.trace("Ignoring factory method [" + candidate + "] of bean '" + beanName + "': " + ex);
							}
							// Swallow and try next overloaded factory method.
							if (causes == null) {
								causes = new ArrayDeque<>(1);
							}
							causes.add(ex);
							continue;
						}
					}
					//根据匹配度获取类型的差异值
					int typeDiffWeight = (mbd.isLenientConstructorResolution() ?
							argsHolder.getTypeDifferenceWeight(paramTypes) : argsHolder.getAssignabilityWeight(paramTypes));
					// Choose this factory method if it represents the closest match.
					// 选择最小的，说明参数类型相近
					if (typeDiffWeight < minTypeDiffWeight) {

						factoryMethodToUse = candidate;
						argsHolderToUse = argsHolder;
						argsToUse = argsHolder.arguments;
						minTypeDiffWeight = typeDiffWeight;
						ambiguousFactoryMethods = null;
					}
					// Find out about ambiguity: In case of the same type difference weight
					// for methods with the same number of parameters, collect such candidates
					// and eventually raise an ambiguity exception.
					// However, only perform that check in non-lenient constructor resolution mode,
					// and explicitly ignore overridden methods (with the same parameter signature).
					else if (factoryMethodToUse != null && typeDiffWeight == minTypeDiffWeight &&
							!mbd.isLenientConstructorResolution() &&
							paramTypes.length == factoryMethodToUse.getParameterCount() &&
							!Arrays.equals(paramTypes, factoryMethodToUse.getParameterTypes())) {
						if (ambiguousFactoryMethods == null) {
							ambiguousFactoryMethods = new LinkedHashSet<>();
							ambiguousFactoryMethods.add(factoryMethodToUse);
						}
						ambiguousFactoryMethods.add(candidate);
					}
				}
			}

			if (factoryMethodToUse == null || argsToUse == null) {
				if (causes != null) {
					UnsatisfiedDependencyException ex = causes.removeLast();
					for (Exception cause : causes) {
						this.beanFactory.onSuppressedException(cause);
					}
					throw ex;
				}
				List<String> argTypes = new ArrayList<>(minNrOfArgs);
				if (explicitArgs != null) {
					for (Object arg : explicitArgs) {
						argTypes.add(arg != null ? arg.getClass().getSimpleName() : "null");
					}
				} else if (resolvedValues != null) {
					Set<ValueHolder> valueHolders = new LinkedHashSet<>(resolvedValues.getArgumentCount());
					valueHolders.addAll(resolvedValues.getIndexedArgumentValues().values());
					valueHolders.addAll(resolvedValues.getGenericArgumentValues());
					for (ValueHolder value : valueHolders) {
						String argType = (value.getType() != null ? ClassUtils.getShortName(value.getType()) :
								(value.getValue() != null ? value.getValue().getClass().getSimpleName() : "null"));
						argTypes.add(argType);
					}
				}
				String argDesc = StringUtils.collectionToCommaDelimitedString(argTypes);
				throw new BeanCreationException(mbd.getResourceDescription(), beanName,
						"No matching factory method found on class [" + factoryClass.getName() + "]: " +
								(mbd.getFactoryBeanName() != null ?
										"factory bean '" + mbd.getFactoryBeanName() + "'; " : "") +
								"factory method '" + mbd.getFactoryMethodName() + "(" + argDesc + ")'. " +
								"Check that a method with the specified name " +
								(minNrOfArgs > 0 ? "and arguments " : "") +
								"exists and that it is " +
								(isStatic ? "static" : "non-static") + ".");
			} else if (void.class == factoryMethodToUse.getReturnType()) {
				//抛出BeanCreationException：无法解析匹配的构造函数(提示：为简单参数指定索引/类型/名称参数,以避免类型歧义)
				throw new BeanCreationException(mbd.getResourceDescription(), beanName,
						"Invalid factory method '" + mbd.getFactoryMethodName() + "' on class [" +
								factoryClass.getName() + "]: needs to have a non-void return type!");
			}
			//如果ambiguousFactoryMethods不为null 且mbd是使用的是严格模式解析构造函数
			else if (ambiguousFactoryMethods != null) {
				//抛出BeanCreationException：在bean'beanName'中找到的摸棱两可的构造函数匹配项(提示:为简单参数指定索引/类型/
				// 名称参数以避免类型歧义)：ambiguousFactoryMethods
				throw new BeanCreationException(mbd.getResourceDescription(), beanName,
						"Ambiguous factory method matches found on class [" + factoryClass.getName() + "] " +
								"(hint: specify index/type/name arguments for simple parameters to avoid type ambiguities): " +
								ambiguousFactoryMethods);
			}

			//如果explicitArgs为null 且 argsHolderToUser不为null
			if (explicitArgs == null && argsHolderToUse != null) {
				mbd.factoryMethodToIntrospect = factoryMethodToUse;
				//将argsHolderToUse所得到的参数值属性缓存到mbd对应的属性中
				argsHolderToUse.storeCache(mbd, factoryMethodToUse);
			}
		}

		//使用factoryBean生成与beanName对应的Bean对象,并将该Bean对象保存到bw中
		bw.setBeanInstance(instantiate(beanName, mbd, factoryBean, factoryMethodToUse, argsToUse));
		return bw;
	}

	private Object instantiate(String beanName, RootBeanDefinition mbd,
							   @Nullable Object factoryBean, Method factoryMethod, Object[] args) {

		try {
			// 获取实例化策略进行实例化
			return this.beanFactory.getInstantiationStrategy().instantiate(
					mbd, beanName, this.beanFactory, factoryBean, factoryMethod, args);
		} catch (Throwable ex) {
			throw new BeanCreationException(mbd.getResourceDescription(), beanName, ex.getMessage(), ex);
		}
	}

	/**
	 * Resolve the constructor arguments for this bean into the resolvedValues object.
	 * This may involve looking up other beans.
	 * 将此 bean 的构造器参数解析为resolvedValues对象。这可能涉及查找、初始化其他bean类实例.
	 * <p>This method is also used for handling invocations of static factory methods.
	 * <p>此方法还用于处理静态工厂方法的调用。</p>
	 */
	private int resolveConstructorArguments(String beanName, RootBeanDefinition mbd, BeanWrapper bw,
											ConstructorArgumentValues cargs, ConstructorArgumentValues resolvedValues) {

		// 1.构建bean定义值解析器
		TypeConverter customConverter = this.beanFactory.getCustomTypeConverter();
		TypeConverter converter = (customConverter != null ? customConverter : bw);
		BeanDefinitionValueResolver valueResolver =
				new BeanDefinitionValueResolver(this.beanFactory, beanName, mbd, converter);

		// 2.minNrOfArgs初始化为indexedArgumentValues和genericArgumentValues的的参数个数总和
		int minNrOfArgs = cargs.getArgumentCount();
		// 3.遍历解析带index的参数值
		for (Map.Entry<Integer, ConstructorArgumentValues.ValueHolder> entry : cargs.getIndexedArgumentValues().entrySet()) {
			int index = entry.getKey();
			if (index < 0) {
				// index从0开始，不允许小于0
				throw new BeanCreationException(mbd.getResourceDescription(), beanName,
						"Invalid constructor argument index: " + index);
			}
			// 3.1 如果index大于minNrOfArgs，则修改minNrOfArgs
			if (index > minNrOfArgs) {
				// index是从0开始，并且是有序递增的，所以当有参数的index=5时，代表该方法至少有6个参数
				minNrOfArgs = index + 1;
			}
			ConstructorArgumentValues.ValueHolder valueHolder = entry.getValue();
			// 3.2 解析参数值
			if (valueHolder.isConverted()) {
				// 3.2.1 如果参数值已经转换过，则直接将index和valueHolder添加到resolvedValues的indexedArgumentValues属性
				resolvedValues.addIndexedArgumentValue(index, valueHolder);
			} else {
				// 3.2.2 如果值还未转换过，则先进行转换
				Object resolvedValue =
						valueResolver.resolveValueIfNecessary("constructor argument", valueHolder.getValue());
				// 3.2.3 使用转换后的resolvedValue构建新的ValueHolder
				ConstructorArgumentValues.ValueHolder resolvedValueHolder =
						new ConstructorArgumentValues.ValueHolder(resolvedValue, valueHolder.getType(), valueHolder.getName());
				// 3.2.4 将转换前的valueHolder保存到新的ValueHolder的source属性
				resolvedValueHolder.setSource(valueHolder);
				// 3.2.5 将index和新的ValueHolder添加到resolvedValues的indexedArgumentValues属性
				resolvedValues.addIndexedArgumentValue(index, resolvedValueHolder);
			}
		}

		// 4.遍历解析通用参数值（不带index）
		for (ConstructorArgumentValues.ValueHolder valueHolder : cargs.getGenericArgumentValues()) {
			if (valueHolder.isConverted()) {
				// 4.1 如果参数值已经转换过，则直接将valueHolder添加到resolvedValues的genericArgumentValues属性
				resolvedValues.addGenericArgumentValue(valueHolder);
			} else {
				// 4.2 如果值还未转换过，则先进行转换
				Object resolvedValue =
						valueResolver.resolveValueIfNecessary("constructor argument", valueHolder.getValue());
				// 4.3 使用转换后的resolvedValue构建新的ValueHolder
				ConstructorArgumentValues.ValueHolder resolvedValueHolder =
						new ConstructorArgumentValues.ValueHolder(resolvedValue, valueHolder.getType(), valueHolder.getName());
				// 4.4 将转换前的valueHolder保存到新的ValueHolder的source属性
				resolvedValueHolder.setSource(valueHolder);
				// 4.5 将新的ValueHolder添加到resolvedValues的genericArgumentValues属性
				resolvedValues.addGenericArgumentValue(resolvedValueHolder);
			}
		}
		// 5.返回构造函数参数的个数
		return minNrOfArgs;
	}

	/**
	 * Create an array of arguments to invoke a constructor or factory method,
	 * given the resolved constructor argument values.
	 * 使用给定已解析的构造器参数值，创建参数数组以调用构造器或工厂方法，返回参数数组持有者
	 */
	private ArgumentsHolder createArgumentArray(
			String beanName, RootBeanDefinition mbd, @Nullable ConstructorArgumentValues resolvedValues,
			BeanWrapper bw, Class<?>[] paramTypes, @Nullable String[] paramNames, Executable executable,
			boolean autowiring, boolean fallback) throws UnsatisfiedDependencyException {

		TypeConverter customConverter = this.beanFactory.getCustomTypeConverter();
		// 获取类型转换器
		TypeConverter converter = (customConverter != null ? customConverter : bw);

		// 新建一个ArgumentsHolder来存放匹配到的参数
		ArgumentsHolder args = new ArgumentsHolder(paramTypes.length);
		Set<ConstructorArgumentValues.ValueHolder> usedValueHolders = new HashSet<>(paramTypes.length);
		Set<String> autowiredBeanNames = new LinkedHashSet<>(4);

		// 1.遍历参数类型数组
		for (int paramIndex = 0; paramIndex < paramTypes.length; paramIndex++) {
			// 拿到当前遍历的参数类型
			Class<?> paramType = paramTypes[paramIndex];
			// 拿到当前遍历的参数名
			String paramName = (paramNames != null ? paramNames[paramIndex] : "");
			// Try to find matching constructor argument value, either indexed or generic.
			// 2.查找当前遍历的参数，是否在mdb对应的bean的构造函数参数中存在index、类型和名称匹配的
			ConstructorArgumentValues.ValueHolder valueHolder = null;
			if (resolvedValues != null) {
				valueHolder = resolvedValues.getArgumentValue(paramIndex, paramType, paramName, usedValueHolders);
				// If we couldn't find a direct match and are not supposed to autowire,
				// let's try the next generic, untyped argument value as fallback:
				// it could match after type conversion (for example, String -> int).
				// 3.如果我们找不到直接匹配并且不应该自动装配，那么让我们尝试下一个通用的无类型参数值作为降级方法：它可以在类型转换后匹配（例如，String - > int）。
				if (valueHolder == null && (!autowiring || paramTypes.length == resolvedValues.getArgumentCount())) {
					valueHolder = resolvedValues.getGenericArgumentValue(null, null, usedValueHolders);
				}
			}
			if (valueHolder != null) {
				// 4.valueHolder不为空，存在匹配的参数
				// We found a potential match - let's give it a try.
				// Do not consider the same value definition multiple times!
				// 将valueHolder添加到usedValueHolders
				usedValueHolders.add(valueHolder);
				// 原始属性值
				Object originalValue = valueHolder.getValue();
				// 转换后的属性值
				Object convertedValue;
				if (valueHolder.isConverted()) {
					// 4.1 如果valueHolder已经转换过
					// 4.1.1 则直接获取转换后的值
					convertedValue = valueHolder.getConvertedValue();
					// 4.1.2 将convertedValue作为args在paramIndex位置的预备参数
					args.preparedArguments[paramIndex] = convertedValue;
				} else {
					MethodParameter methodParam = MethodParameter.forExecutable(executable, paramIndex);
					try {
						convertedValue = converter.convertIfNecessary(originalValue, paramType, methodParam);
					} catch (TypeMismatchException ex) {
						throw new UnsatisfiedDependencyException(
								mbd.getResourceDescription(), beanName, new InjectionPoint(methodParam),
								"Could not convert argument value of type [" +
										ObjectUtils.nullSafeClassName(valueHolder.getValue()) +
										"] to required type [" + paramType.getName() + "]: " + ex.getMessage());
					}
					Object sourceHolder = valueHolder.getSource();
					if (sourceHolder instanceof ConstructorArgumentValues.ValueHolder constructorValueHolder) {
						Object sourceValue = constructorValueHolder.getValue();
						args.resolveNecessary = true;
						args.preparedArguments[paramIndex] = sourceValue;
					}
				}
				args.arguments[paramIndex] = convertedValue;
				args.rawArguments[paramIndex] = originalValue;
			} else {
				MethodParameter methodParam = MethodParameter.forExecutable(executable, paramIndex);
				// No explicit match found: we're either supposed to autowire or
				// have to fail creating an argument array for the given constructor.
				if (!autowiring) {
					throw new UnsatisfiedDependencyException(
							mbd.getResourceDescription(), beanName, new InjectionPoint(methodParam),
							"Ambiguous argument values for parameter of type [" + paramType.getName() +
									"] - did you specify the correct bean references as arguments?");
				}
				try {
					Object autowiredArgument = resolveAutowiredArgument(
							methodParam, beanName, autowiredBeanNames, converter, fallback);
					args.rawArguments[paramIndex] = autowiredArgument;
					args.arguments[paramIndex] = autowiredArgument;
					args.preparedArguments[paramIndex] = autowiredArgumentMarker;
					args.resolveNecessary = true;
				} catch (BeansException ex) {
					throw new UnsatisfiedDependencyException(
							mbd.getResourceDescription(), beanName, new InjectionPoint(methodParam), ex);
				}
			}
		}


		// 6.如果依赖了其他的bean，则注册依赖关系
		for (String autowiredBeanName : autowiredBeanNames) {
			this.beanFactory.registerDependentBean(autowiredBeanName, beanName);
			if (logger.isDebugEnabled()) {
				logger.debug("Autowiring by type from bean name '" + beanName +
						"' via " + (executable instanceof Constructor ? "constructor" : "factory method") +
						" to bean named '" + autowiredBeanName + "'");
			}
		}

		return args;
	}

	/**
	 * Resolve the prepared arguments stored in the given bean definition.
	 * <p>解析缓存在给定bean定义中的准备好的参数</p>
	 * @param beanName bean名
	 * @param mbd beanName对于的合并后RootBeanDefinition
	 * @param bw bean的包装类，此时bw还没有拿到bean
	 * @param executable mbd已解析的构造函数或工厂方法对象
	 * @param argsToResolve mbd部分准备好的构造函数参数值
	 */
	private Object[] resolvePreparedArguments(String beanName, RootBeanDefinition mbd, BeanWrapper bw,
											  Executable executable, Object[] argsToResolve) {
		//获取bean工厂的自定义的TypeConverter
		TypeConverter customConverter = this.beanFactory.getCustomTypeConverter();
		//如果customConverter不为null,converter就引用customConverter，否则引用bw
		TypeConverter converter = (customConverter != null ? customConverter : bw);

		BeanDefinitionValueResolver valueResolver =
				new BeanDefinitionValueResolver(this.beanFactory, beanName, mbd, converter);
		Class<?>[] paramTypes = executable.getParameterTypes();

		Object[] resolvedArgs = new Object[argsToResolve.length];
		for (int argIndex = 0; argIndex < argsToResolve.length; argIndex++) {
			Object argValue = argsToResolve[argIndex];
			MethodParameter methodParam = MethodParameter.forExecutable(executable, argIndex);
			if (argValue == autowiredArgumentMarker) {
				argValue = resolveAutowiredArgument(methodParam, beanName, null, converter, true);
			} else if (argValue instanceof BeanMetadataElement) {
				argValue = valueResolver.resolveValueIfNecessary("constructor argument", argValue);
<<<<<<< HEAD
			} else if (argValue instanceof String) {
				argValue = this.beanFactory.evaluateBeanDefinitionString((String) argValue, mbd);
=======
			}
			else if (argValue instanceof String text) {
				argValue = this.beanFactory.evaluateBeanDefinitionString(text, mbd);
>>>>>>> e3fb0a39
			}
			Class<?> paramType = paramTypes[argIndex];
			try {
				resolvedArgs[argIndex] = converter.convertIfNecessary(argValue, paramType, methodParam);
			} catch (TypeMismatchException ex) {
				throw new UnsatisfiedDependencyException(
						mbd.getResourceDescription(), beanName, new InjectionPoint(methodParam),
						"Could not convert argument value of type [" + ObjectUtils.nullSafeClassName(argValue) +
								"] to required type [" + paramType.getName() + "]: " + ex.getMessage());
			}
		}
		return resolvedArgs;
	}

	protected Constructor<?> getUserDeclaredConstructor(Constructor<?> constructor) {
		Class<?> declaringClass = constructor.getDeclaringClass();
		Class<?> userClass = ClassUtils.getUserClass(declaringClass);
		if (userClass != declaringClass) {
			try {
				return userClass.getDeclaredConstructor(constructor.getParameterTypes());
			} catch (NoSuchMethodException ex) {
				// No equivalent constructor on user class (superclass)...
				// Let's proceed with the given constructor as we usually would.
			}
		}
		return constructor;
	}


	// AOT-oriented pre-resolution

	public Executable resolveConstructorOrFactoryMethod(String beanName, RootBeanDefinition mbd) {
		Supplier<ResolvableType> beanType = () -> getBeanType(beanName, mbd);
		List<ResolvableType> valueTypes = (mbd.hasConstructorArgumentValues() ?
				determineParameterValueTypes(mbd) : Collections.emptyList());
		Method resolvedFactoryMethod = resolveFactoryMethod(beanName, mbd, valueTypes);
		if (resolvedFactoryMethod != null) {
			return resolvedFactoryMethod;
		}

		Class<?> factoryBeanClass = getFactoryBeanClass(beanName, mbd);
		if (factoryBeanClass != null && !factoryBeanClass.equals(mbd.getResolvableType().toClass())) {
			ResolvableType resolvableType = mbd.getResolvableType();
			boolean isCompatible = ResolvableType.forClass(factoryBeanClass)
					.as(FactoryBean.class).getGeneric(0).isAssignableFrom(resolvableType);
			Assert.state(isCompatible, () -> String.format(
					"Incompatible target type '%s' for factory bean '%s'",
					resolvableType.toClass().getName(), factoryBeanClass.getName()));
			Executable executable = resolveConstructor(beanName, mbd,
					() -> ResolvableType.forClass(factoryBeanClass), valueTypes);
			if (executable != null) {
				return executable;
			}
			throw new IllegalStateException("No suitable FactoryBean constructor found for " +
					mbd + " and argument types " + valueTypes);

		}

		Executable resolvedConstructor = resolveConstructor(beanName, mbd, beanType, valueTypes);
		if (resolvedConstructor != null) {
			return resolvedConstructor;
		}

		throw new IllegalStateException("No constructor or factory method candidate found for " +
				mbd + " and argument types " + valueTypes);
	}

	private List<ResolvableType> determineParameterValueTypes(RootBeanDefinition mbd) {
		List<ResolvableType> parameterTypes = new ArrayList<>();
		for (ValueHolder valueHolder : mbd.getConstructorArgumentValues().getIndexedArgumentValues().values()) {
			parameterTypes.add(determineParameterValueType(mbd, valueHolder));
		}
		return parameterTypes;
	}

	private ResolvableType determineParameterValueType(RootBeanDefinition mbd, ValueHolder valueHolder) {
		if (valueHolder.getType() != null) {
			return ResolvableType.forClass(
					ClassUtils.resolveClassName(valueHolder.getType(), this.beanFactory.getBeanClassLoader()));
		}
		Object value = valueHolder.getValue();
		if (value instanceof BeanReference br) {
			if (value instanceof RuntimeBeanReference rbr) {
				if (rbr.getBeanType() != null) {
					return ResolvableType.forClass(rbr.getBeanType());
				}
			}
			return ResolvableType.forClass(this.beanFactory.getType(br.getBeanName(), false));
		}
		if (value instanceof BeanDefinition innerBd) {
			String nameToUse = "(inner bean)";
			ResolvableType type = getBeanType(nameToUse,
					this.beanFactory.getMergedBeanDefinition(nameToUse, innerBd, mbd));
			return (FactoryBean.class.isAssignableFrom(type.toClass()) ?
					type.as(FactoryBean.class).getGeneric(0) : type);
		}
		if (value instanceof Class<?> clazz) {
			return ResolvableType.forClassWithGenerics(Class.class, clazz);
		}
		return ResolvableType.forInstance(value);
	}

	/**
	 * <p>解析应该自动装配的指定参数的Bean对象:
	 *  <ol>
	 *   <li>获取param的参数类型【变量 paramType】</li>
	 *   <li>如果paramType属于InjectionPoint:
	 *    <ol>
	 *     <li>从线程本地中获取当前切入点对象【变量 injectionPoint】</li>
	 *     <li>如果injectionPoint为null,抛出非法状态异常:当前没有InjectionPoint可用于param</li>
	 *     <li>返回当前injectionPoint对象【injectionPoint】</li>
	 *    </ol>
	 *   </li>
	 *   <li>将param封装成DependencyDescriptor对象，让当前Bean工厂根据该DependencyDescriptor对象的依赖类型解析出与
	 *   该DependencyDescriptor对象所包装的对象匹配的候选Bean对象，然后返回出去:
	 *    <ol>
	 *     <li>捕捉没有唯一的BeanDefinition异常,重写抛出该异常</li>
	 *     <li>捕捉 没有此类beanDefintion异常【变量 ex】:
	 *      <ol>
	 *       <li>如果可在没有此类BeanDefintion的时候回退【fallback】:
	 *        <ol>
	 *         <li>如果paramType是数组类型,根据参数数组的元素类型新建一个空数组对象</li>
	 *         <li>如果paramType是否是常见的Collection类,根据参数类型创建对应一个空的Collection对象</li>
	 *         <li>如果paramType是否是常见的Map类，根据paramType创建对应一个空的Map对象</li>
	 *        </ol>
	 *       </li>
	 *       <li>不可以回退，或者参数类型不是常见数组/集合类型时，重新抛出异常【ex】</li>
	 *      </ol>
	 *     </li>
	 *    </ol>
	 *   </li>
	 *  </ol>
	 * </p>
	 * Template method for resolving the specified argument which is supposed to be autowired.
	 * <p>用于解析应该自动装配的指定参数的模板方法</p>
	 * @param param 方法参数封装对象
	 * @param beanName bean名
	 * @param autowiredBeanNames 一个集合，所有自动装配的bean名(用于解决给定依赖关系)都应添加.即自动注入匹配成功的候选Bean名集合。
	 *                              【当autowiredBeanNames不为null，会将所找到的所有候选Bean对象添加到该集合中,以供调用方使用
	 * @param typeConverter 类型装换器
	 * @param fallback 是否可在抛出NoSuchBeanDefinitionException返回null，而不抛出异常
	 */
	@Nullable
	protected Object resolveAutowiredArgument(MethodParameter param, String beanName,
											  @Nullable Set<String> autowiredBeanNames, TypeConverter typeConverter, boolean fallback) {
		//获取param的参数类型
		Class<?> paramType = param.getParameterType();
		//InjectionPoint用于描述一个AOP注入点
		//如果paramType属于InjectionPoint
		if (InjectionPoint.class.isAssignableFrom(paramType)) {
			//从线程本地中获取当前切入点对象，该对象一般在Bean工厂解析出与descriptor所包装的对象匹配的候选Bean对象的时候设置
			InjectionPoint injectionPoint = currentInjectionPoint.get();
			//如果injectionPoint为null
			if (injectionPoint == null) {
				//抛出非法状态异常:当前没有InjectionPoint可用于param
				throw new IllegalStateException("No current InjectionPoint available for " + param);
			}
			//返回当前injectionPoint对象
			return injectionPoint;
		}
		try {
			//DependencyDescriptor：即将注入的特定依赖项描述符。包装构造函数，方法参数或字段，以允许对其元数据 的统一访问
			//该DependencyDescriptor对象的依赖类型就是指param的类型
			//将param封装成DependencyDescriptor对象，让当前Bean工厂根据该DependencyDescriptor对象的依赖类型解析出与
			// 	该DependencyDescriptor对象所包装的对象匹配的候选Bean对象，然后返回出去
			return this.beanFactory.resolveDependency(
					new DependencyDescriptor(param, true), beanName, autowiredBeanNames, typeConverter);
		}
		//捕捉没有唯一的BeanDefinition异常
		catch (NoUniqueBeanDefinitionException ex) {
			//重写抛出该异常
			throw ex;
		}
		//捕捉 没有此类beanDefintion异常
		catch (NoSuchBeanDefinitionException ex) {
			//如果可在没有此类BeanDefintion的时候回退
			if (fallback) {
				// Single constructor or factory method -> let's return an empty array/collection
				// for e.g. a vararg or a non-null List/Set/Map parameter.
				// 单一构造函数或工厂方法->让我们返回一个空数组/集合，例如vararg或非null的List/Set/Map对象
				//如果参数类型是数组类型
				if (paramType.isArray()) {
					//根据参数数组的元素类型新建一个空数组对象
					return Array.newInstance(paramType.getComponentType(), 0);
				}
				//如果paramType是否是常见的Collection类
				else if (CollectionFactory.isApproximableCollectionType(paramType)) {
					//根据参数类型创建对应的Collection对象
					return CollectionFactory.createCollection(paramType, 0);
				}
				//如果paramType是否是常见的Map类
				else if (CollectionFactory.isApproximableMapType(paramType)) {
					//根据参数类型创建对应的Map对象
					return CollectionFactory.createMap(paramType, 0);
				}
			}
			//不可以回退，或者参数类型不是常见数组/集合类型时，重新抛出异常
			throw ex;
		}
	}

	@Nullable
	private Executable resolveConstructor(String beanName, RootBeanDefinition mbd,
										  Supplier<ResolvableType> beanType, List<ResolvableType> valueTypes) {

		Class<?> type = ClassUtils.getUserClass(beanType.get().toClass());
		Constructor<?>[] ctors = this.beanFactory.determineConstructorsFromBeanPostProcessors(type, beanName);
		if (ctors == null) {
			if (!mbd.hasConstructorArgumentValues()) {
				ctors = mbd.getPreferredConstructors();
			}
			if (ctors == null) {
				ctors = (mbd.isNonPublicAccessAllowed() ? type.getDeclaredConstructors() : type.getConstructors());
			}
		}
		if (ctors.length == 1) {
			return ctors[0];
		}

		Function<Constructor<?>, List<ResolvableType>> parameterTypesFactory = executable -> {
			List<ResolvableType> types = new ArrayList<>();
			for (int i = 0; i < executable.getParameterCount(); i++) {
				types.add(ResolvableType.forConstructorParameter(executable, i));
			}
			return types;
		};
		List<? extends Executable> matches = Arrays.stream(ctors)
				.filter(executable -> match(parameterTypesFactory.apply(executable),
						valueTypes, FallbackMode.NONE))
				.toList();
		if (matches.size() == 1) {
			return matches.get(0);
		}
		List<? extends Executable> assignableElementFallbackMatches = Arrays
				.stream(ctors)
				.filter(executable -> match(parameterTypesFactory.apply(executable),
						valueTypes, FallbackMode.ASSIGNABLE_ELEMENT))
				.toList();
		if (assignableElementFallbackMatches.size() == 1) {
			return assignableElementFallbackMatches.get(0);
		}
		List<? extends Executable> typeConversionFallbackMatches = Arrays
				.stream(ctors)
				.filter(executable -> match(parameterTypesFactory.apply(executable),
						valueTypes, FallbackMode.TYPE_CONVERSION))
				.toList();
		return (typeConversionFallbackMatches.size() == 1 ? typeConversionFallbackMatches.get(0) : null);
	}

	@Nullable
	private Method resolveFactoryMethod(String beanName, RootBeanDefinition mbd, List<ResolvableType> valueTypes) {
		if (mbd.isFactoryMethodUnique) {
			Method resolvedFactoryMethod = mbd.getResolvedFactoryMethod();
			if (resolvedFactoryMethod != null) {
				return resolvedFactoryMethod;
			}
		}

		String factoryMethodName = mbd.getFactoryMethodName();
		if (factoryMethodName != null) {
			String factoryBeanName = mbd.getFactoryBeanName();
			Class<?> factoryClass;
			boolean isStatic;
			if (factoryBeanName != null) {
				factoryClass = this.beanFactory.getType(factoryBeanName);
				isStatic = false;
			} else {
				factoryClass = this.beanFactory.resolveBeanClass(mbd, beanName);
				isStatic = true;
			}

			Assert.state(factoryClass != null, () -> "Failed to determine bean class of " + mbd);
			Method[] rawCandidates = getCandidateMethods(factoryClass, mbd);
			List<Method> candidates = new ArrayList<>();
			for (Method candidate : rawCandidates) {
				if ((!isStatic || isStaticCandidate(candidate, factoryClass)) && mbd.isFactoryMethod(candidate)) {
					candidates.add(candidate);
				}
			}

			Method result = null;
			if (candidates.size() == 1) {
				result = candidates.get(0);
			} else if (candidates.size() > 1) {
				Function<Method, List<ResolvableType>> parameterTypesFactory = method -> {
					List<ResolvableType> types = new ArrayList<>();
					for (int i = 0; i < method.getParameterCount(); i++) {
						types.add(ResolvableType.forMethodParameter(method, i));
					}
					return types;
				};
				result = (Method) resolveFactoryMethod(candidates, parameterTypesFactory, valueTypes);
			}

			if (result == null) {
				throw new BeanCreationException(mbd.getResourceDescription(), beanName,
						"No matching factory method found on class [" + factoryClass.getName() + "]: " +
								(mbd.getFactoryBeanName() != null ?
										"factory bean '" + mbd.getFactoryBeanName() + "'; " : "") +
								"factory method '" + mbd.getFactoryMethodName() + "'. ");
			}
			return result;
		}

		return null;
	}

	private boolean match(
			List<ResolvableType> parameterTypes, List<ResolvableType> valueTypes, FallbackMode fallbackMode) {

		if (parameterTypes.size() != valueTypes.size()) {
			return false;
		}
		for (int i = 0; i < parameterTypes.size(); i++) {
			if (!isMatch(parameterTypes.get(i), valueTypes.get(i), fallbackMode)) {
				return false;
			}
		}
		return true;
	}

	private boolean isMatch(ResolvableType parameterType, ResolvableType valueType, FallbackMode fallbackMode) {
		if (isAssignable(valueType).test(parameterType)) {
			return true;
		}
		return switch (fallbackMode) {
			case ASSIGNABLE_ELEMENT -> isAssignable(valueType).test(extractElementType(parameterType));
			case TYPE_CONVERSION -> typeConversionFallback(valueType).test(parameterType);
			default -> false;
		};
	}

	private Predicate<ResolvableType> isAssignable(ResolvableType valueType) {
		return parameterType -> parameterType.isAssignableFrom(valueType);
	}

	private ResolvableType extractElementType(ResolvableType parameterType) {
		if (parameterType.isArray()) {
			return parameterType.getComponentType();
		}
		if (Collection.class.isAssignableFrom(parameterType.toClass())) {
			return parameterType.as(Collection.class).getGeneric(0);
		}
		return ResolvableType.NONE;
	}

	private Predicate<ResolvableType> typeConversionFallback(ResolvableType valueType) {
		return parameterType -> {
			if (valueOrCollection(valueType, this::isStringForClassFallback).test(parameterType)) {
				return true;
			}
			return valueOrCollection(valueType, this::isSimpleValueType).test(parameterType);
		};
	}

	@Nullable
	private Executable resolveFactoryMethod(List<Method> executables,
											Function<Method, List<ResolvableType>> parameterTypesFactory,
											List<ResolvableType> valueTypes) {

		List<? extends Executable> matches = executables.stream()
				.filter(executable -> match(parameterTypesFactory.apply(executable), valueTypes, FallbackMode.NONE))
				.toList();
		if (matches.size() == 1) {
			return matches.get(0);
		}
		List<? extends Executable> assignableElementFallbackMatches = executables.stream()
				.filter(executable -> match(parameterTypesFactory.apply(executable),
						valueTypes, FallbackMode.ASSIGNABLE_ELEMENT))
				.toList();
		if (assignableElementFallbackMatches.size() == 1) {
			return assignableElementFallbackMatches.get(0);
		}
		List<? extends Executable> typeConversionFallbackMatches = executables.stream()
				.filter(executable -> match(parameterTypesFactory.apply(executable),
						valueTypes, FallbackMode.TYPE_CONVERSION))
				.toList();
		Assert.state(typeConversionFallbackMatches.size() <= 1,
				() -> "Multiple matches with parameters '" + valueTypes + "': " + typeConversionFallbackMatches);
		return (typeConversionFallbackMatches.size() == 1 ? typeConversionFallbackMatches.get(0) : null);
	}

	private Predicate<ResolvableType> valueOrCollection(ResolvableType valueType,
														Function<ResolvableType, Predicate<ResolvableType>> predicateProvider) {

		return parameterType -> {
			if (predicateProvider.apply(valueType).test(parameterType)) {
				return true;
			}
			if (predicateProvider.apply(extractElementType(valueType)).test(extractElementType(parameterType))) {
				return true;
			}
			return (predicateProvider.apply(valueType).test(extractElementType(parameterType)));
		};
	}

	private Predicate<ResolvableType> isSimpleValueType(ResolvableType valueType) {
		return parameterType -> (BeanUtils.isSimpleValueType(parameterType.toClass()) &&
				BeanUtils.isSimpleValueType(valueType.toClass()));
	}

	@Nullable
	private Class<?> getFactoryBeanClass(String beanName, RootBeanDefinition mbd) {
		Class<?> beanClass = this.beanFactory.resolveBeanClass(mbd, beanName);
		return (beanClass != null && FactoryBean.class.isAssignableFrom(beanClass) ? beanClass : null);
	}

	private ResolvableType getBeanType(String beanName, RootBeanDefinition mbd) {
		ResolvableType resolvableType = mbd.getResolvableType();
		if (resolvableType != ResolvableType.NONE) {
			return resolvableType;
		}
		return ResolvableType.forClass(this.beanFactory.resolveBeanClass(mbd, beanName));
	}

	/**
	 * Return a {@link Predicate} for a parameter type that checks if its target
	 * value is a {@link Class} and the value type is a {@link String}. This is
	 * a regular use cases where a {@link Class} is defined in the bean
	 * definition as an FQN.
	 *
	 * @param valueType the type of the value
	 * @return a predicate to indicate a fallback match for a String to Class
	 * parameter
	 */
	private Predicate<ResolvableType> isStringForClassFallback(ResolvableType valueType) {
		return parameterType -> (valueType.isAssignableFrom(String.class) &&
				parameterType.isAssignableFrom(Class.class));
	}

	/**
	 * Private inner class for holding argument combinations.
	 * <p>私有内部类，用于保存参数组合</p>
	 */
	private static class ArgumentsHolder {

		/**
		 * 原始参数值数组
		 */
		public final Object[] rawArguments;

		/**
		 * 经过转换后参数值数组
		 */
		public final Object[] arguments;

		/**
		 * 准备好的参数值数组，保存着 由解析的自动装配参数替换的标记和源参数值
		 */
		public final Object[] preparedArguments;

		/**
		 * 需要解析的标记，默认为false
		 */
		public boolean resolveNecessary = false;

		public ArgumentsHolder(int size) {
			this.rawArguments = new Object[size];
			this.arguments = new Object[size];
			this.preparedArguments = new Object[size];
		}

		public ArgumentsHolder(Object[] args) {
			this.rawArguments = args;
			this.arguments = args;
			this.preparedArguments = args;
		}

		/**
		 * 获取类型差异权重，宽容模式下使用
		 * <ol>
		 *  <li>获取表示paramTypes和arguments之间的类层次结构差异的权重【变量 typeDiffWeight】</li>
		 *  <li>获取表示paramTypes和rawArguments之间的类层次结构差异的权重【变量 rawTypeDiffWeight】</li>
		 *  <li>比较typeDiffWeight和rawTypeDiffWeight取最小权重并返回出去，但是还是以原始类型优先，因为差异值还-1024</li>
		 * </ol>
		 * @param paramTypes 参数类型数组
		 * @return 类型差异权重最小值
		 */
		public int getTypeDifferenceWeight(Class<?>[] paramTypes) {
			// If valid arguments found, determine type difference weight.
			// Try type difference weight on both the converted arguments and
			// the raw arguments. If the raw weight is better, use it.
			// Decrease raw weight by 1024 to prefer it over equal converted weight.
			// 如果找到有效的参数，请确定类型差异权重。尝试对转换后的参数和原始参数都使用类型差异权重。如果
			// 原始重量更好，请使用它。将原始重量减少1024，以使其优于相等的转换重量。
			//MethodInvoker.getTypeDifferenceWeight-确定表示类型和参数之间的类层次结构差异的权重：
			//1. arguments的类型不paramTypes类型的子类，直接返回 Integer.MAX_VALUE,最大重量，也就是直接不匹配
			//2. paramTypes类型是arguments类型的父类则+2
			//3. paramTypes类型是arguments类型的接口，则+1
			//4. arguments的类型直接就是paramTypes类型,则+0
			//获取表示paramTypes和arguments之间的类层次结构差异的权重
			int typeDiffWeight = MethodInvoker.getTypeDifferenceWeight(paramTypes, this.arguments);
			//获取表示paramTypes和rawArguments之间的类层次结构差异的权重
			int rawTypeDiffWeight = MethodInvoker.getTypeDifferenceWeight(paramTypes, this.rawArguments) - 1024;
			//取最小权重，但是还是以原始类型优先，因为差异值还-1024
			return Math.min(rawTypeDiffWeight, typeDiffWeight);
		}

		/**
		 * 获取Assignabliity权重，严格模式下使用
		 * <ol>
		 *  <li>fori形式遍历paramTypes:
		 *   <ol>
		 *    <li>如果确定arguments不是paramTypes的实例,返回Integer最大值;意味着既然连最终的转换后参数值都不能匹配，这个情况下
		 *    paramTypes所对应的工厂方法是不可以接受的</li>
		 *   </ol>
		 *  </li>
		 *  <li>fori形式遍历paramTypes:
		 *   <ol>
		 *    <li>如果确定rawArguments不是paramTypes的实例,返回Integer最大值-512;意味着虽然转换后的参数值匹配，但是原始的参数值不匹配，
		 *    这个情况下的paramTypes所对应的工厂方法还是可以接受的</li>
		 *   </ol>
		 *  </li>
		 *  <li>在完全匹配的情况下，返回Integer最大值-1024；意味着因为最终的转换后参数值和原始参数值都匹配，
		 *  这种情况下paramTypes所对应的工厂方法非常可以接收</li>
		 * </ol>
		 * <p>补充：为啥这里使用Integer.MAX_VALUE作为最初比较值呢？我猜测是因为业务比较是才有谁小谁优先原则。至于为啥-512，和-1024呢？这个我也没懂，但
		 * 至少-512，-1024所得到结果比起-1，-2的结果会明显很多。</p>
		 * @param paramTypes 参数类型
		 * @return Assignabliity权重
		 */
		public int getAssignabilityWeight(Class<?>[] paramTypes) {
			//fori形式遍历paramTypes
			for (int i = 0; i < paramTypes.length; i++) {
				//如果确定arguments不是paramTypes的实例
				if (!ClassUtils.isAssignableValue(paramTypes[i], this.arguments[i])) {
					//返回Integer最大值，意味着既然连最终的转换后参数值都不能匹配，这个情况下的paramTypes所对应的工厂方法是不可以接受的
					return Integer.MAX_VALUE;
				}
			}
			//fori形式遍历paramTypes
			for (int i = 0; i < paramTypes.length; i++) {
				//如果确定rawArguments不是paramTypes的实例
				if (!ClassUtils.isAssignableValue(paramTypes[i], this.rawArguments[i])) {
					//返回Integer最大值-512，意味着虽然转换后的参数值匹配，但是原始的参数值不匹配，这个情况下的paramTypes所对应的工厂方法还是可以接受的
					return Integer.MAX_VALUE - 512;
				}
			}
			//在完全匹配的情况下，返回Integer最大值-1024；意味着因为最终的转换后参数值和原始参数值都匹配，这种情况下paramTypes所对应的工厂方法非常可以接收
			return Integer.MAX_VALUE - 1024;
		}

		/**
		 * 将ArgumentsHolder所得到的参数值属性缓存到mbd对应的属性中：
		 * <ol>
		 *  <li>使用mbd的构造函数通用锁【{@link RootBeanDefinition#constructorArgumentLock}】加锁以保证线程安全:
		 *   <ol>
		 *    <li>让mbd的已解析的构造函数或工厂方法【{@link RootBeanDefinition#resolvedConstructorOrFactoryMethod}】引用constructorOrFactoryMethod</li>
		 *    <li>将mdb的构造函数参数已解析标记【{@link RootBeanDefinition#constructorArgumentsResolved}】设置为true</li>
		 *    <li>如果resolveNecessary为true，表示参数还需要进一步解析:
		 *     <ol>
		 *      <li>让mbd的缓存部分准备好的构造函数参数值属性【{@link RootBeanDefinition#preparedConstructorArguments}】引用preparedArguments</li>
		 *      <li>让mbd的缓存完全解析的构造函数参数属性【{@link RootBeanDefinition#resolvedConstructorArguments}】引用arguments</li>
		 *     </ol>
		 *    </li>
		 *   </ol>
		 *  </li>
		 * </ol>
		 * @param mbd bean对象的合并后RootBeanDefinition
		 * @param constructorOrFactoryMethod 匹配的构造函数方法
		 */
		public void storeCache(RootBeanDefinition mbd, Executable constructorOrFactoryMethod) {
			//使用mbd的构造函数通用锁【{@link RootBeanDefinition#constructorArgumentLock}】加锁以保证线程安全
			synchronized (mbd.constructorArgumentLock) {
				//让mbd的已解析的构造函数或工厂方法【{@link RootBeanDefinition#resolvedConstructorOrFactoryMethod}】引用constructorOrFactoryMethod
				mbd.resolvedConstructorOrFactoryMethod = constructorOrFactoryMethod;
				//将mdb的构造函数参数已解析标记【{@link RootBeanDefinition#constructorArgumentsResolved}】设置为true
				mbd.constructorArgumentsResolved = true;
				//如果resolveNecessary为true，表示参数还需要进一步解析
				if (this.resolveNecessary) {
					//让mbd的缓存部分准备好的构造函数参数值属性【{@link RootBeanDefinition#preparedConstructorArguments}】引用preparedArguments
					mbd.preparedConstructorArguments = this.preparedArguments;
				}
				else {
					//让mbd的缓存完全解析的构造函数参数属性【{@link RootBeanDefinition#resolvedConstructorArguments}】引用arguments
					mbd.resolvedConstructorArguments = this.arguments;
				}
			}
		}
	}



	/**
	 * Delegate for checking Java 6's {@link ConstructorProperties} annotation.
	 * <p>用于检查Java 6的{@link ConstructorProperties}注解的委托类</p>
	 * <p>参考博客：https://blog.csdn.net/m0_37668842/article/details/82664680</p>
	 */
	private static class ConstructorPropertiesChecker {

		/**
		 * 获取candidate的ConstructorProperties注解的name属性值
		 * <ol>
		 *  <li>获取candidated中的ConstructorProperties注解 【变量 cp】</li>
		 *  <li>如果cp不为null:
		 *   <ol>
		 *    <li>获取cp指定的getter方法的属性名 【变量 names】</li>
		 *    <li>如果names长度于paramCount不相等,抛出IllegalStateException</li>
		 *    <li>将name返回出去</li>
		 *   </ol>
		 *  </li>
		 *  <li>如果没有配置ConstructorProperties注解，则返回null</li>
		 * </ol>
		 * @param candidate 候选方法
		 * @param paramCount candidate的参数梳理
		 * @return candidate的ConstructorProperties注解的name属性值
		 */
		@Nullable
		public static String[] evaluate(Constructor<?> candidate, int paramCount) {
			//获取candidated中的ConstructorProperties注解
			ConstructorProperties cp = candidate.getAnnotation(ConstructorProperties.class);
			//如果cp不为null
			if (cp != null) {
				//获取cp指定的getter方法的属性名
				String[] names = cp.value();
				//如果names长度于paramCount不相等
				if (names.length != paramCount) {
					//抛出IllegalStateException:用@ConstructorPropertie注解的构造方法，不对应实际的参数数量(paramCount):candidate
					throw new IllegalStateException("Constructor annotated with @ConstructorProperties but not " +
							"corresponding to actual number of parameters (" + paramCount + "): " + candidate);
				}
				//将name返回出去
				return names;
			}
			else {
				//如果没有配置ConstructorProperties注解，则返回null
				return null;
			}
		}
	}


	private enum FallbackMode {

		NONE,

		ASSIGNABLE_ELEMENT,

		TYPE_CONVERSION
	}

}<|MERGE_RESOLUTION|>--- conflicted
+++ resolved
@@ -1421,14 +1421,9 @@
 				argValue = resolveAutowiredArgument(methodParam, beanName, null, converter, true);
 			} else if (argValue instanceof BeanMetadataElement) {
 				argValue = valueResolver.resolveValueIfNecessary("constructor argument", argValue);
-<<<<<<< HEAD
-			} else if (argValue instanceof String) {
-				argValue = this.beanFactory.evaluateBeanDefinitionString((String) argValue, mbd);
-=======
 			}
 			else if (argValue instanceof String text) {
 				argValue = this.beanFactory.evaluateBeanDefinitionString(text, mbd);
->>>>>>> e3fb0a39
 			}
 			Class<?> paramType = paramTypes[argIndex];
 			try {
