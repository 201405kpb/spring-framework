/*
 * Copyright 2002-2023 the original author or authors.
 *
 * Licensed under the Apache License, Version 2.0 (the "License");
 * you may not use this file except in compliance with the License.
 * You may obtain a copy of the License at
 *
 *      https://www.apache.org/licenses/LICENSE-2.0
 *
 * Unless required by applicable law or agreed to in writing, software
 * distributed under the License is distributed on an "AS IS" BASIS,
 * WITHOUT WARRANTIES OR CONDITIONS OF ANY KIND, either express or implied.
 * See the License for the specific language governing permissions and
 * limitations under the License.
 */

package org.springframework.beans;

import org.apache.commons.logging.Log;
import org.apache.commons.logging.LogFactory;
import org.springframework.core.CollectionFactory;
import org.springframework.core.convert.ConversionFailedException;
import org.springframework.core.convert.ConversionService;
import org.springframework.core.convert.TypeDescriptor;
import org.springframework.lang.Nullable;
import org.springframework.util.ClassUtils;
import org.springframework.util.NumberUtils;
import org.springframework.util.ReflectionUtils;
import org.springframework.util.StringUtils;

import java.beans.PropertyEditor;
import java.lang.reflect.Array;
import java.lang.reflect.Constructor;
import java.lang.reflect.Field;
import java.lang.reflect.Modifier;
import java.util.Collection;
import java.util.Iterator;
import java.util.Map;
import java.util.Optional;

/**
 * Internal helper class for converting property values to target types.
 * <p>用于将属性值转换为目标类型的内部助手类</p>
 *
 * <p>Works on a given {@link PropertyEditorRegistrySupport} instance.
 * Used as a delegate by {@link BeanWrapperImpl} and {@link SimpleTypeConverter}.
 * <p>工作在一个给定 PropertyEditorRegistrySupport实例。由 BeanWrapperImpl 和 SimpleTypeConverter 用作委托</p>
 * @author Juergen Hoeller
 * @author Rob Harrop
 * @author Dave Syer
 * @since 2.0
 * @see BeanWrapperImpl
 * @see SimpleTypeConverter
 */
class TypeConverterDelegate {

	private static final Log logger = LogFactory.getLog(TypeConverterDelegate.class);

	/**
	 * 要使用的属性编辑器注册表
	 */
	private final PropertyEditorRegistrySupport propertyEditorRegistry;

	/**
	 * 要处理的目标对象（作为可传递给编辑器的上下文）
	 */
	@Nullable
	private final Object targetObject;


	/**
	 * Create a new TypeConverterDelegate for the given editor registry.
	 * <p>创建一个新的 TypeConverterDelegate 实例</p>
	 * @param propertyEditorRegistry the editor registry to use -- 要使用的属性编辑器注册表
	 */
	public TypeConverterDelegate(PropertyEditorRegistrySupport propertyEditorRegistry) {
		this(propertyEditorRegistry, null);
	}

	/**
	 * Create a new TypeConverterDelegate for the given editor registry and bean instance.
	 * <p>为给定的编辑器注册表和Bean实例创建一个新的TypeConverterDelegate</p>
	 * @param propertyEditorRegistry the editor registry to use -- 要使用的编辑器注册表
	 * @param targetObject the target object to work on (as context that can be passed to editors)
	 *                     -- 要处理的目标对象（作为可传递给编辑器的上下文）
	 */
	public TypeConverterDelegate(PropertyEditorRegistrySupport propertyEditorRegistry, @Nullable Object targetObject) {
		this.propertyEditorRegistry = propertyEditorRegistry;
		this.targetObject = targetObject;
	}


	/**
	 * Convert the value to the required type for the specified property.
	 * <p>将该值转换为 指定属性 所需的类型</p>
	 * @param propertyName name of the property -- 属性名
	 * @param oldValue the previous value, if available (may be {@code null})
	 *                 -- 前一个值(如果可用)(可以为null)
	 * @param newValue the proposed new value
	 *                 -- 新的值
	 * @param requiredType the type we must convert to
	 * (or {@code null} if not known, for example in case of a collection element)
	 *                     -- 必须转换为的类型(如果不知道，例如集合元素，则为null)
	 * @return the new value, possibly the result of type conversion
	 * 	-- 新值，可能是类型转换的结果
	 * @throws IllegalArgumentException if type conversion failed
	 * 		-- 如果转化失败
	 */
	@Nullable
	public <T> T convertIfNecessary(@Nullable String propertyName, @Nullable Object oldValue,
									Object newValue, @Nullable Class<T> requiredType) throws IllegalArgumentException {
		//将requiredType封装成TypeDescriptor对象，调用另外一个重载方法
		return convertIfNecessary(propertyName, oldValue, newValue, requiredType, TypeDescriptor.valueOf(requiredType));
	}

	/**
	 * Convert the value to the required type (if necessary from a String),
	 * for the specified property.
	 * <p>将指定属性的值转换为所需的类型(如果需要 从 字符串)</p>
	 * <ol>
	 *  <li>如果找不到在PropertyEditorRegistry中requireType对应的属性编辑器，但能拿到ConversionService对象进行对newValue转换为requireType类型对象，并将结果
	 *  返回出去，如果转换失败，会使用conversionAttemptEx保存异常对象</li>
	 *  <li>使用 requireType对应的属性编辑器对 newValue进行转换为【转换后的对象不一定是requiredType类型的对象】【convertedValue】</li>
	 *  <li>convertedValue 不为 null的情况下 ：
	 *   <ol>
	 *     <li>如果requiredType是Object类型,就返回 convertedValue </li>
	 *     <li>如果convertedValue是Collection对象,将 convertedValue 转换为 Collection 类型对象  </li>
	 *     <li>如果convertedValue是 Map类型对象,将 convertedValue 转换为 Map类型对象 </li>
	 *     <li>如果convertedValues是数组类型 && convertedValue的数组长度为1,convertedValue引用自己的第一个元素对象</li>
	 *     <li>如果 requiredType 是 String 类型 && convertedValue是原始类型/原始包装类型,将convertedValue转换为字符串转返回出去</li>
	 *     <li>如果 convertedValue 是 String 类型 && convertedValue不是requiredType类型:
	 *      <ol>
	 *         <li> 如果conversionAttemptEx 为 null && requiredType不是接口 && requireType不是枚举类，获取requiredType的接收一个String类型参数的
	 *         构造函数对象，并使用该构造函数传入 convertedValue 实例化对象并返回出去</li>
	 *         <li>如果 requireType是枚举 && convertedValue不是空字符传，就尝试转换String对象为Enum对象convertedValue转换为Number类型对象</li>
	 *      </ol>
	 *     </li>
	 *     <li>如果convertedValue是Number实例 && requiredType是Number的实现或子类，将 convertedValue转换为Number类型对象</li>
	 *   </ol>
	 *  </li>
	 *  <li>convertedValue == null && requiredType为Optional类,convertedValue就为Optional空对象</li>
	 *  <li>如果 convertedValue 不是 requiredType 的实例 && conversionAttemptEx为null && conversionService不为null && typeDescriptor 不为null,
	 *  将 newValue 转换为 typeDescriptor 对应类型的对象，然后返回出去。</li>
	 *  <li>将convertedValue返回出去</li>
	 * </ol>
	 * @param propertyName name of the property -- 属性名
	 * @param oldValue the previous value, if available (may be {@code null})
	 *                -- 旧属性值，可以是 null
	 * @param newValue the proposed new value
	 *                 -- 新属性值
	 * @param requiredType the type we must convert to
	 * (or {@code null} if not known, for example in case of a collection element)
	 *                        -- 要装换的类型，必须转换为的类型(如果不知道，例如集合元素，则为null)
	 * @param typeDescriptor the descriptor for the target property or field
	 *                       -- 目标属性 或 字段的描述符
	 * @return the new value, possibly the result of type conversion
	 * 		-- 新值，可能类型转换的结果
	 * @throws IllegalArgumentException if type conversion failed -- 如果类型转换失败
	 */
	@SuppressWarnings("unchecked")
	@Nullable
	public <T> T convertIfNecessary(@Nullable String propertyName, @Nullable Object oldValue, @Nullable Object newValue,
									@Nullable Class<T> requiredType, @Nullable TypeDescriptor typeDescriptor) throws IllegalArgumentException {

		// Custom editor for this type?
		// 自定义编辑这个类型吗？
		//PropertyEditor是属性编辑器的接口，它规定了将外部设置值转换为内部JavaBean属性值的转换接口方法。
		// 为requiredType 和 propertyName找到一个自定义属性编辑器
		PropertyEditor editor = this.propertyEditorRegistry.findCustomEditor(requiredType, propertyName);
		//尝试使用自定义ConversionService转换newValue转换失败后抛出的异常
		ConversionFailedException conversionAttemptEx = null;

		// No custom editor but custom ConversionService specified?
		// 没有自定以编辑器，但自定以 ConversionService 指定了？
		// ConversionService :  一个类型转换的服务接口。这个转换系统的入口。
		//获取 类型转换服务
		ConversionService conversionService = this.propertyEditorRegistry.getConversionService();
		//如果 editor 为null 且 conversionService 不为null && 新值不为null && 类型描述符不为null
		if (editor == null && conversionService != null && newValue != null && typeDescriptor != null) {
			//将newValue封装成TypeDescriptor对象
			TypeDescriptor sourceTypeDesc = TypeDescriptor.forObject(newValue);
			//如果sourceTypeDesc的对象能被转换成typeDescriptor.
			if (conversionService.canConvert(sourceTypeDesc, typeDescriptor)) {
				try {
					//从conversionService 中找到 sourceTypeDesc,typeDescriptor对于的转换器进行对newValue的转换成符合
					// 	-- typeDescriptor类型的对象，并返回出去
					return (T) conversionService.convert(newValue, sourceTypeDesc, typeDescriptor);
				}
				catch (ConversionFailedException ex) {
					//捕捉转换失败异常
					// fallback to default conversion logic below
					// 返回到下面的默认转换逻辑
					conversionAttemptEx = ex;
				}
			}
		}

		//默认转换后的值为newValue
		Object convertedValue = newValue;

		// Value not of required type?
		// 值不是必需的类型
		// 如果editor不为null || (requiredType不为null && convertedValue不是requiredType的实例)
		if (editor != null || (requiredType != null && !ClassUtils.isAssignableValue(requiredType, convertedValue))) {
			// 如果 typeDescriptor 不为null && requiredType 不为null && requiredType是Collection的子类或实现 && coventedValue 是 String类型
			if (typeDescriptor != null && requiredType != null && Collection.class.isAssignableFrom(requiredType) &&
<<<<<<< HEAD
					convertedValue instanceof String) {
				//获取该 typeDescriptor的元素TypeDescriptor
=======
					convertedValue instanceof String text) {
>>>>>>> e3fb0a39
				TypeDescriptor elementTypeDesc = typeDescriptor.getElementTypeDescriptor();
				//如果elementTypeDesc不为null
				if (elementTypeDesc != null) {
					//获取elementTypeDesc的类型
					Class<?> elementType = elementTypeDesc.getType();
					//如果elementType是Class类 || elementType 是 Enum 的子类或实现
					if (Class.class == elementType || Enum.class.isAssignableFrom(elementType)) {
<<<<<<< HEAD
						//将convertedValue强转为String，以 逗号 分割 convertedValue 返回空字符串
						convertedValue = StringUtils.commaDelimitedListToStringArray((String) convertedValue);
=======
						convertedValue = StringUtils.commaDelimitedListToStringArray(text);
>>>>>>> e3fb0a39
					}
				}
			}
			//如果editor为null
			if (editor == null) {
				//找到requiredType的默认编辑器
				editor = findDefaultEditor(requiredType);
			}
			//使用editor将convertedValue转换为requiredType
			convertedValue = doConvertValue(oldValue, convertedValue, requiredType, editor);
		}

		//标准转换标记，convertedValue是Collection类型，Map类型，数组类型，可转换成Enum类型的String对象，Number类型并成功进行转换后即为
		// true
		boolean standardConversion = false;

		//如果requiredType不为null
		if (requiredType != null) {
			// Try to apply some standard type conversion rules if appropriate.
			// 如果合适，尝试应用一些标准类型转换规则
			// convertedValue不为null
			if (convertedValue != null) {
				//如果requiredType是Object类型
				if (Object.class == requiredType) {
					//直接返回convertedValue
					return (T) convertedValue;
				}
				//如果requiredType是数组
				else if (requiredType.isArray()) {
					// Array required -> apply appropriate conversion of elements.
<<<<<<< HEAD
					// 数组所需 -> 应用适当的元素转换
					//如果convertedValue是String的实例 && requiredType的元素类型是Enum的子类或实现
					if (convertedValue instanceof String && Enum.class.isAssignableFrom(requiredType.getComponentType())) {
						// 将逗号分割的列表(例如 csv 文件中的一行)转换为字符串数组
						convertedValue = StringUtils.commaDelimitedListToStringArray((String) convertedValue);
=======
					if (convertedValue instanceof String text && Enum.class.isAssignableFrom(requiredType.getComponentType())) {
						convertedValue = StringUtils.commaDelimitedListToStringArray(text);
>>>>>>> e3fb0a39
					}
					//将 convertedValue 转换为 ComponentType类型数组对象
					return (T) convertToTypedArray(convertedValue, propertyName, requiredType.getComponentType());
				}
<<<<<<< HEAD
				//如果convertedValue是Collection对象
				else if (convertedValue instanceof Collection) {
					// Convert elements to target type, if determined.
					// 如果确定，则将元素转换为目标类型
					// 将 convertedValue 转换为 Collection 类型 对象
					convertedValue = convertToTypedCollection(
							(Collection<?>) convertedValue, propertyName, requiredType, typeDescriptor);
					// 更新 standardConversion 标记
					standardConversion = true;
				}
				//如果convertedValue是 Map 对象
				else if (convertedValue instanceof Map) {
					// Convert keys and values to respective target type, if determined.
					// 如果确定了，则将建和值转换为相应的目标类型
					convertedValue = convertToTypedMap(
							(Map<?, ?>) convertedValue, propertyName, requiredType, typeDescriptor);
					// 更新 standardConversion 标记
=======
				else if (convertedValue instanceof Collection<?> coll) {
					// Convert elements to target type, if determined.
					convertedValue = convertToTypedCollection(coll, propertyName, requiredType, typeDescriptor);
					standardConversion = true;
				}
				else if (convertedValue instanceof Map<?, ?> map) {
					// Convert keys and values to respective target type, if determined.
					convertedValue = convertToTypedMap(map, propertyName, requiredType, typeDescriptor);
>>>>>>> e3fb0a39
					standardConversion = true;
				}
				//如果convertedValue是数组类型 && convertedValue的数组长度为1
				if (convertedValue.getClass().isArray() && Array.getLength(convertedValue) == 1) {
					//获取convertedValue的第一个元素对象
					convertedValue = Array.get(convertedValue, 0);
					//更新 standardConversion 标记
					standardConversion = true;
				}
				//如果 requiredType 是 String 类型 && convertedValue是原始类型/原始包装类型
				if (String.class == requiredType && ClassUtils.isPrimitiveOrWrapper(convertedValue.getClass())) {
					// We can stringify any primitive value...
					// 我们可以 字符串化 任何原始值
					// 将convertedValue转换为字符转返回出去
					return (T) convertedValue.toString();
				}
<<<<<<< HEAD
				//如果 convertedValue 是 String 类型 && convertedValue不是requiredType类型
				else if (convertedValue instanceof String && !requiredType.isInstance(convertedValue)) {
					//conversionAttemptEx 为 null 意味着 自定义ConversionService转换newValue转换失败 或者 没有自定义ConversionService
					// 如果conversionAttemptEx 为 null && requiredType不是接口 && requireType不是枚举类
=======
				else if (convertedValue instanceof String text && !requiredType.isInstance(convertedValue)) {
>>>>>>> e3fb0a39
					if (conversionAttemptEx == null && !requiredType.isInterface() && !requiredType.isEnum()) {
						try {
							//获取requiredType的接收一个String类型参数的构造函数对象
							Constructor<T> strCtor = requiredType.getConstructor(String.class);
							//使用 strCtor 构造函数，传入 convertedValue 实例化对象并返回出去
							return BeanUtils.instantiateClass(strCtor, convertedValue);
						}
						catch (NoSuchMethodException ex) {//捕捉 找不到 接收一个String类型参数的构造函数 的异常
							// proceed with field lookup
							// 继续字段查找
							// 如果 当前日志是 跟踪模式
							if (logger.isTraceEnabled()) {
								// 打印日志：没有找到 [requireType类名] 的接收一个String类型参数的构造函数
								logger.trace("No String constructor found on type [" + requiredType.getName() + "]", ex);
							}
						}
						catch (Exception ex) {//捕捉 接收一个String类型参数的构造函数 的异常
							// 如果 当前日志是 调式模式
							if (logger.isDebugEnabled()) {
								// 打印日志：通过 接收一个String类型参数的构造函数 构造[requireType类型]对象 失败
								logger.debug("Construction via String failed for type [" + requiredType.getName() + "]", ex);
							}
						}
					}
<<<<<<< HEAD
					//将convertedValue强转为字符串，并去掉前后的空格
					String trimmedValue = ((String) convertedValue).trim();
					//如果 requireTyoe是枚举 && trimmedValue 是空字符串
=======
					String trimmedValue = text.trim();
>>>>>>> e3fb0a39
					if (requiredType.isEnum() && trimmedValue.isEmpty()) {
						// It's an empty enum identifier: reset the enum value to null.
						// 这个一个空枚举标识符：重置枚举值为null
						return null;
					}
					//尝试转换String对象为Enum对象
					convertedValue = attemptToConvertStringToEnum(requiredType, trimmedValue, convertedValue);
					//更新 standardConversion 标记
					standardConversion = true;
				}
<<<<<<< HEAD
				//如果convertedValue是Number实例 && requiredType是Number的实现或子类
				else if (convertedValue instanceof Number && Number.class.isAssignableFrom(requiredType)) {
					//NumberUtils.convertNumberToTargetClass：将convertedValue为requiredType的实例
					convertedValue = NumberUtils.convertNumberToTargetClass(
							(Number) convertedValue, (Class<Number>) requiredType);
					//更新 standardConversion 标记
=======
				else if (convertedValue instanceof Number num && Number.class.isAssignableFrom(requiredType)) {
					convertedValue = NumberUtils.convertNumberToTargetClass(num, (Class<Number>) requiredType);
>>>>>>> e3fb0a39
					standardConversion = true;
				}
			}
			else {// convertedValue == null
				//如果requiredType为Optional类
				if (requiredType == Optional.class) {
					//将convertedValue设置Optional空对象
					convertedValue = Optional.empty();
				}
			}
			//如果 convertedValue 不是 requiredType 的实例
			if (!ClassUtils.isAssignableValue(requiredType, convertedValue)) {
				//conversionAttemptEx：尝试使用自定义ConversionService转换newValue转换失败后抛出的异常
				//conversionAttemptEx不为null
				if (conversionAttemptEx != null) {
					// Original exception from former ConversionService call above...
					// 从前面的 ConversionService 调用的原始异常
					//重新抛出 conversionAttemptEx
					throw conversionAttemptEx;
				}
				//如果conversionService不为null && typeDescriptor 不为null
				else if (conversionService != null && typeDescriptor != null) {
					// ConversionService not tried before, probably custom editor found
					// but editor couldn't produce the required type...
					// ConversionService之前没有尝试过，可能找到了 自定义编辑器，但编辑器不能产生所需的类型
					//获取newValue的类型描述符
					TypeDescriptor sourceTypeDesc = TypeDescriptor.forObject(newValue);
					//如果sourceTypeDesc 的对象能被转换成 typeDescriptor
					if (conversionService.canConvert(sourceTypeDesc, typeDescriptor)) {
						//将 newValue 转换为 typeDescriptor 对应类型的对象
						return (T) conversionService.convert(newValue, sourceTypeDesc, typeDescriptor);
					}
				}

				// Definitely doesn't match: throw IllegalArgumentException/IllegalStateException
				// 绝对不匹配：抛出  IllegalArgumentException/IllegalStateException
				// 拼接异常信息
				StringBuilder msg = new StringBuilder();
				msg.append("Cannot convert value of type '").append(ClassUtils.getDescriptiveType(newValue));
				msg.append("' to required type '").append(ClassUtils.getQualifiedName(requiredType)).append("'");
				if (propertyName != null) {
					msg.append(" for property '").append(propertyName).append("'");
				}
				if (editor != null) {
					msg.append(": PropertyEditor [").append(editor.getClass().getName()).append(
							"] returned inappropriate value of type '").append(
							ClassUtils.getDescriptiveType(convertedValue)).append("'");
					throw new IllegalArgumentException(msg.toString());
				}
				else {
					msg.append(": no matching editors or conversion strategy found");
					throw new IllegalStateException(msg.toString());
				}
			}
		}
		//conversionAttemptEx：尝试使用自定义ConversionService转换newValue转换失败后抛出的异常
		//conversionAttemptEx不为null
		if (conversionAttemptEx != null) {
			//editor：requiredType 和 propertyName对应一个自定义属性编辑器
			//standardConversion:标准转换标记，convertedValue是Collection类型，Map类型，数组类型，可转换成Enum类型的String对象，Number类型并成功
			// 		进行转换后即为true
			// editor 为 null && 不是标准转换 && 要转换的类型不为null && requiedType不是Object类
			if (editor == null && !standardConversion && requiredType != null && Object.class != requiredType) {
				//重新抛出 conversionAttemptEx
				throw conversionAttemptEx;
			}
			//如果日志级别是调试级别：最初的ConversionService尝试失败————此后被忽略基于PropertyEditor的转换最终成功
			logger.debug("Original ConversionService attempt failed - ignored since " +
					"PropertyEditor based conversion eventually succeeded", conversionAttemptEx);
		}
		//返回转换后的值
		return (T) convertedValue;
	}

	/**
	 * 尝试转换String对象为Enum对象
	 * @param requiredType 要装换的类型，必须转换为的类型
	 * @param trimmedValue 要转换的字符传，要保证其 前后没有空格
	 * @param currentConvertedValue 当前转换后的值
	 */
	private Object attemptToConvertStringToEnum(Class<?> requiredType, String trimmedValue, Object currentConvertedValue) {
		//当前转换后的对象，默认是 currentConvertedValue
		Object convertedValue = currentConvertedValue;

		//如果 requiredType是 Enum 类 && 目标对象不为null
		if (Enum.class == requiredType && this.targetObject != null) {
			// target type is declared as raw enum, treat the trimmed value as <enum.fqn>.FIELD_NAME
			// 目标类型被声明为原始枚举，处理修减值为 <enum.fqn>.FIELD_NAME
			//将trimmedValue的最后一个'.'位置
			int index = trimmedValue.lastIndexOf('.');
			//如果找到'.'的位置
			if (index > - 1) {
				//截取出trimmedValue的index前面的字符传作为枚举类名
				String enumType = trimmedValue.substring(0, index);
				//截取出trimmedValue的index+1后面的字符传为枚举类的属性名
				String fieldName = trimmedValue.substring(index + 1);
				//获取targetObject的类加载器
				ClassLoader cl = this.targetObject.getClass().getClassLoader();
				try {
					//从cl中获取enumType的Class对象
					Class<?> enumValueType = ClassUtils.forName(enumType, cl);
					//获取fieldName 对应  enumValueType 属性对象
					Field enumField = enumValueType.getField(fieldName);
					//取出该属性对象的值作为 convertedValue
					convertedValue = enumField.get(null);
				}
				catch (ClassNotFoundException ex) {//捕捉未找到类异常
					//如果当前日志级别是 跟踪：没法价值 [enumType] 枚举类
					if (logger.isTraceEnabled()) {
						logger.trace("Enum class [" + enumType + "] cannot be loaded", ex);
					}
				}
				catch (Throwable ex) {//捕捉获取枚举对象的所有异常
					//如果当前日志级别是跟踪：属性[fieldName]不是[enumType]枚举类的枚举值
					if (logger.isTraceEnabled()) {
						logger.trace("Field [" + fieldName + "] isn't an enum value for type [" + enumType + "]", ex);
					}
				}
			}
		}
		//如果 convertedValue 与 currentConvertedValue 是同一个对象
		if (convertedValue == currentConvertedValue) {
			// Try field lookup as fallback: for JDK 1.5 enum or custom enum
			// with values defined as static fields. Resulting value still needs
			// to be checked, hence we don't return it right away.
			// 尝试字段查找作为回退：对于JDK 1.5枚举或值定义为静态字段的自定义枚举。结果值仍然需要检查
			// 因此我们不能立即返回它
			try {
				//获取requiredType中trimmedValue属性名的属性对象
				Field enumField = requiredType.getField(trimmedValue);
				//使enumField可访问，并在需要时显示设置enumField的可访问性
				ReflectionUtils.makeAccessible(enumField);
				//取出该enumField的值作为 convertedValue
				convertedValue = enumField.get(null);
			}
			catch (Throwable ex) {//捕捉获取枚举对象的所有异常
				//如果当前日志级别是跟踪：属性[fieldName]不是枚举类的枚举值
				if (logger.isTraceEnabled()) {
					logger.trace("Field [" + convertedValue + "] isn't an enum value", ex);
				}
			}
		}
		//返回转换后的值
		return convertedValue;
	}
	/**
	 * Find a default editor for the given type.
	 * <p>找到给定类型的默认编辑器</p>
	 * @param requiredType the type to find an editor for
	 *                     	-- 要为其查找编辑器的类型
	 * @return the corresponding editor, or {@code null} if none
	 * 		-- 对应的编辑器，或 null (如果没有)
	 */
	@Nullable
	private PropertyEditor findDefaultEditor(@Nullable Class<?> requiredType) {
		PropertyEditor editor = null;
		//如果 requireType不为null
		if (requiredType != null) {
			// No custom editor -> check BeanWrapperImpl's default editors.
			// 没有自定义编辑器 -> 检查BeanWrapperImpl 的默认编辑器
			//
			editor = this.propertyEditorRegistry.getDefaultEditor(requiredType);
			if (editor == null && String.class != requiredType) {
				// No BeanWrapper default editor -> check standard JavaBean editor.
				editor = BeanUtils.findEditorByConvention(requiredType);
			}
		}
		return editor;
	}

	/**
	 * Convert the value to the required type (if necessary from a String),
	 * using the given property editor.
	 * <p>使用给定的属性编辑器将值转换为所需的类型(如果需要从String)</p>
	 * @param oldValue the previous value, if available (may be {@code null})
	 *                 	-- 前一个值(如果可用)(可以是 null)
	 * @param newValue the proposed new value
	 *                 --  建议的新值
	 * @param requiredType the type we must convert to
	 * (or {@code null} if not known, for example in case of a collection element)
	 *                     -- 必须转换为的类型(如不知道，例如集合元素，则为null)
	 * @param editor the PropertyEditor to use -- 要使用的属性编辑器
	 * @return the new value, possibly the result of type conversion
	 * 		-- 新值，可能是类型转换的结果
	 * @throws IllegalArgumentException if type conversion failed
	 * 	-- 如果类型转换失败
	 */
	@Nullable
	private Object doConvertValue(@Nullable Object oldValue, @Nullable Object newValue,
								  @Nullable Class<?> requiredType, @Nullable PropertyEditor editor) {
		//默认转换后的值为newValue
		Object convertedValue = newValue;
		//如果editor不为nll && convertedValue不是字符换
		if (editor != null && !(convertedValue instanceof String)) {
			// Not a String -> use PropertyEditor's setValue.
			// 使用 PropertyEditor 的 setValue
			// With standard PropertyEditors, this will return the very same object;
			// 使用标准的 PropertyEditors,这将返回完全相同的对象
			// we just want to allow special PropertyEditors to override setValue
			// for type conversion from non-String values to the required type.
			// 我们只是想允许特殊的PropertyEditors覆盖setValue来进行从非字符串值所需类型的类型转换
			try {
				//PropertyEditor.setValue:设置属性的值，基本类型以包装类传入（自动装箱）；
				//设置editer要编辑的对象为convertedValue
				editor.setValue(convertedValue);
				//重新获取editor的属性值
				Object newConvertedValue = editor.getValue();
				//如果newConvertedValue与convertedValue不是同一个对象
				if (newConvertedValue != convertedValue) {
					//让convertedValue引用该newConvertedValue
					convertedValue = newConvertedValue;
					// Reset PropertyEditor: It already did a proper conversion.
					// 重置 PropertyEditor:它已经做了一个适当的转换
					// Don't use it again for a setAsText call.
					// 不要在调用setAsText时再次使用它
					//PropertyEditor.setAsText：用一个字符串去更新属性的内部值，这个字符串一般从外部属性编辑器传入
					//设置editor为null
					editor = null;
				}
			}
			//捕捉特殊的PropertyEditors覆盖setValue来进行从非字符串值所需类型的类型转换时出现的所有异常
			catch (Exception ex) {
				//如果是debug模式
				if (logger.isDebugEnabled()) {
					//PropertyEditor[editor.getClass().getName()]不能提供 setValue 调用
					logger.debug("PropertyEditor [" + editor.getClass().getName() + "] does not support setValue call", ex);
				}
				// Swallow and proceed.
				// 忍受 并 继续执行
			}
		}
		//默认返回值为转换后的值
		Object returnValue = convertedValue;
<<<<<<< HEAD
		//如果 requireType不为null && requiredType不是数组 && covertedValue 是 String 数组
		if (requiredType != null && !requiredType.isArray() && convertedValue instanceof String[]) {
=======

		if (requiredType != null && !requiredType.isArray() && convertedValue instanceof String[] array) {
>>>>>>> e3fb0a39
			// Convert String array to a comma-separated String.
			// 将 字符串数组 转换为 逗号分割的字符串
			// Only applies if no PropertyEditor converted the String array before.
			// 只有在之前没有 PropertyEditor 转换字符串数组是才适用
			// The CSV String will be passed into a PropertyEditor's setAsText method, if any.
			// CSV字符串将被传递到 PropertyEditor的 setAsText方法中(如果有的话)
			//如果是跟踪模式
			if (logger.isTraceEnabled()) {
				//将字符串数组 转换为以逗号分割的字符串
				logger.trace("Converting String array to comma-delimited String [" + convertedValue + "]");
			}
<<<<<<< HEAD
			//将convertedValue转换为以逗号分隔的String(即CSV).
			convertedValue = StringUtils.arrayToCommaDelimitedString((String[]) convertedValue);
		}

		//如果convertedValue是String 实例
		if (convertedValue instanceof String) {
			//如果编辑器不为null
=======
			convertedValue = StringUtils.arrayToCommaDelimitedString(array);
		}

		if (convertedValue instanceof String newTextValue) {
>>>>>>> e3fb0a39
			if (editor != null) {
				// Use PropertyEditor's setAsText in case of a String value.
				// 如果是字符值，请使用PropertyEditord的setAsText
				//如果是跟踪模式
				if (logger.isTraceEnabled()) {
					//转换字符串为[requiredType]适用属性编辑器[editor]
					logger.trace("Converting String to [" + requiredType + "] using property editor [" + editor + "]");
				}
<<<<<<< HEAD
				//将convertedValue强转为String对象
				String newTextValue = (String) convertedValue;
				//使用editor转换newTextValue，并将转换后的值返回出去
=======
>>>>>>> e3fb0a39
				return doConvertTextValue(oldValue, newTextValue, editor);
			}
			//如果requiredType是String类型
			else if (String.class == requiredType) {
				//返回值就是convertedValue
				returnValue = convertedValue;
			}
		}
		//将返回值返回出去
		return returnValue;
	}

	/**
	 * Convert the given text value using the given property editor.
	 * <p>使用给定属性编辑器转换给定的文本值</p>
	 * @param oldValue the previous value, if available (may be {@code null})
	 *                 -- 前一个值（如果可用）（可以是 null ）
	 * @param newTextValue the proposed text value
	 *                     -- 建议的文本值
	 * @param editor the PropertyEditor to use
	 *               -- 要使用的属性编辑器
	 * @return the converted value -- 转换后的值
	 */
	private Object doConvertTextValue(@Nullable Object oldValue, String newTextValue, PropertyEditor editor) {
		try {
			//PropertyEditor.setValue:设置属性的值，基本类型以包装类传入（自动装箱）
			//设置editor的属性值为oldValue
			editor.setValue(oldValue);
		}
		catch (Exception ex) {
			//捕捉所有设置属性值时抛出的异常
			//如果是跟踪模式
			if (logger.isDebugEnabled()) {
				//属性编辑器[editor名]不支持调用 setValue
				logger.debug("PropertyEditor [" + editor.getClass().getName() + "] does not support setValue call", ex);
			}
			// Swallow and proceed.
			// 忍受 并 继续处理
		}
		//PropertyEditor.setAsText:用一个字符串去更新属性的内部值，这个字符串一般从外部属性编辑器传入；
		//使用newTextValue更新内部属性值
		editor.setAsText(newTextValue);
		//获取属性值
		return editor.getValue();
	}

	/**
	 * 将input转换为 commpentedType类型数组对象
	 * @param input 要转换的值
	 * @param propertyName 属性名
	 * @param componentType 数组的元素类型
	 * @return 转换的 commpentedType类型数组对象
	 */
	private Object convertToTypedArray(Object input, @Nullable String propertyName, Class<?> componentType) {
<<<<<<< HEAD
		//如果 input是 Collection 实例
		if (input instanceof Collection) {
			// Convert Collection elements to array elements.
			// 将集合元素转换为数组元素
			// 将input强转为Collection对象
			Collection<?> coll = (Collection<?>) input;
			//新建一个元素类型为componentType,长度为coll.size的列表
=======
		if (input instanceof Collection<?> coll) {
			// Convert Collection elements to array elements.
>>>>>>> e3fb0a39
			Object result = Array.newInstance(componentType, coll.size());
			int i = 0;
			//遍历coll的元素
			for (Iterator<?> it = coll.iterator(); it.hasNext(); i++) {
				//将it的元素转换为componentType类型对象
				Object value = convertIfNecessary(
						buildIndexedPropertyName(propertyName, i), null, it.next(), componentType);
				//将value设置到第i个result元素位置上
				Array.set(result, i, value);
			}
			//返回result
			return result;
		}
		//如果input是数组类型
		else if (input.getClass().isArray()) {
			// Convert array elements, if necessary.
			// 如果需要，转换数组元素
			//如果componentType与input的元素类型相同 && propertyEditorRegistry不包含指定数组/集合元素的自定义编辑器
			if (componentType.equals(input.getClass().getComponentType()) &&
					!this.propertyEditorRegistry.hasCustomEditorForElement(componentType, propertyName)) {
				// 返回input
				return input;
			}
			//获取input的数组长度
			int arrayLength = Array.getLength(input);
			//构建出数组长度为arrayLength，元素类型为componentType的数组
			Object result = Array.newInstance(componentType, arrayLength);
			//遍历result
			for (int i = 0; i < arrayLength; i++) {
				//Array.get(input, i)：获取input的第i个元素对象
				//将该值转换为 componentType 对象
				Object value = convertIfNecessary(
						buildIndexedPropertyName(propertyName, i), null, Array.get(input, i), componentType);
				//将value放到result数组的第i个位置里
				Array.set(result, i, value);
			}
			//返回result
			return result;
		}
		else {//这种情况，一般就是input是普通Java对象
			// A plain value: convert it to an array with a single component.
			// 纯值：将其转换为具有单个组件的数组
			// 构建一个长度为1，元素类型为componentType的数组对象
			Object result = Array.newInstance(componentType, 1);
			//将input转换为componentType类型的对象
			Object value = convertIfNecessary(
					buildIndexedPropertyName(propertyName, 0), null, input, componentType);
			//将value设置到result第0个索引位置
			Array.set(result, 0, value);
			//返回result
			return result;
		}
	}

	/**
	 * 将 original 转换为 Collection 类型 对象
	 * @param original 原始对象
	 * @param propertyName 属性名
	 * @param requiredType 要转换的类型
	 * @param typeDescriptor 目标属性 或 字段的描述符
	 */
	@SuppressWarnings("unchecked")
	private Collection<?> convertToTypedCollection(Collection<?> original, @Nullable String propertyName,
												   Class<?> requiredType, @Nullable TypeDescriptor typeDescriptor) {
		//如果requiredType不是Collection类型
		if (!Collection.class.isAssignableFrom(requiredType)) {
			//返回original
			return original;
		}
		//collectionType是否是常见的Collection类的标记
		boolean approximable = CollectionFactory.isApproximableCollectionType(requiredType);
		//如果不是常见Collection类 且 不可以 requiredTyped 的实例
		if (!approximable && !canCreateCopy(requiredType)) {
			// 如果 日志级别是 debug, 自定义Collection类型[ 原始对象 类名]不允许创建副本-按原样注入原始集合
			if (logger.isDebugEnabled()) {
				logger.debug("Custom Collection type [" + original.getClass().getName() +
						"] does not allow for creating a copy - injecting original Collection as-is");
			}
			//返回 原始对象
			return original;
		}
		//如果orginal是requiredType的实例
		boolean originalAllowed = requiredType.isInstance(original);
		//获取 typeDescriptor 的元素类型描述符
		TypeDescriptor elementType = (typeDescriptor != null ? typeDescriptor.getElementTypeDescriptor() : null);
		//如果elementType为null && orginal是requiredType的实例 && propertyEditorRegistry不包含propertyName的null对象的自定义编辑器
		if (elementType == null && originalAllowed &&
				!this.propertyEditorRegistry.hasCustomEditorForElement(null, propertyName)) {
			//返回 原始对象
			return original;
		}
		//original 的迭代器
		Iterator<?> it;
		try {
			//获取 original 的迭代器
			it = original.iterator();
		}
		//捕捉获取迭代器发生的所有异常
		catch (Throwable ex) {
			// 如果 日志级别是 debug模式：不能访问类型为[ original类名]的Collection对象 - 按原样注入原始集合
			if (logger.isDebugEnabled()) {
				logger.debug("Cannot access Collection of type [" + original.getClass().getName() +
						"] - injecting original Collection as-is: " + ex);
			}
			// 返回 原始对象
			return original;
		}
		//转换后的 Collection 对象
		Collection<Object> convertedCopy;
		try {
			//如果requiredType是常见Collection类
			if (approximable) {
				//为original创建最近似的Collection对象，初始容量与 original 保持一致
				convertedCopy = CollectionFactory.createApproximateCollection(original, original.size());
			}
			else {
				//获取requiredType的无参构造函数，然后创建一个实例
				convertedCopy = (Collection<Object>)
						ReflectionUtils.accessibleConstructor(requiredType).newInstance();
			}
		}
		//捕捉 创建 convertedCopy 对象时抛出的异常
		catch (Throwable ex) {
			//如果 日志级别是 debug模式：不能创建 [original 类名] 的 Collection 副本对象 - 按原样注入原始集合
			if (logger.isDebugEnabled()) {
				logger.debug("Cannot create copy of Collection type [" + original.getClass().getName() +
						"] - injecting original Collection as-is: " + ex);
			}
			// 返回 原始对象
			return original;
		}
		//遍历 original 的迭代器
		for (int i = 0; it.hasNext(); i++) {
			//获取元素对象
			Object element = it.next();
			//构建索引形式的属性名。格式：propertyName[i]
			String indexedPropertyName = buildIndexedPropertyName(propertyName, i);
			//将 element 转换为 elementType 类型
			Object convertedElement = convertIfNecessary(indexedPropertyName, null, element,
					(elementType != null ? elementType.getType() : null) , elementType);
			try {
				//将 convertedElement 添加到 convertedCopy 中
				convertedCopy.add(convertedElement);
			}
			catch (Throwable ex) {
				//如果 日志级别是 debug模式： [original 类名] 的 Collection 副本对象 似乎是只读 - 按原样注入原始集合
				if (logger.isDebugEnabled()) {
					logger.debug("Collection type [" + original.getClass().getName() +
							"] seems to be read-only - injecting original Collection as-is: " + ex);
				}
				//返回 原始对象
				return original;
			}
			//更新 originalAllowed：只要 element 与 convertedElement 是同一个对象，就一直为true
			originalAllowed = originalAllowed && (element == convertedElement);
		}
		//如果 originalAllowed 为 true，就返回 original；否则返回 convertedCopy
		return (originalAllowed ? original : convertedCopy);
	}

	/**
	 * 将 original 转换为 Map 类型 对象
	 * @param original 原始对象
	 * @param propertyName 属性名
	 * @param requiredType 要转换的类型
	 * @param typeDescriptor 目标属性 或 字段的描述符
	 */
	@SuppressWarnings("unchecked")
	private Map<?, ?> convertToTypedMap(Map<?, ?> original, @Nullable String propertyName,
										Class<?> requiredType, @Nullable TypeDescriptor typeDescriptor) {
		//如果requiredType不是Collection类型
		if (!Map.class.isAssignableFrom(requiredType)) {
			//返回original
			return original;
		}

		//collectionType是否是常见的Collection类的标记
		boolean approximable = CollectionFactory.isApproximableMapType(requiredType);
		//如果不是常见Collection类 且 不可以 requiredTyped 的实例
		if (!approximable && !canCreateCopy(requiredType)) {
			// 如果 日志级别是 debug, 自定义Map类型[ 原始对象 类名]不允许创建副本-按原样注入原始集合
			if (logger.isDebugEnabled()) {
				logger.debug("Custom Map type [" + original.getClass().getName() +
						"] does not allow for creating a copy - injecting original Map as-is");
			}
			//返回 原始对象
			return original;
		}

		//如果orginal是requiredType的实例
		boolean originalAllowed = requiredType.isInstance(original);
		//如果此 TypeDescriptor是 Map 类型，则获取其Key的类型。如果 typeDescriptor 不是Map类型，将会抛出异常
		TypeDescriptor keyType = (typeDescriptor != null ? typeDescriptor.getMapKeyTypeDescriptor() : null);
		//如果此 TypeDescriptor是 Map 类型，则获取其Value的类型。如果 typeDescriptor 不是Map类型，将会抛出异常
		TypeDescriptor valueType = (typeDescriptor != null ? typeDescriptor.getMapValueTypeDescriptor() : null);
		//如果keyType 为 null  && value 为 null && orginal是requiredType的实例 && propertyEditorRegistry不包含
		// 	propertyName的null对象的自定义编辑器
		if (keyType == null && valueType == null && originalAllowed &&
				!this.propertyEditorRegistry.hasCustomEditorForElement(null, propertyName)) {
			//返回 原始对象
			return original;
		}

		//original 的迭代器
		Iterator<?> it;
		try {
			//获取 original 的迭代器
			it = original.entrySet().iterator();
		}
		//捕捉获取迭代器发生的所有异常
		catch (Throwable ex) {
			// 如果 日志级别是 debug模式：不能访问类型为[ original类名]的Map对象 - 按原样注入原始集合
			if (logger.isDebugEnabled()) {
				logger.debug("Cannot access Map of type [" + original.getClass().getName() +
						"] - injecting original Map as-is: " + ex);
			}
			// 返回 原始对象
			return original;
		}

		//转换后的 Collection 对象
		Map<Object, Object> convertedCopy;
		try {
			//如果requiredType是常见Collection类
			if (approximable) {
				//为original创建最近似的Collection对象，初始容量与 original 保持一致
				convertedCopy = CollectionFactory.createApproximateMap(original, original.size());
			}
			else {
				//获取requiredType的无参构造函数，然后创建一个实例
				convertedCopy = (Map<Object, Object>)
						ReflectionUtils.accessibleConstructor(requiredType).newInstance();
			}
		}
		//捕捉 创建 convertedCopy 对象时抛出的异常
		catch (Throwable ex) {
			//如果 日志级别是 debug模式：不能创建 [original 类名] 的 Map 副本对象 - 按原样注入原始集合
			if (logger.isDebugEnabled()) {
				logger.debug("Cannot create copy of Map type [" + original.getClass().getName() +
						"] - injecting original Map as-is: " + ex);
			}
			// 返回 原始对象
			return original;
		}

		//遍历 original 的迭代器
		while (it.hasNext()) {
			//获取元素对象
			Map.Entry<?, ?> entry = (Map.Entry<?, ?>) it.next();
			//获取entry的key对象
			Object key = entry.getKey();
			//获取entry的value对象
			Object value = entry.getValue();
			//构建键名形式的属性名。格式：propertyName[key]
			String keyedPropertyName = buildKeyedPropertyName(propertyName, key);
			//将 key 转换为 keyType 类型
			Object convertedKey = convertIfNecessary(keyedPropertyName, null, key,
					(keyType != null ? keyType.getType() : null), keyType);
			//将 value 转换为 valueType 类型
			Object convertedValue = convertIfNecessary(keyedPropertyName, null, value,
					(valueType!= null ? valueType.getType() : null), valueType);
			try {
				//将 convertedKey,convertedValue 添加到 convertedCopy 中
				convertedCopy.put(convertedKey, convertedValue);
			}
			catch (Throwable ex) {
				//如果 日志级别是 debug模式： [original 类名] 的 Collection 副本对象 似乎是只读 - 按原样注入原始集合
				if (logger.isDebugEnabled()) {
					logger.debug("Map type [" + original.getClass().getName() +
							"] seems to be read-only - injecting original Map as-is: " + ex);
				}
				//返回 原始对象
				return original;
			}
			//更新 originalAllowed：只要 element 与 convertedKey 是同一个对象 && value 与 convertedValue 是同一个对象 ，就
			// 		一直为true
			originalAllowed = originalAllowed && (key == convertedKey) && (value == convertedValue);
		}
		//如果 originalAllowed 为 true，就返回 original；否则返回 convertedCopy
		return (originalAllowed ? original : convertedCopy);
	}

	/**
	 * 构建索引形式的属性名。格式：propertyName[index]
	 * @param propertyName 属性名
	 * @param index 索引
	 * @return 索引形式的属性名；如果propertyName为null，返回null
	 */
	@Nullable
	private String buildIndexedPropertyName(@Nullable String propertyName, int index) {
		return (propertyName != null ?
				propertyName + PropertyAccessor.PROPERTY_KEY_PREFIX + index + PropertyAccessor.PROPERTY_KEY_SUFFIX :
				null);
	}

	/**
	 * 构建键名形式的属性名。格式：propertyName[key]
	 * @param propertyName 属性名
	 * @param key 键名
	 * @return 索引形式的属性名；如果propertyName为null，返回null
	 */
	@Nullable
	private String buildKeyedPropertyName(@Nullable String propertyName, Object key) {
		return (propertyName != null ?
				propertyName + PropertyAccessor.PROPERTY_KEY_PREFIX + key + PropertyAccessor.PROPERTY_KEY_SUFFIX :
				null);
	}

	/**
	 * 是否可以 requiredTyped 的实例
	 * @param requiredType 请求类型
	 */
	private boolean canCreateCopy(Class<?> requiredType) {
		//如果 requiredType不是接口 && requiredType不是抽象 && requiredType是Public && requiredType是无参构造方法 就返回true
		return (!requiredType.isInterface() && !Modifier.isAbstract(requiredType.getModifiers()) &&
				Modifier.isPublic(requiredType.getModifiers()) && ClassUtils.hasConstructor(requiredType));
	}

}<|MERGE_RESOLUTION|>--- conflicted
+++ resolved
@@ -204,12 +204,8 @@
 		if (editor != null || (requiredType != null && !ClassUtils.isAssignableValue(requiredType, convertedValue))) {
 			// 如果 typeDescriptor 不为null && requiredType 不为null && requiredType是Collection的子类或实现 && coventedValue 是 String类型
 			if (typeDescriptor != null && requiredType != null && Collection.class.isAssignableFrom(requiredType) &&
-<<<<<<< HEAD
-					convertedValue instanceof String) {
+					convertedValue instanceof String text) {
 				//获取该 typeDescriptor的元素TypeDescriptor
-=======
-					convertedValue instanceof String text) {
->>>>>>> e3fb0a39
 				TypeDescriptor elementTypeDesc = typeDescriptor.getElementTypeDescriptor();
 				//如果elementTypeDesc不为null
 				if (elementTypeDesc != null) {
@@ -217,12 +213,8 @@
 					Class<?> elementType = elementTypeDesc.getType();
 					//如果elementType是Class类 || elementType 是 Enum 的子类或实现
 					if (Class.class == elementType || Enum.class.isAssignableFrom(elementType)) {
-<<<<<<< HEAD
 						//将convertedValue强转为String，以 逗号 分割 convertedValue 返回空字符串
-						convertedValue = StringUtils.commaDelimitedListToStringArray((String) convertedValue);
-=======
 						convertedValue = StringUtils.commaDelimitedListToStringArray(text);
->>>>>>> e3fb0a39
 					}
 				}
 			}
@@ -253,48 +245,32 @@
 				//如果requiredType是数组
 				else if (requiredType.isArray()) {
 					// Array required -> apply appropriate conversion of elements.
-<<<<<<< HEAD
 					// 数组所需 -> 应用适当的元素转换
 					//如果convertedValue是String的实例 && requiredType的元素类型是Enum的子类或实现
-					if (convertedValue instanceof String && Enum.class.isAssignableFrom(requiredType.getComponentType())) {
+					if (convertedValue instanceof String text && Enum.class.isAssignableFrom(requiredType.getComponentType())) {
 						// 将逗号分割的列表(例如 csv 文件中的一行)转换为字符串数组
-						convertedValue = StringUtils.commaDelimitedListToStringArray((String) convertedValue);
-=======
-					if (convertedValue instanceof String text && Enum.class.isAssignableFrom(requiredType.getComponentType())) {
 						convertedValue = StringUtils.commaDelimitedListToStringArray(text);
->>>>>>> e3fb0a39
 					}
 					//将 convertedValue 转换为 ComponentType类型数组对象
 					return (T) convertToTypedArray(convertedValue, propertyName, requiredType.getComponentType());
 				}
-<<<<<<< HEAD
 				//如果convertedValue是Collection对象
-				else if (convertedValue instanceof Collection) {
+				else if (convertedValue instanceof Collection<?> coll) {
 					// Convert elements to target type, if determined.
 					// 如果确定，则将元素转换为目标类型
 					// 将 convertedValue 转换为 Collection 类型 对象
 					convertedValue = convertToTypedCollection(
-							(Collection<?>) convertedValue, propertyName, requiredType, typeDescriptor);
+							coll, propertyName, requiredType, typeDescriptor);
 					// 更新 standardConversion 标记
 					standardConversion = true;
 				}
 				//如果convertedValue是 Map 对象
-				else if (convertedValue instanceof Map) {
+				else if (convertedValue instanceof Map<?, ?> map) {
 					// Convert keys and values to respective target type, if determined.
 					// 如果确定了，则将建和值转换为相应的目标类型
 					convertedValue = convertToTypedMap(
-							(Map<?, ?>) convertedValue, propertyName, requiredType, typeDescriptor);
+							map, propertyName, requiredType, typeDescriptor);
 					// 更新 standardConversion 标记
-=======
-				else if (convertedValue instanceof Collection<?> coll) {
-					// Convert elements to target type, if determined.
-					convertedValue = convertToTypedCollection(coll, propertyName, requiredType, typeDescriptor);
-					standardConversion = true;
-				}
-				else if (convertedValue instanceof Map<?, ?> map) {
-					// Convert keys and values to respective target type, if determined.
-					convertedValue = convertToTypedMap(map, propertyName, requiredType, typeDescriptor);
->>>>>>> e3fb0a39
 					standardConversion = true;
 				}
 				//如果convertedValue是数组类型 && convertedValue的数组长度为1
@@ -311,14 +287,10 @@
 					// 将convertedValue转换为字符转返回出去
 					return (T) convertedValue.toString();
 				}
-<<<<<<< HEAD
 				//如果 convertedValue 是 String 类型 && convertedValue不是requiredType类型
-				else if (convertedValue instanceof String && !requiredType.isInstance(convertedValue)) {
+				else if (convertedValue instanceof String text && !requiredType.isInstance(convertedValue)) {
 					//conversionAttemptEx 为 null 意味着 自定义ConversionService转换newValue转换失败 或者 没有自定义ConversionService
 					// 如果conversionAttemptEx 为 null && requiredType不是接口 && requireType不是枚举类
-=======
-				else if (convertedValue instanceof String text && !requiredType.isInstance(convertedValue)) {
->>>>>>> e3fb0a39
 					if (conversionAttemptEx == null && !requiredType.isInterface() && !requiredType.isEnum()) {
 						try {
 							//获取requiredType的接收一个String类型参数的构造函数对象
@@ -343,13 +315,9 @@
 							}
 						}
 					}
-<<<<<<< HEAD
 					//将convertedValue强转为字符串，并去掉前后的空格
-					String trimmedValue = ((String) convertedValue).trim();
-					//如果 requireTyoe是枚举 && trimmedValue 是空字符串
-=======
 					String trimmedValue = text.trim();
->>>>>>> e3fb0a39
+					//如果 requireType是枚举 && trimmedValue 是空字符串
 					if (requiredType.isEnum() && trimmedValue.isEmpty()) {
 						// It's an empty enum identifier: reset the enum value to null.
 						// 这个一个空枚举标识符：重置枚举值为null
@@ -360,17 +328,12 @@
 					//更新 standardConversion 标记
 					standardConversion = true;
 				}
-<<<<<<< HEAD
 				//如果convertedValue是Number实例 && requiredType是Number的实现或子类
-				else if (convertedValue instanceof Number && Number.class.isAssignableFrom(requiredType)) {
+				else if (convertedValue instanceof Number num && Number.class.isAssignableFrom(requiredType)) {
 					//NumberUtils.convertNumberToTargetClass：将convertedValue为requiredType的实例
 					convertedValue = NumberUtils.convertNumberToTargetClass(
-							(Number) convertedValue, (Class<Number>) requiredType);
+							num, (Class<Number>) requiredType);
 					//更新 standardConversion 标记
-=======
-				else if (convertedValue instanceof Number num && Number.class.isAssignableFrom(requiredType)) {
-					convertedValue = NumberUtils.convertNumberToTargetClass(num, (Class<Number>) requiredType);
->>>>>>> e3fb0a39
 					standardConversion = true;
 				}
 			}
@@ -604,13 +567,8 @@
 		}
 		//默认返回值为转换后的值
 		Object returnValue = convertedValue;
-<<<<<<< HEAD
-		//如果 requireType不为null && requiredType不是数组 && covertedValue 是 String 数组
-		if (requiredType != null && !requiredType.isArray() && convertedValue instanceof String[]) {
-=======
-
+		//如果 requireType不为null && requiredType不是数组 && convertedValue 是 String 数组
 		if (requiredType != null && !requiredType.isArray() && convertedValue instanceof String[] array) {
->>>>>>> e3fb0a39
 			// Convert String array to a comma-separated String.
 			// 将 字符串数组 转换为 逗号分割的字符串
 			// Only applies if no PropertyEditor converted the String array before.
@@ -622,20 +580,13 @@
 				//将字符串数组 转换为以逗号分割的字符串
 				logger.trace("Converting String array to comma-delimited String [" + convertedValue + "]");
 			}
-<<<<<<< HEAD
 			//将convertedValue转换为以逗号分隔的String(即CSV).
-			convertedValue = StringUtils.arrayToCommaDelimitedString((String[]) convertedValue);
+			convertedValue = StringUtils.arrayToCommaDelimitedString(array);
 		}
 
 		//如果convertedValue是String 实例
-		if (convertedValue instanceof String) {
+		if (convertedValue instanceof String newTextValue) {
 			//如果编辑器不为null
-=======
-			convertedValue = StringUtils.arrayToCommaDelimitedString(array);
-		}
-
-		if (convertedValue instanceof String newTextValue) {
->>>>>>> e3fb0a39
 			if (editor != null) {
 				// Use PropertyEditor's setAsText in case of a String value.
 				// 如果是字符值，请使用PropertyEditord的setAsText
@@ -644,12 +595,7 @@
 					//转换字符串为[requiredType]适用属性编辑器[editor]
 					logger.trace("Converting String to [" + requiredType + "] using property editor [" + editor + "]");
 				}
-<<<<<<< HEAD
-				//将convertedValue强转为String对象
-				String newTextValue = (String) convertedValue;
 				//使用editor转换newTextValue，并将转换后的值返回出去
-=======
->>>>>>> e3fb0a39
 				return doConvertTextValue(oldValue, newTextValue, editor);
 			}
 			//如果requiredType是String类型
@@ -704,18 +650,10 @@
 	 * @return 转换的 commpentedType类型数组对象
 	 */
 	private Object convertToTypedArray(Object input, @Nullable String propertyName, Class<?> componentType) {
-<<<<<<< HEAD
 		//如果 input是 Collection 实例
-		if (input instanceof Collection) {
+		if (input instanceof Collection coll) {
 			// Convert Collection elements to array elements.
-			// 将集合元素转换为数组元素
-			// 将input强转为Collection对象
-			Collection<?> coll = (Collection<?>) input;
 			//新建一个元素类型为componentType,长度为coll.size的列表
-=======
-		if (input instanceof Collection<?> coll) {
-			// Convert Collection elements to array elements.
->>>>>>> e3fb0a39
 			Object result = Array.newInstance(componentType, coll.size());
 			int i = 0;
 			//遍历coll的元素
