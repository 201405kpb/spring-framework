--- conflicted
+++ resolved
@@ -191,13 +191,9 @@
 		//对于DataSourceTransactionManager，就是
 		//根据指定key（数据源DataSource）获取对应的连接ConnectionHolder
 		Object value = map.get(actualKey);
-<<<<<<< HEAD
+		// Transparently remove ResourceHolder that was marked as void...
 		//删除无效的ResourceHolder
-		if (value instanceof ResourceHolder && ((ResourceHolder) value).isVoid()) {
-=======
-		// Transparently remove ResourceHolder that was marked as void...
 		if (value instanceof ResourceHolder resourceHolder && resourceHolder.isVoid()) {
->>>>>>> 95481018
 			map.remove(actualKey);
 			// Remove entire ThreadLocal if empty...
 			if (map.isEmpty()) {
