--- conflicted
+++ resolved
@@ -363,16 +363,12 @@
 		 */
 		final TransactionAttribute txAttr = (tas != null ? tas.getTransactionAttribute(method, targetClass) : null);
 
-<<<<<<< HEAD
 		/*
 		 * 3 确定给定事务属性所使用的特定事务管理器。
 		 */
 		final TransactionManager tm = determineTransactionManager(txAttr);
 		/*这里用于支持Spring5的响应式编程……*/
-		if (this.reactiveAdapterRegistry != null && tm instanceof ReactiveTransactionManager) {
-=======
 		if (this.reactiveAdapterRegistry != null && tm instanceof ReactiveTransactionManager rtm) {
->>>>>>> 95481018
 			boolean isSuspendingFunction = KotlinDetector.isSuspendingFunction(method);
 			boolean hasSuspendingFlowReturnType = isSuspendingFunction &&
 					COROUTINES_FLOW_CLASS_NAME.equals(new MethodParameter(method, -1).getParameterType().getName());
@@ -408,21 +404,12 @@
 		PlatformTransactionManager ptm = asPlatformTransactionManager(tm);
 		//获取方法的信息，也就是此前设置的DefaultTransactionAttribute中的descriptor，或者方法的全路径类名，主要用于记录日志
 		final String joinpointIdentification = methodIdentification(method, targetClass, txAttr);
-<<<<<<< HEAD
 		/*
 		 * 如果事务属性为null，或者获取事务管理器不是回调事务管理器，那么走下面的逻辑
 		 * 这是最常见的标准声明式事务的逻辑，比如DataSourceTransactionManager
 		 */
-		if (txAttr == null || !(ptm instanceof CallbackPreferringPlatformTransactionManager)) {
-			/*
-			 * 5 根据给定的事务属性、事务管理器、方法连接点描述字符串(全限定方法名)信息创建一个事务信息对象
-			 * 将会解析各种事务属性，应用不同的流程，比如创建新事物、加入事务、抛出异常等
-			 */
-=======
-
 		if (txAttr == null || !(ptm instanceof CallbackPreferringPlatformTransactionManager cpptm)) {
 			// Standard transaction demarcation with getTransaction and commit/rollback calls.
->>>>>>> 95481018
 			TransactionInfo txInfo = createTransactionIfNecessary(ptm, txAttr, joinpointIdentification);
 			//
 			Object retVal;
@@ -488,16 +475,10 @@
 					} catch (Throwable ex) {
 						if (txAttr.rollbackOn(ex)) {
 							// A RuntimeException: will lead to a rollback.
-<<<<<<< HEAD
-							if (ex instanceof RuntimeException) {
-								throw (RuntimeException) ex;
-							} else {
-=======
 							if (ex instanceof RuntimeException runtimeException) {
 								throw runtimeException;
 							}
 							else {
->>>>>>> 95481018
 								throw new ThrowableHolderException(ex);
 							}
 						} else {
