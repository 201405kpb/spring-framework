/*
 * Copyright 2002-2022 the original author or authors.
 *
 * Licensed under the Apache License, Version 2.0 (the "License");
 * you may not use this file except in compliance with the License.
 * You may obtain a copy of the License at
 *
 *      https://www.apache.org/licenses/LICENSE-2.0
 *
 * Unless required by applicable law or agreed to in writing, software
 * distributed under the License is distributed on an "AS IS" BASIS,
 * WITHOUT WARRANTIES OR CONDITIONS OF ANY KIND, either express or implied.
 * See the License for the specific language governing permissions and
 * limitations under the License.
 */

package org.springframework.web.servlet.support;

import java.util.EnumSet;

import jakarta.servlet.DispatcherType;
import jakarta.servlet.Filter;
import jakarta.servlet.FilterRegistration;
import jakarta.servlet.FilterRegistration.Dynamic;
import jakarta.servlet.ServletContext;
import jakarta.servlet.ServletException;
import jakarta.servlet.ServletRegistration;

import org.springframework.context.ApplicationContextInitializer;
import org.springframework.core.Conventions;
import org.springframework.lang.Nullable;
import org.springframework.util.Assert;
import org.springframework.util.ObjectUtils;
import org.springframework.util.StringUtils;
import org.springframework.web.context.AbstractContextLoaderInitializer;
import org.springframework.web.context.WebApplicationContext;
import org.springframework.web.servlet.DispatcherServlet;
import org.springframework.web.servlet.FrameworkServlet;

/**
 * Base class for {@link org.springframework.web.WebApplicationInitializer}
 * implementations that register a {@link DispatcherServlet} in the servlet context.
 *
 * <p>Most applications should consider extending the Spring Java config subclass
 * {@link AbstractAnnotationConfigDispatcherServletInitializer}.
 *
 * @author Arjen Poutsma
 * @author Chris Beams
 * @author Rossen Stoyanchev
 * @author Juergen Hoeller
 * @author Stephane Nicoll
 * @since 3.2
 */
public abstract class AbstractDispatcherServletInitializer extends AbstractContextLoaderInitializer {

	/**
	 * The default servlet name. Can be customized by overriding {@link #getServletName}.
	 */
	public static final String DEFAULT_SERVLET_NAME = "dispatcher";


	@Override
	public void onStartup(ServletContext servletContext) throws ServletException {
		// 调用父类启动的逻辑
		super.onStartup(servletContext);
		// 注册 DispatcherServlet
		registerDispatcherServlet(servletContext);
	}

	/**
	 * Register a {@link DispatcherServlet} against the given servlet context.
	 * <p>This method will create a {@code DispatcherServlet} with the name returned by
	 * {@link #getServletName()}, initializing it with the application context returned
	 * from {@link #createServletApplicationContext()}, and mapping it to the patterns
	 * returned from {@link #getServletMappings()}.
	 * <p>Further customization can be achieved by overriding {@link
	 * #customizeRegistration(ServletRegistration.Dynamic)} or
	 * {@link #createDispatcherServlet(WebApplicationContext)}.
	 * @param servletContext the context to register the servlet against
	 */
	protected void registerDispatcherServlet(ServletContext servletContext) {
		// 获得 Servlet 名
		String servletName = getServletName();
		Assert.state(StringUtils.hasLength(servletName), "getServletName() must not return null or empty");
<<<<<<< HEAD
		// 创建 WebApplicationContext 对象
		WebApplicationContext servletAppContext = createServletApplicationContext();
		Assert.state(servletAppContext != null, "createServletApplicationContext() must not return null");
		//创建 FrameworkServlet 对象
=======

		// <1> 创建 WebApplicationContext 对象
		WebApplicationContext servletAppContext = createServletApplicationContext();
		Assert.state(servletAppContext != null, "createServletApplicationContext() must not return null");
		// <2> 创建 FrameworkServlet 对象
>>>>>>> 87d8063e
		FrameworkServlet dispatcherServlet = createDispatcherServlet(servletAppContext);
		Assert.state(dispatcherServlet != null, "createDispatcherServlet(WebApplicationContext) must not return null");
		dispatcherServlet.setContextInitializers(getServletApplicationContextInitializers());

		ServletRegistration.Dynamic registration = servletContext.addServlet(servletName, dispatcherServlet);
		if (registration == null) {
			throw new IllegalStateException("Failed to register servlet with name '" + servletName + "'. " +
					"Check if there is another servlet registered under the same name.");
		}

		registration.setLoadOnStartup(1);
		registration.addMapping(getServletMappings());
		registration.setAsyncSupported(isAsyncSupported());
<<<<<<< HEAD
		//注册过滤器
=======
		// <3> 注册过滤器
>>>>>>> 87d8063e
		Filter[] filters = getServletFilters();
		if (!ObjectUtils.isEmpty(filters)) {
			for (Filter filter : filters) {
				registerServletFilter(servletContext, filter);
			}
		}

		customizeRegistration(registration);
	}

	/**
	 * Return the name under which the {@link DispatcherServlet} will be registered.
	 * Defaults to {@link #DEFAULT_SERVLET_NAME}.
	 * @see #registerDispatcherServlet(ServletContext)
	 */
	protected String getServletName() {
		return DEFAULT_SERVLET_NAME;
	}

	/**
	 * Create a servlet application context to be provided to the {@code DispatcherServlet}.
	 * <p>The returned context is delegated to Spring's
	 * {@link DispatcherServlet#DispatcherServlet(WebApplicationContext)}. As such,
	 * it typically contains controllers, view resolvers, locale resolvers, and other
	 * web-related beans.
	 * @see #registerDispatcherServlet(ServletContext)
	 */
	protected abstract WebApplicationContext createServletApplicationContext();

	/**
	 * Create a {@link DispatcherServlet} (or other kind of {@link FrameworkServlet}-derived
	 * dispatcher) with the specified {@link WebApplicationContext}.
	 * <p>Note: This allows for any {@link FrameworkServlet} subclass as of 4.2.3.
	 * Previously, it insisted on returning a {@link DispatcherServlet} or subclass thereof.
	 */
	protected FrameworkServlet createDispatcherServlet(WebApplicationContext servletAppContext) {
		return new DispatcherServlet(servletAppContext);
	}

	/**
	 * Specify application context initializers to be applied to the servlet-specific
	 * application context that the {@code DispatcherServlet} is being created with.
	 * @since 4.2
	 * @see #createServletApplicationContext()
	 * @see DispatcherServlet#setContextInitializers
	 * @see #getRootApplicationContextInitializers()
	 */
	@Nullable
	protected ApplicationContextInitializer<?>[] getServletApplicationContextInitializers() {
		return null;
	}

	/**
	 * Specify the servlet mapping(s) for the {@code DispatcherServlet} &mdash;
	 * for example {@code "/"}, {@code "/app"}, etc.
	 * 获取DispatcherServlet的映射信息
	 * @see #registerDispatcherServlet(ServletContext)
	 */
	protected abstract String[] getServletMappings();

	/**
	 * Specify filters to add and map to the {@code DispatcherServlet}.
	 * @return an array of filters or {@code null}
	 * @see #registerServletFilter(ServletContext, Filter)
	 */
	@Nullable
	protected Filter[] getServletFilters() {
		return null;
	}

	/**
	 * Add the given filter to the ServletContext and map it to the
	 * {@code DispatcherServlet} as follows:
	 * <ul>
	 * <li>a default filter name is chosen based on its concrete type
	 * <li>the {@code asyncSupported} flag is set depending on the
	 * return value of {@link #isAsyncSupported() asyncSupported}
	 * <li>a filter mapping is created with dispatcher types {@code REQUEST},
	 * {@code FORWARD}, {@code INCLUDE}, and conditionally {@code ASYNC} depending
	 * on the return value of {@link #isAsyncSupported() asyncSupported}
	 * </ul>
	 * <p>If the above defaults are not suitable or insufficient, override this
	 * method and register filters directly with the {@code ServletContext}.
	 * @param servletContext the servlet context to register filters with
	 * @param filter the filter to be registered
	 * @return the filter registration
	 */
	protected FilterRegistration.Dynamic registerServletFilter(ServletContext servletContext, Filter filter) {
		String filterName = Conventions.getVariableName(filter);
		Dynamic registration = servletContext.addFilter(filterName, filter);

		if (registration == null) {
			int counter = 0;
			while (registration == null) {
				if (counter == 100) {
					throw new IllegalStateException("Failed to register filter with name '" + filterName + "'. " +
							"Check if there is another filter registered under the same name.");
				}
				registration = servletContext.addFilter(filterName + "#" + counter, filter);
				counter++;
			}
		}

		registration.setAsyncSupported(isAsyncSupported());
		registration.addMappingForServletNames(getDispatcherTypes(), false, getServletName());
		return registration;
	}

	private EnumSet<DispatcherType> getDispatcherTypes() {
		return (isAsyncSupported() ?
				EnumSet.of(DispatcherType.REQUEST, DispatcherType.FORWARD, DispatcherType.INCLUDE, DispatcherType.ASYNC) :
				EnumSet.of(DispatcherType.REQUEST, DispatcherType.FORWARD, DispatcherType.INCLUDE));
	}

	/**
	 * A single place to control the {@code asyncSupported} flag for the
	 * {@code DispatcherServlet} and all filters added via {@link #getServletFilters()}.
	 * <p>The default value is "true".
	 */
	protected boolean isAsyncSupported() {
		return true;
	}

	/**
	 * Optionally perform further registration customization once
	 * {@link #registerDispatcherServlet(ServletContext)} has completed.
	 * @param registration the {@code DispatcherServlet} registration to be customized
	 * @see #registerDispatcherServlet(ServletContext)
	 */
	protected void customizeRegistration(ServletRegistration.Dynamic registration) {
	}

}<|MERGE_RESOLUTION|>--- conflicted
+++ resolved
@@ -82,18 +82,11 @@
 		// 获得 Servlet 名
 		String servletName = getServletName();
 		Assert.state(StringUtils.hasLength(servletName), "getServletName() must not return null or empty");
-<<<<<<< HEAD
-		// 创建 WebApplicationContext 对象
-		WebApplicationContext servletAppContext = createServletApplicationContext();
-		Assert.state(servletAppContext != null, "createServletApplicationContext() must not return null");
-		//创建 FrameworkServlet 对象
-=======
 
 		// <1> 创建 WebApplicationContext 对象
 		WebApplicationContext servletAppContext = createServletApplicationContext();
 		Assert.state(servletAppContext != null, "createServletApplicationContext() must not return null");
 		// <2> 创建 FrameworkServlet 对象
->>>>>>> 87d8063e
 		FrameworkServlet dispatcherServlet = createDispatcherServlet(servletAppContext);
 		Assert.state(dispatcherServlet != null, "createDispatcherServlet(WebApplicationContext) must not return null");
 		dispatcherServlet.setContextInitializers(getServletApplicationContextInitializers());
@@ -107,11 +100,7 @@
 		registration.setLoadOnStartup(1);
 		registration.addMapping(getServletMappings());
 		registration.setAsyncSupported(isAsyncSupported());
-<<<<<<< HEAD
-		//注册过滤器
-=======
 		// <3> 注册过滤器
->>>>>>> 87d8063e
 		Filter[] filters = getServletFilters();
 		if (!ObjectUtils.isEmpty(filters)) {
 			for (Filter filter : filters) {
