/*
 * Copyright 2002-2021 the original author or authors.
 *
 * Licensed under the Apache License, Version 2.0 (the "License");
 * you may not use this file except in compliance with the License.
 * You may obtain a copy of the License at
 *
 *      https://www.apache.org/licenses/LICENSE-2.0
 *
 * Unless required by applicable law or agreed to in writing, software
 * distributed under the License is distributed on an "AS IS" BASIS,
 * WITHOUT WARRANTIES OR CONDITIONS OF ANY KIND, either express or implied.
 * See the License for the specific language governing permissions and
 * limitations under the License.
 */

package org.springframework.aop.config;

import org.springframework.aop.aspectj.*;
import org.springframework.aop.support.DefaultBeanFactoryPointcutAdvisor;
import org.springframework.beans.factory.config.*;
import org.springframework.beans.factory.parsing.CompositeComponentDefinition;
import org.springframework.beans.factory.parsing.ParseState;
import org.springframework.beans.factory.support.AbstractBeanDefinition;
import org.springframework.beans.factory.support.BeanDefinitionBuilder;
import org.springframework.beans.factory.support.BeanDefinitionRegistry;
import org.springframework.beans.factory.support.RootBeanDefinition;
import org.springframework.beans.factory.xml.BeanDefinitionParser;
import org.springframework.beans.factory.xml.ParserContext;
import org.springframework.lang.Nullable;
import org.springframework.util.StringUtils;
import org.springframework.util.xml.DomUtils;
import org.w3c.dom.Element;
import org.w3c.dom.Node;
import org.w3c.dom.NodeList;

import java.util.ArrayList;
import java.util.List;

/**
 * {@link BeanDefinitionParser} for the {@code <aop:config>} tag.
 *
 * @author Rob Harrop
 * @author Juergen Hoeller
 * @author Adrian Colyer
 * @author Mark Fisher
 * @author Ramnivas Laddad
 * @since 2.0
 */
class ConfigBeanDefinitionParser implements BeanDefinitionParser {

	private static final String ASPECT = "aspect";
	private static final String EXPRESSION = "expression";
	private static final String ID = "id";
	private static final String POINTCUT = "pointcut";
	private static final String ADVICE_BEAN_NAME = "adviceBeanName";
	private static final String ADVISOR = "advisor";
	private static final String ADVICE_REF = "advice-ref";
	private static final String POINTCUT_REF = "pointcut-ref";
	private static final String REF = "ref";
	private static final String BEFORE = "before";
	private static final String DECLARE_PARENTS = "declare-parents";
	private static final String TYPE_PATTERN = "types-matching";
	private static final String DEFAULT_IMPL = "default-impl";
	private static final String DELEGATE_REF = "delegate-ref";
	private static final String IMPLEMENT_INTERFACE = "implement-interface";
	private static final String AFTER = "after";
	private static final String AFTER_RETURNING_ELEMENT = "after-returning";
	private static final String AFTER_THROWING_ELEMENT = "after-throwing";
	private static final String AROUND = "around";
	private static final String RETURNING = "returning";
	private static final String RETURNING_PROPERTY = "returningName";
	private static final String THROWING = "throwing";
	private static final String THROWING_PROPERTY = "throwingName";
	private static final String ARG_NAMES = "arg-names";
	private static final String ARG_NAMES_PROPERTY = "argumentNames";
	private static final String ASPECT_NAME_PROPERTY = "aspectName";
	private static final String DECLARATION_ORDER_PROPERTY = "declarationOrder";
	private static final String ORDER_PROPERTY = "order";
	private static final int METHOD_INDEX = 0;
	private static final int POINTCUT_INDEX = 1;
	private static final int ASPECT_INSTANCE_FACTORY_INDEX = 2;

	/**
	 * 用于存储解析的阶段点位
	 * 内部是一个LinkedList集合，可以模拟栈
	 */
	private final ParseState parseState = new ParseState();


	@Override
	@Nullable
	public BeanDefinition parse(Element element, ParserContext parserContext) {
		//新建一个CompositeComponentDefinition类型的bean定义，名称就是标签名 aop:config 内部保存了多个ComponentDefinition，基于XML的source默认为null
		CompositeComponentDefinition compositeDef =
				new CompositeComponentDefinition(element.getTagName(), parserContext.extractSource(element));
		//存入解析上下文内部的containingComponents集合中，入栈顶
		parserContext.pushContainingComponent(compositeDef);
		/*
		 * 尝试向容器注入或者升级AspectJAwareAdvisorAutoProxyCreator类型的自动代理创建者bean定义，专门用于后续创建AOP代理对象
		 * 这个类还实现了比如BeanClassLoaderAware、BeanFactoryAware、SmartInstantiationAwareBeanPostProcessor、
		 * InstantiationAwareBeanPostProcessor、BeanPostProcessor …… 等一系列的自动回调接口，它们在创建代理对象的过程中非常有用
		 *
		 * <aop:config/>标签使用AspectJAwareAdvisorAutoProxyCreator创建代理，实际上还有很多创建者可以用于创建代理对象
		 * 比如<aop:aspectj-autoproxy/>以及@EnableAspectJAutoProxy使用AnnotationAwareAspectJAutoProxyCreator
		 * <tx:annotation-driven/>以及@EnableTransactionManagement使用InfrastructureAdvisorAutoProxyCreator
		 * 不同的标签或者注解使用不同的创建者，但容器最终只会创建一个bean定义，采用优先级最高的自动代理创建者的类型，我们后面会讲到
		 */
		configureAutoProxyCreator(parserContext, element);
		// 解析 <aop:config> 下的子节点
		List<Element> childElts = DomUtils.getChildElements(element);
		for (Element elt : childElts) {
			//获取子标签本地名称，即去除"aop:"之后的名称
			String localName = parserContext.getDelegate().getLocalName(elt);
<<<<<<< HEAD
			if (POINTCUT.equals(localName)) {
				//处理 <aop:pointcut /> 子标签，解析出 AspectJExpressionPointcut 对象并注册
				parsePointcut(elt, parserContext);
			} else if (ADVISOR.equals(localName)) {
				// 处理 <aop:advisor /> 子标签，解析出 DefaultBeanFactoryPointcutAdvisor 对象并注册，了指定 Advice 和 Pointcut（如果有）
				parseAdvisor(elt, parserContext);
			} else if (ASPECT.equals(localName)) {
				//处理 <aop:aspectj /> 子标签，解析出所有的 AspectJPointcutAdvisor 对象并注册，里面包含了 Advice 对象和对应的 Pointcut 对象
				// 同时存在 Pointcut 配置，也会解析出 AspectJExpressionPointcut 对象并注册
				parseAspect(elt, parserContext);
=======
			switch (localName) {
				case POINTCUT -> parsePointcut(elt, parserContext);
				case ADVISOR -> parseAdvisor(elt, parserContext);
				case ASPECT -> parseAspect(elt, parserContext);
>>>>>>> e0f60dc0
			}
		}
		//出栈并注册，并不是注册到注册表中……，可能什么也不做
		parserContext.popAndRegisterContainingComponent();
		return null;
	}

	/**
	 * Configures the auto proxy creator needed to support the {@link BeanDefinition BeanDefinitions}
	 * created by the '{@code <aop:config/>}' tag. Will force class proxying if the
	 * '{@code proxy-target-class}' attribute is set to '{@code true}'.
	 *
	 * 通过<aop:config/>标签的解析触发调用，尝试配置AspectJAwareAdvisorAutoProxyCreator类型的自动代理创建者的bean定义到容器
	 *
	 * @see AopNamespaceUtils
	 */
	private void configureAutoProxyCreator(ParserContext parserContext, Element element) {
		//调用AopNamespaceUtils.registerAspectJAutoProxyCreatorIfNecessary方法
		AopNamespaceUtils.registerAspectJAutoProxyCreatorIfNecessary(parserContext, element);
	}

	/**
	 * Parses the supplied {@code <advisor>} element and registers the resulting
	 * {@link org.springframework.aop.Advisor} and any resulting {@link org.springframework.aop.Pointcut}
	 * with the supplied {@link BeanDefinitionRegistry}.
	 * 解析<aop:advisor/> 标签，也就是通知器标签，一并解析内部的<aop:pointcut/> 标签，生成bean定义并注册到容器注册表缓存中
	 */
	private void parseAdvisor(Element advisorElement, ParserContext parserContext) {
		// 解析<aop:advisor>节点，最终创建的beanClass为`DefaultBeanFactoryPointcutAdvisor`
		// 另外advice-ref属性必须定义，其与内部属性adviceBeanName对应
		AbstractBeanDefinition advisorDef = createAdvisorBeanDefinition(advisorElement, parserContext);
		//获取id属性的值
		String id = advisorElement.getAttribute(ID);

		try {
			//新建一个AdvisorEntry点位，存入parseState，压栈
			this.parseState.push(new AdvisorEntry(id));
			//通知器bean定义的默认名字设置为id
			String advisorBeanName = id;
			if (StringUtils.hasText(advisorBeanName)) {
				//如果设置了id属性，那么直接将beanName和BeanDefinition注册到registry的缓存中
				parserContext.getRegistry().registerBeanDefinition(advisorBeanName, advisorDef);
			} else {
				//如果没有设置id属性，那么通过DefaultBeanNameGenerator生成beanName，随后同样注册到registry的缓存中，返回生成的beanName
				advisorBeanName = parserContext.getReaderContext().registerWithGeneratedName(advisorDef);
			}
			//解析当前<aop:pointcut/>标签的pointcut或者pointcut-ref属性，获取切入点可能是一个切入点bean定义或者一个切入点bean定义的id
			Object pointcut = parsePointcutProperty(advisorElement, parserContext);
			//如果是一个切入点bean定义，那么表示设置了pointcut属性，返回的就是根据切入点表达式创建的一个切入点bean定义
			if (pointcut instanceof BeanDefinition pointcutBeanDefinition) {
				//为bean定义设置pointcut属性，值就是解析后的切入点bean定义
				advisorDef.getPropertyValues().add(POINTCUT, pointcut);
				//注册组件，这里的注册是指存放到外层方法新建的CompositeComponentDefinition对象的内部集合中或者广播事件，而不是注册到注册表中
				parserContext.registerComponent(
						new AdvisorComponentDefinition(advisorBeanName, advisorDef, pointcutBeanDefinition));
			}
			//如果是一个字符串，那么表示设置了pointcut-ref属性，返回的就是该属性的值，表示引入的其他切入点bean定义的id
			else if (pointcut instanceof String strPointCut) {
				//为bean定义设置pointcut属性，值就是pointcut-ref属性的值封装的一个RuntimeBeanReference，将会在运行时解析
				advisorDef.getPropertyValues().add(POINTCUT, new RuntimeBeanReference(strPointCut));
				// 注册组件
				parserContext.registerComponent(
						new AdvisorComponentDefinition(advisorBeanName, advisorDef));
			}
		} finally {
			//AdvisorEntry点位，出栈
			this.parseState.pop();
		}
	}

	/**
	 * Create a {@link RootBeanDefinition} for the advisor described in the supplied. Does <strong>not</strong>
	 * parse any associated '{@code pointcut}' or '{@code pointcut-ref}' attributes.
	 * 创建beanClass类型为DefaultBeanFactoryPointcutAdvisor的bean定义，用于描述<aop:advisor/> 通知器标签
	 */
	private AbstractBeanDefinition createAdvisorBeanDefinition(Element advisorElement, ParserContext parserContext) {
		//新建RootBeanDefinition类型的bean定义，beanClass类型为DefaultBeanFactoryPointcutAdvisor
		RootBeanDefinition advisorDefinition = new RootBeanDefinition(DefaultBeanFactoryPointcutAdvisor.class);
		//设置源
		advisorDefinition.setSource(parserContext.extractSource(advisorElement));
		//获取advice-ref属性的值，advice-ref可以传递一个id指向一个<tx:advice/>标签，用来管理事务
		//或者可以传递一个id或者name，指向一个实现了Advice接口的bean定义
		String adviceRef = advisorElement.getAttribute(ADVICE_REF);
		//如果没有设置这个属性，那就抛出异常："'advice-ref' attribute contains empty value."
		if (!StringUtils.hasText(adviceRef)) {
			parserContext.getReaderContext().error(
					"'advice-ref' attribute contains empty value.", advisorElement, this.parseState.snapshot());
		} else {
			//为bean定义设置adviceBeanName属性，值就是advice-ref属性的值封装的一个RuntimeBeanNameReference，将会在运行时解析
			advisorDefinition.getPropertyValues().add(
					ADVICE_BEAN_NAME, new RuntimeBeanNameReference(adviceRef));
		}
		//如果设置了order属性
		if (advisorElement.hasAttribute(ORDER_PROPERTY)) {
			//那么为bean定义设置order属性，值就是order属性的值
			advisorDefinition.getPropertyValues().add(
					ORDER_PROPERTY, advisorElement.getAttribute(ORDER_PROPERTY));
		}
		//返回bean定义
		return advisorDefinition;
	}

	/**
	 * 解析<aop:aspect/>标签，也就是切面标签，一并解析内部的子标签，生成bean定义并注册到容器注册表缓存中
	 * @param aspectElement <aop:aspect/>标签元素
	 * @param parserContext 解析上下文
	 */
	private void parseAspect(Element aspectElement, ParserContext parserContext) {
		//解析<aop:advisor>节点
		String aspectId = aspectElement.getAttribute(ID);
		// aop ref属性，必须配置。代表切面
		String aspectName = aspectElement.getAttribute(REF);

		try {
			//新建一个AspectEntry点位，存入parseState，压栈
			this.parseState.push(new AspectEntry(aspectId, aspectName));
			//<aop:aspect/>标签解析到的bean定义集合
			List<BeanDefinition> beanDefinitions = new ArrayList<>();
			//<aop:aspect/>标签解析到的bean定义引用集合
			List<BeanReference> beanReferences = new ArrayList<>();
			// 解析<aop:aspect>下的declare-parents节点
			// 采用的是DeclareParentsAdvisor作为beanClass加载
			List<Element> declareParents = DomUtils.getChildElementsByTagName(aspectElement, DECLARE_PARENTS);
			for (Element declareParentsElement : declareParents) {
				/*
				 * 通过parseDeclareParents解析<aop:declare-parents/>子标签元素，新建RootBeanDefinition类型的bean定义
				 * beanClass类型为DeclareParentsAdvisor，解析各种属性并赋值，default-impl和delegate-ref属性有且只能由其中一个
				 * 随后将新建的bean定义同样注册到注册表容器中，最后将返回的bean定义加入到beanDefinitions集合中
				 */
				beanDefinitions.add(parseDeclareParents(declareParentsElement, parserContext));
			}

			// We have to parse "advice" and all the advice kinds in one loop, to get the
			// ordering semantics right.
			/*
			 * 2 解析所有advice通知标签，包括<aop:before/>、<aop:after/>、<aop:after-returning/>、
			 * <aop:after-throwing/>、<aop:around/>，并且设置通知顺序
			 */
			//获取所有子节点元素，该方法对于标签之间的空白换行符号/n也会算作一个Node节点 -> DeferredTextImpl
			//对于标签之间被注释的语句也会算作一个Node节点 -> DeferredCommentImpl
			NodeList nodeList = aspectElement.getChildNodes();
			//标志位，判断有没有发现任何通知标签，默认false
			boolean adviceFoundAlready = false;
			//遍历所有子节点元素
			for (int i = 0; i < nodeList.getLength(); i++) {
				//获取每一个节点
				Node node = nodeList.item(i);
				// 是否为advice:before/advice:after/advice:after-returning/advice:after-throwing/advice:around节点
				if (isAdviceNode(node, parserContext)) {
					// 校验aop:aspect必须有ref属性，否则无法对切入点进行观察操作
					if (!adviceFoundAlready) {
						//adviceFoundAlready改为true
						adviceFoundAlready = true;
						//如果<aop:aspect/>标签的ref属性的没有设置值或者是空白字符等无效值
						//那么抛出异常："<aspect> tag needs aspect bean reference via 'ref' attribute when declaring advices."
						if (!StringUtils.hasText(aspectName)) {
							parserContext.getReaderContext().error(
									"<aspect> tag needs aspect bean reference via 'ref' attribute when declaring advices.",
									aspectElement, this.parseState.snapshot());
							return;
						}
						//如果设置了ref属性值，那么包装成为一个RuntimeBeanReference，加入到beanReferences集合中
						beanReferences.add(new RuntimeBeanReference(aspectName));
					}
					// 解析该通知标签，获取生成的通知bean定义，该bean定义已被注册到容器中类，beanClass类型为AspectJPointcutAdvisor
					AbstractBeanDefinition advisorDefinition = parseAdvice(
							aspectName, i, aspectElement, (Element) node, parserContext, beanDefinitions, beanReferences);
					//加入到beanReferences集合中
					beanDefinitions.add(advisorDefinition);
				}
			}

			//创建解析当前<aop:aspect/>标签的AspectComponentDefinition类型的bean定义
			//内部包含了解析出来的全部bean定义和bean引用
			AspectComponentDefinition aspectComponentDefinition = createAspectComponentDefinition(
					aspectElement, aspectId, beanDefinitions, beanReferences, parserContext);
			//存入解析上下文内部的containingComponents集合中，入栈顶
			parserContext.pushContainingComponent(aspectComponentDefinition);

			//获取全部<aop:pointcut/>子标签元素集合
			List<Element> pointcuts = DomUtils.getChildElementsByTagName(aspectElement, POINTCUT);
			for (Element pointcutElement : pointcuts) {
				/*
				 * 调用parsePointcut方法解析 <aop:pointcut/> 标签
				 * 封装成为beanClass类型为AspectJExpressionPointcut类型的bean定义并且注册到IoC容器缓存中
				 * 该方法此前已经讲过了
				 */
				parsePointcut(pointcutElement, parserContext);
			}
			//出栈并注册，并不是注册到注册表中……，可能什么也不做
			parserContext.popAndRegisterContainingComponent();
		} finally {
			//AspectEntry点位，出栈
			this.parseState.pop();
		}
	}

	private AspectComponentDefinition createAspectComponentDefinition(
			Element aspectElement, String aspectId, List<BeanDefinition> beanDefs,
			List<BeanReference> beanRefs, ParserContext parserContext) {

		BeanDefinition[] beanDefArray = beanDefs.toArray(new BeanDefinition[0]);
		BeanReference[] beanRefArray = beanRefs.toArray(new BeanReference[0]);
		Object source = parserContext.extractSource(aspectElement);
		return new AspectComponentDefinition(aspectId, beanDefArray, beanRefArray, source);
	}

	/**
	 * Return {@code true} if the supplied node describes an advice type. May be one of:
	 * '{@code before}', '{@code after}', '{@code after-returning}',
	 * '{@code after-throwing}' or '{@code around}'.
	 *  判断是不是通知标签节点，如果是任何一个通知标签节点元素，那么就返回true，否则返回false
	 */
	private boolean isAdviceNode(Node aNode, ParserContext parserContext) {
		//如果不是标签节点，直接返回null
		if (!(aNode instanceof Element)) {
			return false;
		} else {
			//获取标签节点的本地名称也就是去除"aop:"之后的名称
			String name = parserContext.getDelegate().getLocalName(aNode);
			//如果是任何一个通知标签节点元素，那么就返回true，否则返回false
			return (BEFORE.equals(name) || AFTER.equals(name) || AFTER_RETURNING_ELEMENT.equals(name) ||
					AFTER_THROWING_ELEMENT.equals(name) || AROUND.equals(name));
		}
	}

	/**
	 * Parse a '{@code declare-parents}' element and register the appropriate
	 * DeclareParentsAdvisor with the BeanDefinitionRegistry encapsulated in the
	 * supplied ParserContext.
	 * 解析<aop:declare-parents/>引介增强标签元素，创建beanClass类型为DeclareParentsAdvisor的bean定义并注到容器缓存中
	 */
	private AbstractBeanDefinition parseDeclareParents(Element declareParentsElement, ParserContext parserContext) {
		//新建RootBeanDefinition类型的bean定义，beanClass类型为DeclareParentsAdvisor
		BeanDefinitionBuilder builder = BeanDefinitionBuilder.rootBeanDefinition(DeclareParentsAdvisor.class);
		//获取implement-interface和types-matching属性的值，并设置具有索引的bean定义构造器集合的前两位
		builder.addConstructorArgValue(declareParentsElement.getAttribute(IMPLEMENT_INTERFACE));
		builder.addConstructorArgValue(declareParentsElement.getAttribute(TYPE_PATTERN));

		//获取default-impl和delegate-ref属性的值，也就是增强类
		String defaultImpl = declareParentsElement.getAttribute(DEFAULT_IMPL);
		String delegateRef = declareParentsElement.getAttribute(DELEGATE_REF);
		//如果设置了default-impl并且没有设置delegate-ref
		if (StringUtils.hasText(defaultImpl) && !StringUtils.hasText(delegateRef)) {
			//那么将该属性的值加入具有索引的bean定义构造器集合的第三位
			builder.addConstructorArgValue(defaultImpl);
		}
		//如果设置了delegate-ref并且没有设置default-impl
		else if (StringUtils.hasText(delegateRef) && !StringUtils.hasText(defaultImpl)) {
			//那么将该属性的值封装成一个RuntimeBeanReference对象，加入具有索引的bean定义构造器集合的第三位
			builder.addConstructorArgReference(delegateRef);
		}
		//如果同时设置或者没设置这两个属性，那么抛出异常
		else {
			parserContext.getReaderContext().error(
					"Exactly one of the " + DEFAULT_IMPL + " or " + DELEGATE_REF + " attributes must be specified",
					declareParentsElement, this.parseState.snapshot());
		}
		//获取bean定义
		AbstractBeanDefinition definition = builder.getBeanDefinition();
		// 设置数据源
		definition.setSource(parserContext.extractSource(declareParentsElement));
		//<aop:declare-parents/>标签没有id或者name属性，通过DefaultBeanNameGenerator生成beanName
		//随后同样注册到registry的缓存中，返回生成的beanName
		parserContext.getReaderContext().registerWithGeneratedName(definition);
		// 返回Bean 定义
		return definition;
	}

	/**
	 * Parses one of '{@code before}', '{@code after}', '{@code after-returning}',
	 * '{@code after-throwing}' or '{@code around}' and registers the resulting
	 * BeanDefinition with the supplied BeanDefinitionRegistry.
	 * 解析所有advice通知标签，包括<aop:before/>、<aop:after/>、<aop:after-returning/>、<aop:after-throwing/>、
	 * @param aspectName  待绑定的切面名
	 * @param order 排序号
	 * @param aspectElement <aop:aspect>节点
	 * @param adviceElement <aop:advice>节点
	 * @param parserContext 解析节点的上下文对象
	 * @param beanDefinitions 与aspect相关的所有bean对象集合
	 * @param beanReferences  与aspect相关的所有bean引用对象集合
	 * @return the generated advice RootBeanDefinition 生成的通知bean定义
	 **/
	private AbstractBeanDefinition parseAdvice(
			String aspectName, int order, Element aspectElement, Element adviceElement, ParserContext parserContext,
			List<BeanDefinition> beanDefinitions, List<BeanReference> beanReferences) {

		try {
			//新建一个AdviceEntry点位，存入parseState，压栈
			this.parseState.push(new AdviceEntry(parserContext.getDelegate().getLocalName(adviceElement)));

			/**
			 * 1 创建通知方法bean定义，用于获取通知对应的Method对象，在第三步会被用于构造通知bean定义
			 */
			// create the method factory bean
			// 新建RootBeanDefinition类型的bean定义，beanClass类型为MethodLocatingFactoryBean,MethodLocatingFactoryBean实现了FactoryBean接口，是一个方法工厂，专门用于获取通知对应的Method对象
			RootBeanDefinition methodDefinition = new RootBeanDefinition(MethodLocatingFactoryBean.class);
			//设置bean定义的targetBeanName属性，值就是外部<aop:aspect/>标签的ref属性值，也就是引用的通知类bean定义的id
			methodDefinition.getPropertyValues().add("targetBeanName", aspectName);
			//设置bean定义的methodName属性，值就是method属性值
			methodDefinition.getPropertyValues().add("methodName", adviceElement.getAttribute("method"));
			//设置bean定义的synthetic，值为true，这表示它是一个合成的而不是不是由程序本身定义的bean
			methodDefinition.setSynthetic(true);

			/**
			 * 2 创建切面实例类bean定义，用于获取切面实例对象，也就是通知类对象，在第三步会被用于构造通知bean定义
			 */
			//新建RootBeanDefinition类型的bean定义，beanClass类型为SimpleBeanFactoryAwareAspectInstanceFactory
			//实现了AspectInstanceFactory接口，是一个实例工厂，专门用于获取切面实例对象，也就是通知类对象
			// create instance factory definition
			RootBeanDefinition aspectFactoryDef =
					new RootBeanDefinition(SimpleBeanFactoryAwareAspectInstanceFactory.class);
			//设置bean定义的aspectBeanName属性，值就是外部<aop:aspect/>标签的ref属性值，也就是引用的通知类bean定义的id
			aspectFactoryDef.getPropertyValues().add("aspectBeanName", aspectName);
			//设置bean定义的synthetic，值为true，这表示它是一个合成的而不是不是由程序本身定义的bean
			aspectFactoryDef.setSynthetic(true);

			/**
			 * 3 创建advice通知bean定义
			 */
			// register the pointcut
			// 涉及point-cut属性的解析，并结合上述的两个bean最终包装为AbstractAspectJAdvice通知对象
			AbstractBeanDefinition adviceDef = createAdviceDefinition(
					adviceElement, parserContext, aspectName, order, methodDefinition, aspectFactoryDef,
					beanDefinitions, beanReferences);

			/**
			 * 4 创建切入点通知器bean定义
			 */
			// configure the advisor
			//新建RootBeanDefinition类型的bean定义，beanClass类型为AspectJPointcutAdvisor
			RootBeanDefinition advisorDefinition = new RootBeanDefinition(AspectJPointcutAdvisor.class);
			advisorDefinition.setSource(parserContext.extractSource(adviceElement));
			//设置bean定义的构造器参数，值就是上面创建的advice通知bean定义adviceDef
			advisorDefinition.getConstructorArgumentValues().addGenericArgumentValue(adviceDef);
			//如果外部<aop:aspect/>标签元素具有order属性
			if (aspectElement.hasAttribute(ORDER_PROPERTY)) {
				//设置bean定义的order属性，值就是外部<aop:aspect/>标签元素的order属性值
				//用来控制切入点方法的优先级
				advisorDefinition.getPropertyValues().add(
						ORDER_PROPERTY, aspectElement.getAttribute(ORDER_PROPERTY));
			}
			/**
			 * 5 注册通知器bean定义
			 */
			// register the final advisor
			//通过DefaultBeanNameGenerator生成beanName，随后将最终得到的切入点通知器bean定义同样注册到registry的缓存中
			parserContext.getReaderContext().registerWithGeneratedName(advisorDefinition);
			//返回通知器bean定义
			return advisorDefinition;
		} finally {
			//AdviceEntry点位，出栈
			this.parseState.pop();
		}
	}

	/**
	 * Creates the RootBeanDefinition for a POJO advice bean. Also causes pointcut
	 * parsing to occur so that the pointcut may be associate with the advice bean.
	 * This same pointcut is also configured as the pointcut for the enclosing
	 * Advisor definition using the supplied MutablePropertyValues.
	 * 创建一个advice通知bean定义，beanClass类型为该通知标签对应的实现类类型，还会解析内部的切入点，
	 */
	private AbstractBeanDefinition createAdviceDefinition(
			Element adviceElement, ParserContext parserContext, String aspectName, int order,
			RootBeanDefinition methodDef, RootBeanDefinition aspectFactoryDef,
			List<BeanDefinition> beanDefinitions, List<BeanReference> beanReferences) {

		//新建RootBeanDefinition类型的bean定义，beanClass类型为该通知标签对应的实现类类型
		RootBeanDefinition adviceDefinition = new RootBeanDefinition(getAdviceClass(adviceElement, parserContext));
		adviceDefinition.setSource(parserContext.extractSource(adviceElement));
		//设置bean定义的aspectName属性，值就是外部<aop:aspect/>标签的ref属性值，也就是引用的通知类bean定义的id
		adviceDefinition.getPropertyValues().add(ASPECT_NAME_PROPERTY, aspectName);
		//设置bean定义的declarationOrder属性，值就是在当前外部<aop:aspect/>标签中的所有节点的定义顺序由上而下的索引值
		adviceDefinition.getPropertyValues().add(DECLARATION_ORDER_PROPERTY, order);

		//如果具有returning属性，说明是后置通知
		if (adviceElement.hasAttribute(RETURNING)) {
			//设置bean定义的returningName属性，值就是returning属性的值
			adviceDefinition.getPropertyValues().add(
					RETURNING_PROPERTY, adviceElement.getAttribute(RETURNING));
		}
		//如果具有throwing属性，说明是异常通知
		if (adviceElement.hasAttribute(THROWING)) {
			//设置bean定义的throwingName属性，值就是throwing属性的值
			adviceDefinition.getPropertyValues().add(
					THROWING_PROPERTY, adviceElement.getAttribute(THROWING));
		}
		//如果具有arg-names属性，这表示接收目标方法的参数
		if (adviceElement.hasAttribute(ARG_NAMES)) {
			//设置bean定义的argumentNames属性，值就是arg-names属性的值
			adviceDefinition.getPropertyValues().add(
					ARG_NAMES_PROPERTY, adviceElement.getAttribute(ARG_NAMES));
		}

		// 获取构造器参数
		ConstructorArgumentValues cav = adviceDefinition.getConstructorArgumentValues();
		// 设置构造器第一个参数属性，值为methodDef，也就是此前构建的通知方法bean定义
		cav.addIndexedArgumentValue(METHOD_INDEX, methodDef);
		// 解析当前通知标签的pointcut或者pointcut-ref属性，获取切入点，返回值可能是一个切入点bean定义或者一个切入点bean定义的id
		Object pointcut = parsePointcutProperty(adviceElement, parserContext);
		//如果是一个切入点bean定义，那么表示设置了pointcut属性，返回的就是根据切入点表达式创建的一个切入点bean定义
		if (pointcut instanceof BeanDefinition) {
			//为bean定义设置构造器第二个参数属性，值就是解析后的切入点bean定义
			cav.addIndexedArgumentValue(POINTCUT_INDEX, pointcut);
			//加入beanDefinitions集合
			beanDefinitions.add((BeanDefinition) pointcut);
		}
		//如果是一个字符串，那么表示设置了pointcut-ref属性，返回的就是该属性的值，表示引入的其他切入点bean定义的id
		else if (pointcut instanceof String) {
			RuntimeBeanReference pointcutRef = new RuntimeBeanReference((String) pointcut);
			//为bean定义设置构造器第二个参数属性，值就是pointcut-ref属性的值封装的一个RuntimeBeanReference，将会在运行时解析
			cav.addIndexedArgumentValue(POINTCUT_INDEX, pointcutRef);
			//加入beanReferences集合
			beanReferences.add(pointcutRef);
		}
		//为bean定义设置构造器第三个参数属性，值就是切面通知类bean定义，也就是此前构建的切面通知类bean定义
		cav.addIndexedArgumentValue(ASPECT_INSTANCE_FACTORY_INDEX, aspectFactoryDef);
		//返回bean定义
		return adviceDefinition;
	}

	/**
	 * Gets the advice implementation class corresponding to the supplied {@link Element}.
	 * 获取给定通知元素对应的bean定义的beanClass的实现类类型
	 */
	private Class<?> getAdviceClass(Element adviceElement, ParserContext parserContext) {
		//获取该通知标签的本地名称
		String elementName = parserContext.getDelegate().getLocalName(adviceElement);
		//根据不同的通知类型返回不同的Class
		if (BEFORE.equals(elementName)) {
			//如果是<aop:before/>通知，那么返回AspectJMethodBeforeAdvice.class
			return AspectJMethodBeforeAdvice.class;
		} else if (AFTER.equals(elementName)) {
			//如果是<aop:after/>通知，那么返回AspectJAfterAdvice.class
			return AspectJAfterAdvice.class;
		} else if (AFTER_RETURNING_ELEMENT.equals(elementName)) {
			//如果是<aop:after-returning/>通知，那么返回AspectJAfterReturningAdvice.class
			return AspectJAfterReturningAdvice.class;
		} else if (AFTER_THROWING_ELEMENT.equals(elementName)) {
			//如果是<aop:after-throwing/>通知，那么返回AspectJAfterThrowingAdvice.class
			return AspectJAfterThrowingAdvice.class;
		} else if (AROUND.equals(elementName)) {
			//如果是<aop:around/>通知，那么返回AspectJAroundAdvice.class
			return AspectJAroundAdvice.class;
		} else {
			//其他情况，抛出异常
			throw new IllegalArgumentException("Unknown advice kind [" + elementName + "].");
		}
	}

	/**
	 * Parses the supplied {@code <pointcut>} and registers the resulting
	 * Pointcut with the BeanDefinitionRegistry.
	 * 解析<aop:pointcut/> 标签，也就是切入点表达式标签，生成bean定义注册到容器中
	 */
	private AbstractBeanDefinition parsePointcut(Element pointcutElement, ParserContext parserContext) {
		// 切入点的唯一标识
		String id = pointcutElement.getAttribute(ID);
		// 获取切入点的表达式
		String expression = pointcutElement.getAttribute(EXPRESSION);
		//<aop:pointcut/> 标签对应的bean定义
		AbstractBeanDefinition pointcutDefinition = null;

		try {
			// 采用栈保存切入点
			this.parseState.push(new PointcutEntry(id));
			//创建切入点表达式的bean定义对象，bean定义类型为RootBeanDefinition，beanClass类型为AspectJExpressionPointcut
			//scope属性设置为prototype，synthetic属性设置为true，设置expression属性的值为切入点表达式字符串
			pointcutDefinition = createPointcutDefinition(expression);
			//设置源
			pointcutDefinition.setSource(parserContext.extractSource(pointcutElement));
			//切入点bean定义的默认名字设置为id
			String pointcutBeanName = id;
			//如果设置了id属性
			if (StringUtils.hasText(pointcutBeanName)) {
				//注册bean对象
				parserContext.getRegistry().registerBeanDefinition(pointcutBeanName, pointcutDefinition);
			}
			//如果没有设置id属性
			else {
				//那么生成beanName，随后同样注册到registry的缓存中，返回生成的beanName
				pointcutBeanName = parserContext.getReaderContext().registerWithGeneratedName(pointcutDefinition);
			}
			//注册组件，这里的注册是指存放到外层方法新建的CompositeComponentDefinition对象的内部集合中或者广播事件，而不是注册到注册表中
			parserContext.registerComponent(
					new PointcutComponentDefinition(pointcutBeanName, pointcutDefinition, expression));
		} finally {
			// 创建后移除
			this.parseState.pop();
		}
		//返回创建的bean定义
		return pointcutDefinition;
	}

	/**
	 * Parses the {@code pointcut} or {@code pointcut-ref} attributes of the supplied
	 * {@link Element} and add a {@code pointcut} property as appropriate. Generates a
	 * {@link org.springframework.beans.factory.config.BeanDefinition} for the pointcut if  necessary
	 * and returns its bean name, otherwise returns the bean name of the referred pointcut.
	 * 解析<aop:advisor/>标签的pointcut或者pointcut-ref属性，即获取Advisor生成器的Pointcut切入点
	 */
	@Nullable
	private Object parsePointcutProperty(Element element, ParserContext parserContext) {
		//如果当前<aop:advisor/>标签同时具有pointcut和pointcut-ref属性那么抛出异常："Cannot define both 'pointcut' and 'pointcut-ref' on <advisor> tag."
		if (element.hasAttribute(POINTCUT) && element.hasAttribute(POINTCUT_REF)) {
			parserContext.getReaderContext().error(
					"Cannot define both 'pointcut' and 'pointcut-ref' on <advisor> tag.",
					element, this.parseState.snapshot());
			return null;
		}
		//否则，如果具有pointcut属性，那么一定没有pointcut-ref属性
		else if (element.hasAttribute(POINTCUT)) {
			// Create a pointcut for the anonymous pc and register it.
			//获取pointcut属性的值，也就是切入点表达式字符串
			String expression = element.getAttribute(POINTCUT);
			//创建切入点bean定义对象，bean定义类型为RootBeanDefinition，beanClass类型为AspectJExpressionPointcut
			//scope属性设置为prototype，synthetic属性设置为true，设置expression属性的值为切入点表达式字符串
			AbstractBeanDefinition pointcutDefinition = createPointcutDefinition(expression);
			//设置源，属于当前<aop:advisor/>标签元素
			pointcutDefinition.setSource(parserContext.extractSource(element));
			//返回新建的切入点bean定义对象
			return pointcutDefinition;
		}
		//否则，如果具有pointcut-ref属性，那么一定没有pointcut属性
		else if (element.hasAttribute(POINTCUT_REF)) {
			//获取pointcut-ref属性的值，也就是其他地方的<aop:pointcut/> 标签的id，表示引入其他外部切入点
			String pointcutRef = element.getAttribute(POINTCUT_REF);
			//如果是空白字符之类的无意义字符串，那么抛出异常："'pointcut-ref' attribute contains empty value."
			if (!StringUtils.hasText(pointcutRef)) {
				parserContext.getReaderContext().error(
						"'pointcut-ref' attribute contains empty value.", element, this.parseState.snapshot());
				return null;
			}
			//直接返回pointcut-ref属性的值
			return pointcutRef;
		}
		//否则，表示没有设置这两个属性的任何一个，同样抛出异常："Must define one of 'pointcut' or 'pointcut-ref' on <advisor> tag."
		else {
			parserContext.getReaderContext().error(
					"Must define one of 'pointcut' or 'pointcut-ref' on <advisor> tag.",
					element, this.parseState.snapshot());
			return null;
		}
	}

	/**
	 * Creates a {@link BeanDefinition} for the {@link AspectJExpressionPointcut} class using
	 * the supplied pointcut expression.
	 * 使用给定的切入点表达式创建AspectJExpressionPointcut类型的bean定义对象
	 */
	protected AbstractBeanDefinition createPointcutDefinition(String expression) {
		//新建RootBeanDefinition类型的bean定义，beanClass类型为AspectJExpressionPointcut
		RootBeanDefinition beanDefinition = new RootBeanDefinition(AspectJExpressionPointcut.class);
		//设置scope属性为prototype
		beanDefinition.setScope(BeanDefinition.SCOPE_PROTOTYPE);
		//设置synthetic属性为true，这表示它是一个合成的而不是不是由程序本身定义的bean
		beanDefinition.setSynthetic(true);
		//添加expression属性值为参数的切入点表达式字符串
		beanDefinition.getPropertyValues().add(EXPRESSION, expression);
		//返回创建的bean定义
		return beanDefinition;
	}

}<|MERGE_RESOLUTION|>--- conflicted
+++ resolved
@@ -1,5 +1,5 @@
 /*
- * Copyright 2002-2021 the original author or authors.
+ * Copyright 2002-2022 the original author or authors.
  *
  * Licensed under the Apache License, Version 2.0 (the "License");
  * you may not use this file except in compliance with the License.
@@ -112,23 +112,14 @@
 		for (Element elt : childElts) {
 			//获取子标签本地名称，即去除"aop:"之后的名称
 			String localName = parserContext.getDelegate().getLocalName(elt);
-<<<<<<< HEAD
-			if (POINTCUT.equals(localName)) {
+			switch (localName) {
 				//处理 <aop:pointcut /> 子标签，解析出 AspectJExpressionPointcut 对象并注册
-				parsePointcut(elt, parserContext);
-			} else if (ADVISOR.equals(localName)) {
+				case POINTCUT -> parsePointcut(elt, parserContext);
 				// 处理 <aop:advisor /> 子标签，解析出 DefaultBeanFactoryPointcutAdvisor 对象并注册，了指定 Advice 和 Pointcut（如果有）
-				parseAdvisor(elt, parserContext);
-			} else if (ASPECT.equals(localName)) {
+				case ADVISOR -> parseAdvisor(elt, parserContext);
 				//处理 <aop:aspectj /> 子标签，解析出所有的 AspectJPointcutAdvisor 对象并注册，里面包含了 Advice 对象和对应的 Pointcut 对象
 				// 同时存在 Pointcut 配置，也会解析出 AspectJExpressionPointcut 对象并注册
-				parseAspect(elt, parserContext);
-=======
-			switch (localName) {
-				case POINTCUT -> parsePointcut(elt, parserContext);
-				case ADVISOR -> parseAdvisor(elt, parserContext);
 				case ASPECT -> parseAspect(elt, parserContext);
->>>>>>> e0f60dc0
 			}
 		}
 		//出栈并注册，并不是注册到注册表中……，可能什么也不做
