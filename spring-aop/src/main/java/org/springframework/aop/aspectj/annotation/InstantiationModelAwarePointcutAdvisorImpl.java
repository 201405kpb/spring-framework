--- conflicted
+++ resolved
@@ -34,14 +34,9 @@
 
 /**
  * Internal implementation of AspectJPointcutAdvisor.
-<<<<<<< HEAD
  * AspectJPointcutAdvisor的内部实现。
  * Note that there will be one instance of this advisor for each target method.
  * 注意，每个目标方法都有一个此顾问的实例。
-=======
- *
- * <p>Note that there will be one instance of this advisor for each target method.
->>>>>>> 95481018
  *
  * @author Rod Johnson
  * @author Juergen Hoeller
