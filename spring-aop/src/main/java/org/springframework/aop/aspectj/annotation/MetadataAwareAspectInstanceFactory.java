/*
 * Copyright 2002-2023 the original author or authors.
 *
 * Licensed under the Apache License, Version 2.0 (the "License");
 * you may not use this file except in compliance with the License.
 * You may obtain a copy of the License at
 *
 *      https://www.apache.org/licenses/LICENSE-2.0
 *
 * Unless required by applicable law or agreed to in writing, software
 * distributed under the License is distributed on an "AS IS" BASIS,
 * WITHOUT WARRANTIES OR CONDITIONS OF ANY KIND, either express or implied.
 * See the License for the specific language governing permissions and
 * limitations under the License.
 */

package org.springframework.aop.aspectj.annotation;

import org.springframework.aop.aspectj.AspectInstanceFactory;
import org.springframework.lang.Nullable;

/**
 * Subinterface of {@link org.springframework.aop.aspectj.AspectInstanceFactory}
 * that returns {@link AspectMetadata} associated with AspectJ-annotated classes.
 *
 * @author Rod Johnson
 * @since 2.0
 * @see AspectMetadata
 * @see org.aspectj.lang.reflect.AjType
 */
public interface MetadataAwareAspectInstanceFactory extends AspectInstanceFactory {

	/**
<<<<<<< HEAD
	 * Return the AspectJ AspectMetadata for this factory's aspect.
	 * 切面元数据的获取
=======
	 * Get the AspectJ AspectMetadata for this factory's aspect.
>>>>>>> 95481018
	 * @return the aspect metadata
	 */
	AspectMetadata getAspectMetadata();

	/**
	 * Get the best possible creation mutex for this factory.
	 * @return the mutex object (may be {@code null} for no mutex to use)
	 * @since 4.3
	 */
	@Nullable
	Object getAspectCreationMutex();

}<|MERGE_RESOLUTION|>--- conflicted
+++ resolved
@@ -31,12 +31,8 @@
 public interface MetadataAwareAspectInstanceFactory extends AspectInstanceFactory {
 
 	/**
-<<<<<<< HEAD
-	 * Return the AspectJ AspectMetadata for this factory's aspect.
+	 * Get the AspectJ AspectMetadata for this factory's aspect.
 	 * 切面元数据的获取
-=======
-	 * Get the AspectJ AspectMetadata for this factory's aspect.
->>>>>>> 95481018
 	 * @return the aspect metadata
 	 */
 	AspectMetadata getAspectMetadata();
