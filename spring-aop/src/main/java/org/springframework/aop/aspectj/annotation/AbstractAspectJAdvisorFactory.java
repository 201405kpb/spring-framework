/*
 * Copyright 2002-2023 the original author or authors.
 *
 * Licensed under the Apache License, Version 2.0 (the "License");
 * you may not use this file except in compliance with the License.
 * You may obtain a copy of the License at
 *
 *      https://www.apache.org/licenses/LICENSE-2.0
 *
 * Unless required by applicable law or agreed to in writing, software
 * distributed under the License is distributed on an "AS IS" BASIS,
 * WITHOUT WARRANTIES OR CONDITIONS OF ANY KIND, either express or implied.
 * See the License for the specific language governing permissions and
 * limitations under the License.
 */

package org.springframework.aop.aspectj.annotation;

import java.lang.annotation.Annotation;
import java.lang.reflect.Constructor;
import java.lang.reflect.Field;
import java.lang.reflect.Method;
import java.util.Map;
import java.util.StringTokenizer;

import org.apache.commons.logging.Log;
import org.apache.commons.logging.LogFactory;
import org.aspectj.lang.annotation.After;
import org.aspectj.lang.annotation.AfterReturning;
import org.aspectj.lang.annotation.AfterThrowing;
import org.aspectj.lang.annotation.Around;
import org.aspectj.lang.annotation.Aspect;
import org.aspectj.lang.annotation.Before;
import org.aspectj.lang.annotation.Pointcut;
import org.aspectj.lang.reflect.AjType;
import org.aspectj.lang.reflect.AjTypeSystem;
import org.aspectj.lang.reflect.PerClauseKind;

import org.springframework.aop.framework.AopConfigException;
import org.springframework.core.ParameterNameDiscoverer;
import org.springframework.core.annotation.AnnotationUtils;
import org.springframework.lang.Nullable;

/**
 * Abstract base class for factories that can create Spring AOP Advisors
 * given AspectJ classes from classes honoring the AspectJ 5 annotation syntax.
 *
 * <p>This class handles annotation parsing and validation functionality.
 * It does not actually generate Spring AOP Advisors, which is deferred to subclasses.
 *
 * @author Rod Johnson
 * @author Adrian Colyer
 * @author Juergen Hoeller
 * @author Sam Brannen
 * @since 2.0
 */
public abstract class AbstractAspectJAdvisorFactory implements AspectJAdvisorFactory {

	private static final String AJC_MAGIC = "ajc$";

	private static final Class<?>[] ASPECTJ_ANNOTATION_CLASSES = new Class<?>[] {
			Pointcut.class, Around.class, Before.class, After.class, AfterReturning.class, AfterThrowing.class};


	/** Logger available to subclasses. */
	protected final Log logger = LogFactory.getLog(getClass());

	protected final ParameterNameDiscoverer parameterNameDiscoverer = new AspectJAnnotationParameterNameDiscoverer();


	/**
	 * We consider something to be an AspectJ aspect suitable for use by the Spring AOP system
	 * if it has the @Aspect annotation, and was not compiled by ajc. The reason for this latter test
	 * is that aspects written in the code-style (AspectJ language) also have the annotation present
	 * when compiled by ajc with the -1.5 flag, yet they cannot be consumed by Spring AOP.
	 * 是否是Aspect切面组件类，即类上是否标注了@Aspect注解
	 */
	@Override
	public boolean isAspect(Class<?> clazz) {
		//如果类上具有@Aspect注解，并且不是通过AspectJ编译器（ajc）编译的源码
		return (hasAspectAnnotation(clazz) && !compiledByAjc(clazz));
	}

	/**
	 * 类上是否具有@Aspect注解
	 * @param clazz
	 * @return
	 */
	private boolean hasAspectAnnotation(Class<?> clazz) {
		return (AnnotationUtils.findAnnotation(clazz, Aspect.class) != null);
	}

	/**
	 * We need to detect this as "code-style" AspectJ aspects should not be
	 * interpreted by Spring AOP.
	 * AJC编译器的编译后的字段特征，将会加上"ajc$"前缀
	 */
	private boolean compiledByAjc(Class<?> clazz) {
		// The AJTypeSystem goes to great lengths to provide a uniform appearance between code-style and
		// annotation-style aspects. Therefore there is no 'clean' way to tell them apart. Here we rely on
		// an implementation detail of the AspectJ compiler.
		//通过判断字段名是否被修改为"ajc$"，来判断是否使用了AspectJ编译器（AJC）
		for (Field field : clazz.getDeclaredFields()) {
			//如果有一个字段名以"ajc$"为前缀，那么就算采用AJC编译器
			if (field.getName().startsWith(AJC_MAGIC)) {
				return true;
			}
		}
		return false;
	}

	/**
	 * 校验切面类
	 * @param aspectClass 切面类的类型
	 */
	@Override
	public void validate(Class<?> aspectClass) throws AopConfigException {
<<<<<<< HEAD
		// 如果父类具有@Aspect注解且不是抽象的，则抛出异常："cannot extend concrete aspect"
		if (aspectClass.getSuperclass().getAnnotation(Aspect.class) != null &&
				!Modifier.isAbstract(aspectClass.getSuperclass().getModifiers())) {
			throw new AopConfigException("[" + aspectClass.getName() + "] cannot extend concrete aspect [" +
					aspectClass.getSuperclass().getName() + "]");
		}
		/*
		 * 获取当前切面类的AjType，即返回给定 Java 类型的 AspectJ 运行时类型表示形式
		 * AjType是AspectJ程序中切面类的运行时表示形式，区别于 java.lang.class，
		 * 可以获取从中获取理解切入点、通知、declare和其他 AspectJ 类型的成员
		 */
=======
>>>>>>> e3fb0a39
		AjType<?> ajType = AjTypeSystem.getAjType(aspectClass);
		//如果不是切面类，抛出异常
		if (!ajType.isAspect()) {
			throw new NotAnAtAspectException(aspectClass);
		}
		//如果切面类的生命周期，即@Aspect注解的value属性值被设置为"percflow()"，那么抛出异常
		if (ajType.getPerClause().getKind() == PerClauseKind.PERCFLOW) {
			throw new AopConfigException(aspectClass.getName() + " uses percflow instantiation model: " +
					"This is not supported in Spring AOP.");
		}
		//如果切面类的生命周期，即@Aspect注解的value属性值被设置为"percflowbelow()"，那么抛出异常
		if (ajType.getPerClause().getKind() == PerClauseKind.PERCFLOWBELOW) {
			throw new AopConfigException(aspectClass.getName() + " uses percflowbelow instantiation model: " +
					"This is not supported in Spring AOP.");
		}
	}

	/**
	 * Find and return the first AspectJ annotation on the given method
	 * (there <i>should</i> only be one anyway...).
	 * 查找并返回给定方法上的第一个 AspectJ 注解，方法上理应只有一个AspectJ注解
	 */
	@SuppressWarnings("unchecked")
	@Nullable
	protected static AspectJAnnotation<?> findAspectJAnnotationOnMethod(Method method) {
		//顺序遍历查找：Pointcut.class, Around.class, Before.class, After.class, AfterReturning.class, AfterThrowing.class
		for (Class<?> clazz : ASPECTJ_ANNOTATION_CLASSES) {
			AspectJAnnotation<?> foundAnnotation = findAnnotation(method, (Class<Annotation>) clazz);
			//找到之后就返回
			if (foundAnnotation != null) {
				return foundAnnotation;
			}
		}
		return null;
	}

	/**
	 * 在给定方法上查找给定类型的AspectJ 注解
	 *
	 * @param method    通知方法
	 * @param toLookFor 需要查找的AspectJ 注解类型
	 * @return 结果，没找到就返回null
	 */
	@Nullable
	private static <A extends Annotation> AspectJAnnotation<A> findAnnotation(Method method, Class<A> toLookFor) {
		//通用查找注解的方法，找到之后返回该注解，找不到就返回null
		A result = AnnotationUtils.findAnnotation(method, toLookFor);
		if (result != null) {
			//找到之后封装为一个AspectJAnnotation
			return new AspectJAnnotation<>(result);
		} else {
			return null;
		}
	}


	/**
	 * Enum for AspectJ annotation types.
	 * @see AspectJAnnotation#getAnnotationType()
	 */
	protected enum AspectJAnnotationType {

		AtPointcut, AtAround, AtBefore, AtAfter, AtAfterReturning, AtAfterThrowing
	}


	/**
	 * Class modeling an AspectJ annotation, exposing its type enumeration and
	 * pointcut String.
	 * @param <A> the annotation type
	 */
	protected static class AspectJAnnotation<A extends Annotation> {

		private static final String[] EXPRESSION_ATTRIBUTES = {"pointcut", "value"};

		private static final Map<Class<?>, AspectJAnnotationType> annotationTypeMap = Map.of(
				Pointcut.class, AspectJAnnotationType.AtPointcut, //
				Around.class, AspectJAnnotationType.AtAround, //
				Before.class, AspectJAnnotationType.AtBefore, //
				After.class, AspectJAnnotationType.AtAfter, //
				AfterReturning.class, AspectJAnnotationType.AtAfterReturning, //
				AfterThrowing.class, AspectJAnnotationType.AtAfterThrowing //
			);

		private final A annotation;

		private final AspectJAnnotationType annotationType;

		private final String pointcutExpression;

		private final String argumentNames;

		public AspectJAnnotation(A annotation) {
			this.annotation = annotation;
			this.annotationType = determineAnnotationType(annotation);
			try {
				this.pointcutExpression = resolveExpression(annotation);
				Object argNames = AnnotationUtils.getValue(annotation, "argNames");
				this.argumentNames = (argNames instanceof String names ? names : "");
			}
			catch (Exception ex) {
				throw new IllegalArgumentException(annotation + " is not a valid AspectJ annotation", ex);
			}
		}

		private AspectJAnnotationType determineAnnotationType(A annotation) {
			AspectJAnnotationType type = annotationTypeMap.get(annotation.annotationType());
			if (type != null) {
				return type;
			}
			throw new IllegalStateException("Unknown annotation type: " + annotation);
		}

		private String resolveExpression(A annotation) {
			for (String attributeName : EXPRESSION_ATTRIBUTES) {
				Object val = AnnotationUtils.getValue(annotation, attributeName);
				if (val instanceof String str && !str.isEmpty()) {
					return str;
				}
			}
			throw new IllegalStateException("Failed to resolve expression in: " + annotation);
		}

		public AspectJAnnotationType getAnnotationType() {
			return this.annotationType;
		}

		public A getAnnotation() {
			return this.annotation;
		}

		public String getPointcutExpression() {
			return this.pointcutExpression;
		}

		public String getArgumentNames() {
			return this.argumentNames;
		}

		@Override
		public String toString() {
			return this.annotation.toString();
		}
	}


	/**
	 * ParameterNameDiscoverer implementation that analyzes the arg names
	 * specified at the AspectJ annotation level.
	 */
	private static class AspectJAnnotationParameterNameDiscoverer implements ParameterNameDiscoverer {

		@Override
		@Nullable
		public String[] getParameterNames(Method method) {
			if (method.getParameterCount() == 0) {
				return new String[0];
			}
			AspectJAnnotation<?> annotation = findAspectJAnnotationOnMethod(method);
			if (annotation == null) {
				return null;
			}
			StringTokenizer nameTokens = new StringTokenizer(annotation.getArgumentNames(), ",");
			if (nameTokens.countTokens() > 0) {
				String[] names = new String[nameTokens.countTokens()];
				for (int i = 0; i < names.length; i++) {
					names[i] = nameTokens.nextToken();
				}
				return names;
			}
			else {
				return null;
			}
		}

		@Override
		@Nullable
		public String[] getParameterNames(Constructor<?> ctor) {
			throw new UnsupportedOperationException("Spring AOP cannot handle constructor advice");
		}
	}

}<|MERGE_RESOLUTION|>--- conflicted
+++ resolved
@@ -115,20 +115,11 @@
 	 */
 	@Override
 	public void validate(Class<?> aspectClass) throws AopConfigException {
-<<<<<<< HEAD
-		// 如果父类具有@Aspect注解且不是抽象的，则抛出异常："cannot extend concrete aspect"
-		if (aspectClass.getSuperclass().getAnnotation(Aspect.class) != null &&
-				!Modifier.isAbstract(aspectClass.getSuperclass().getModifiers())) {
-			throw new AopConfigException("[" + aspectClass.getName() + "] cannot extend concrete aspect [" +
-					aspectClass.getSuperclass().getName() + "]");
-		}
 		/*
 		 * 获取当前切面类的AjType，即返回给定 Java 类型的 AspectJ 运行时类型表示形式
 		 * AjType是AspectJ程序中切面类的运行时表示形式，区别于 java.lang.class，
 		 * 可以获取从中获取理解切入点、通知、declare和其他 AspectJ 类型的成员
 		 */
-=======
->>>>>>> e3fb0a39
 		AjType<?> ajType = AjTypeSystem.getAjType(aspectClass);
 		//如果不是切面类，抛出异常
 		if (!ajType.isAspect()) {
