--- conflicted
+++ resolved
@@ -139,21 +139,13 @@
 	 */
 	@SuppressWarnings("unchecked")
 	@Nullable
-<<<<<<< HEAD
-	protected static AspectJAnnotation<?> findAspectJAnnotationOnMethod(Method method) {
+	protected static AspectJAnnotation findAspectJAnnotationOnMethod(Method method) {
 		//顺序遍历查找：Pointcut.class, Around.class, Before.class, After.class, AfterReturning.class, AfterThrowing.class
-		for (Class<?> clazz : ASPECTJ_ANNOTATION_CLASSES) {
-			AspectJAnnotation<?> foundAnnotation = findAnnotation(method, (Class<Annotation>) clazz);
-			//找到之后就返回
-			if (foundAnnotation != null) {
-				return foundAnnotation;
-=======
-	protected static AspectJAnnotation findAspectJAnnotationOnMethod(Method method) {
 		for (Class<?> annotationType : ASPECTJ_ANNOTATION_CLASSES) {
 			AspectJAnnotation annotation = findAnnotation(method, (Class<Annotation>) annotationType);
+			//找到之后就返回
 			if (annotation != null) {
 				return annotation;
->>>>>>> 95481018
 			}
 		}
 		return null;
@@ -163,26 +155,18 @@
 	 * 在给定方法上查找给定类型的AspectJ 注解
 	 *
 	 * @param method    通知方法
-	 * @param toLookFor 需要查找的AspectJ 注解类型
+	 * @param annotationType 需要查找的AspectJ 注解类型
 	 * @return 结果，没找到就返回null
 	 */
 	@Nullable
-<<<<<<< HEAD
-	private static <A extends Annotation> AspectJAnnotation<A> findAnnotation(Method method, Class<A> toLookFor) {
+	private static AspectJAnnotation findAnnotation(Method method, Class<? extends Annotation> annotationType) {
 		//通用查找注解的方法，找到之后返回该注解，找不到就返回null
-		A result = AnnotationUtils.findAnnotation(method, toLookFor);
-		if (result != null) {
-			//找到之后封装为一个AspectJAnnotation
-			return new AspectJAnnotation<>(result);
-		} else {
-=======
-	private static AspectJAnnotation findAnnotation(Method method, Class<? extends Annotation> annotationType) {
 		Annotation annotation = AnnotationUtils.findAnnotation(method, annotationType);
 		if (annotation != null) {
+			//找到之后封装为一个AspectJAnnotation
 			return new AspectJAnnotation(annotation);
 		}
 		else {
->>>>>>> 95481018
 			return null;
 		}
 	}
