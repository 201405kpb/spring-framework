--- conflicted
+++ resolved
@@ -102,11 +102,8 @@
 			//isFrozen判断frozen属性，也就是是否需要优化CGLIB，默认false
 			//isEligible判断给定的类是否有资格应用此后处理器的advisor
 			if (!advised.isFrozen() && isEligible(AopUtils.getTargetClass(bean))) {
-<<<<<<< HEAD
+				// Add our local Advisor to the existing proxy's Advisor chain...
 				//如果beforeExistingAdvisors为true，异步任务的AsyncAnnotationBeanPostProcessor将会设置为true
-=======
-				// Add our local Advisor to the existing proxy's Advisor chain.
->>>>>>> 84bc1dfa
 				if (this.beforeExistingAdvisors) {
 					//将我们的本地通知器添加到现有代理的通知器链的头部
 					advised.addAdvisor(0, this.advisor);
