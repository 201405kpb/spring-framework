--- conflicted
+++ resolved
@@ -74,8 +74,9 @@
 
 			// Use original ClassLoader if bean class not locally loaded in overriding class loader
 			ClassLoader classLoader = getProxyClassLoader();
-			if (classLoader instanceof SmartClassLoader && classLoader != beanClass.getClassLoader()) {
-				classLoader = ((SmartClassLoader) classLoader).getOriginalClassLoader();
+			if (classLoader instanceof SmartClassLoader smartClassLoader &&
+					classLoader != beanClass.getClassLoader()) {
+				classLoader = smartClassLoader.getOriginalClassLoader();
 			}
 			return proxyFactory.getProxyClass(classLoader);
 		}
@@ -105,10 +106,6 @@
 				if (this.beforeExistingAdvisors) {
 					//将我们的本地通知器添加到现有代理的通知器链的头部
 					advised.addAdvisor(0, this.advisor);
-<<<<<<< HEAD
-				} else {
-					//否则添加到尾部
-=======
 				}
 				else if (advised.getTargetSource() == AdvisedSupport.EMPTY_TARGET_SOURCE && advised.getAdvisorCount() > 0) {
 					// No target, leave last advisor in place
@@ -116,7 +113,7 @@
 					return bean;
 				}
 				else {
->>>>>>> e3fb0a39
+					//否则添加到尾部
 					advised.addAdvisor(this.advisor);
 				}
 				//返回原代理对象
