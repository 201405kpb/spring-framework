--- conflicted
+++ resolved
@@ -41,20 +41,13 @@
 	@Override
 	@SuppressWarnings("deprecation")
 	protected Class<?> getBeanClass(Element element) {
-<<<<<<< HEAD
-		// As of Spring 3.1, the default value of system-properties-mode has changed from
-		// 'FALLBACK' to 'ENVIRONMENT'. This latter value indicates that resolution of
-		// placeholders against system properties is a function of the Environment and
-		// its current set of PropertySources.
+		// The default value of system-properties-mode is 'ENVIRONMENT'. This value
+		// indicates that resolution of placeholders against system properties is a
+		// function of the Environment and its current set of PropertySources.
 		/*
 		 * 自Spring 3.1 开始，system-properties-mode的属性的默认值从'FALLBACK' 变成 'ENVIRONMENT'
 		 * 'ENVIRONMENT'表示占位符对系统属性的解析是环境及其当前属性源集的函数。
 		 */
-=======
-		// The default value of system-properties-mode is 'ENVIRONMENT'. This value
-		// indicates that resolution of placeholders against system properties is a
-		// function of the Environment and its current set of PropertySources.
->>>>>>> e3fb0a39
 		if (SYSTEM_PROPERTIES_MODE_DEFAULT.equals(element.getAttribute(SYSTEM_PROPERTIES_MODE_ATTRIBUTE))) {
 			/*
 			 * 返回PropertySourcesPlaceholderConfigurer.class，该类自Spring 3.1 开始用于替代PropertyPlaceholderConfigurer
