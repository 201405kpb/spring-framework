--- conflicted
+++ resolved
@@ -127,25 +127,16 @@
 		if (beanDef instanceof AnnotatedBeanDefinition annotatedBd &&
 				className.equals(annotatedBd.getMetadata().getClassName())) {
 			// Can reuse the pre-parsed metadata from the given BeanDefinition...
-<<<<<<< HEAD
 			// 从当前的bean 定义信息中获取元数据信息
-			metadata = ((AnnotatedBeanDefinition) beanDef).getMetadata();
+			metadata = annotatedBd.getMetadata();
 		}
 		// 判断 是否为spring 中默认的 BeanDefinition
-		else if (beanDef instanceof AbstractBeanDefinition && ((AbstractBeanDefinition) beanDef).hasBeanClass()) {
+		else if (beanDef instanceof AbstractBeanDefinition abstractBd && abstractBd.hasBeanClass()) {
 			// Check already loaded Class if present...
 			// since we possibly can't even load the class file for this Class.
 			// 获取当前bean对象的class对象
-			Class<?> beanClass = ((AbstractBeanDefinition) beanDef).getBeanClass();
+			Class<?> beanClass = abstractBd.getBeanClass();
 			// 判断是否是指定的子类
-=======
-			metadata = annotatedBd.getMetadata();
-		}
-		else if (beanDef instanceof AbstractBeanDefinition abstractBd && abstractBd.hasBeanClass()) {
-			// Check already loaded Class if present...
-			// since we possibly can't even load the class file for this Class.
-			Class<?> beanClass = abstractBd.getBeanClass();
->>>>>>> 95481018
 			if (BeanFactoryPostProcessor.class.isAssignableFrom(beanClass) ||
 					BeanPostProcessor.class.isAssignableFrom(beanClass) ||
 					AopInfrastructureBean.class.isAssignableFrom(beanClass) ||
