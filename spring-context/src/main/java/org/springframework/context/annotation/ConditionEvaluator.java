/*
 * Copyright 2002-2018 the original author or authors.
 *
 * Licensed under the Apache License, Version 2.0 (the "License");
 * you may not use this file except in compliance with the License.
 * You may obtain a copy of the License at
 *
 *      https://www.apache.org/licenses/LICENSE-2.0
 *
 * Unless required by applicable law or agreed to in writing, software
 * distributed under the License is distributed on an "AS IS" BASIS,
 * WITHOUT WARRANTIES OR CONDITIONS OF ANY KIND, either express or implied.
 * See the License for the specific language governing permissions and
 * limitations under the License.
 */

package org.springframework.context.annotation;

import java.util.ArrayList;
import java.util.Collections;
import java.util.List;

import org.springframework.beans.BeanUtils;
import org.springframework.beans.factory.config.ConfigurableListableBeanFactory;
import org.springframework.beans.factory.support.BeanDefinitionRegistry;
import org.springframework.context.ConfigurableApplicationContext;
import org.springframework.context.annotation.ConfigurationCondition.ConfigurationPhase;
import org.springframework.core.annotation.AnnotationAwareOrderComparator;
import org.springframework.core.env.Environment;
import org.springframework.core.env.EnvironmentCapable;
import org.springframework.core.env.StandardEnvironment;
import org.springframework.core.io.DefaultResourceLoader;
import org.springframework.core.io.ResourceLoader;
import org.springframework.core.type.AnnotatedTypeMetadata;
import org.springframework.core.type.AnnotationMetadata;
import org.springframework.lang.Nullable;
import org.springframework.util.Assert;
import org.springframework.util.ClassUtils;
import org.springframework.util.MultiValueMap;

/**
 * Internal class used to evaluate {@link Conditional} annotations.
 *
 * @author Phillip Webb
 * @author Juergen Hoeller
 * @since 4.0
 */
class ConditionEvaluator {

	private final ConditionContextImpl context;


	/**
	 * Create a new {@link ConditionEvaluator} instance.
	 */
	public ConditionEvaluator(@Nullable BeanDefinitionRegistry registry,
			@Nullable Environment environment, @Nullable ResourceLoader resourceLoader) {

		this.context = new ConditionContextImpl(registry, environment, resourceLoader);
	}


	/**
	 * Determine if an item should be skipped based on {@code @Conditional} annotations.
	 * The {@link ConfigurationPhase} will be deduced from the type of item (i.e. a
	 * {@code @Configuration} class will be {@link ConfigurationPhase#PARSE_CONFIGURATION})
	 * @param metadata the meta data
	 * @return if the item should be skipped
	 */
	public boolean shouldSkip(AnnotatedTypeMetadata metadata) {
		return shouldSkip(metadata, null);
	}

	/**
	 * Determine if an item should be skipped based on {@code @Conditional} annotations.
	 * 判定基于@Conditional注解的配置类是否应该忽略
	 * @param metadata the meta data
	 * @param phase the phase of the call
	 * @return if the item should be skipped
	 */
	public boolean shouldSkip(@Nullable AnnotatedTypeMetadata metadata, @Nullable ConfigurationPhase phase) {
		//首先判定配置类是否存在注解，然后判定注解中是否包含@Conditional注解
		if (metadata == null || !metadata.isAnnotated(Conditional.class.getName())) {
			return false;
		}
		//如果注册过程为空
		if (phase == null) {
<<<<<<< HEAD
			//配置类上被注解标注，并且也被@Configuration或@Bean等注解标注
			if (metadata instanceof AnnotationMetadata &&
					ConfigurationClassUtils.isConfigurationCandidate((AnnotationMetadata) metadata)) {
				//将当前注册阶段标记为转换为配置类阶段继续判定
=======
			if (metadata instanceof AnnotationMetadata annotationMetadata &&
					ConfigurationClassUtils.isConfigurationCandidate(annotationMetadata)) {
>>>>>>> e0f60dc0
				return shouldSkip(metadata, ConfigurationPhase.PARSE_CONFIGURATION);
			}
			return shouldSkip(metadata, ConfigurationPhase.REGISTER_BEAN);
		}

		//获取当前定义bean的方法上，所有的条件注解
		List<Condition> conditions = new ArrayList<>();
		//首先获取@Conditional注解属性value指定的条件判定类
		for (String[] conditionClasses : getConditionClasses(metadata)) {
			for (String conditionClass : conditionClasses) {
				//获取条件判定类的Condition实例对象
				Condition condition = getCondition(conditionClass, this.context.getClassLoader());
				conditions.add(condition);
			}
		}

		//将条件判定类排序
		AnnotationAwareOrderComparator.sort(conditions);

		for (Condition condition : conditions) {
			ConfigurationPhase requiredPhase = null;
			if (condition instanceof ConfigurationCondition configurationCondition) {
				requiredPhase = configurationCondition.getConfigurationPhase();
			}
			//调用具体条件判定类的matches方法判定是否匹配
			if ((requiredPhase == null || requiredPhase == phase) && !condition.matches(this.context, metadata)) {
				return true;
			}
		}

		return false;
	}

	@SuppressWarnings("unchecked")
	//获取@Conditional条件注解的属性值，即条件判定类
	private List<String[]> getConditionClasses(AnnotatedTypeMetadata metadata) {
		MultiValueMap<String, Object> attributes = metadata.getAllAnnotationAttributes(Conditional.class.getName(), true);
		Object values = (attributes != null ? attributes.get("value") : null);
		return (List<String[]>) (values != null ? values : Collections.emptyList());
	}

	//获取条件判定类的Condition实例对象
	private Condition getCondition(String conditionClassName, @Nullable ClassLoader classloader) {
		Class<?> conditionClass = ClassUtils.resolveClassName(conditionClassName, classloader);
		return (Condition) BeanUtils.instantiateClass(conditionClass);
	}


	/**
	 * Implementation of a {@link ConditionContext}.
	 */
	private static class ConditionContextImpl implements ConditionContext {

		@Nullable
		private final BeanDefinitionRegistry registry;

		@Nullable
		private final ConfigurableListableBeanFactory beanFactory;

		private final Environment environment;

		private final ResourceLoader resourceLoader;

		@Nullable
		private final ClassLoader classLoader;

		public ConditionContextImpl(@Nullable BeanDefinitionRegistry registry,
				@Nullable Environment environment, @Nullable ResourceLoader resourceLoader) {

			this.registry = registry;
			this.beanFactory = deduceBeanFactory(registry);
			this.environment = (environment != null ? environment : deduceEnvironment(registry));
			this.resourceLoader = (resourceLoader != null ? resourceLoader : deduceResourceLoader(registry));
			this.classLoader = deduceClassLoader(resourceLoader, this.beanFactory);
		}

		@Nullable
		private static ConfigurableListableBeanFactory deduceBeanFactory(@Nullable BeanDefinitionRegistry source) {
			if (source instanceof ConfigurableListableBeanFactory configurableListableBeanFactory) {
				return configurableListableBeanFactory;
			}
			if (source instanceof ConfigurableApplicationContext configurableApplicationContext) {
				return configurableApplicationContext.getBeanFactory();
			}
			return null;
		}

		private static Environment deduceEnvironment(@Nullable BeanDefinitionRegistry source) {
			if (source instanceof EnvironmentCapable environmentCapable) {
				return environmentCapable.getEnvironment();
			}
			return new StandardEnvironment();
		}

		private static ResourceLoader deduceResourceLoader(@Nullable BeanDefinitionRegistry source) {
			if (source instanceof ResourceLoader resourceLoader) {
				return resourceLoader;
			}
			return new DefaultResourceLoader();
		}

		@Nullable
		private static ClassLoader deduceClassLoader(@Nullable ResourceLoader resourceLoader,
				@Nullable ConfigurableListableBeanFactory beanFactory) {

			if (resourceLoader != null) {
				ClassLoader classLoader = resourceLoader.getClassLoader();
				if (classLoader != null) {
					return classLoader;
				}
			}
			if (beanFactory != null) {
				return beanFactory.getBeanClassLoader();
			}
			return ClassUtils.getDefaultClassLoader();
		}

		@Override
		public BeanDefinitionRegistry getRegistry() {
			Assert.state(this.registry != null, "No BeanDefinitionRegistry available");
			return this.registry;
		}

		@Override
		@Nullable
		public ConfigurableListableBeanFactory getBeanFactory() {
			return this.beanFactory;
		}

		@Override
		public Environment getEnvironment() {
			return this.environment;
		}

		@Override
		public ResourceLoader getResourceLoader() {
			return this.resourceLoader;
		}

		@Override
		@Nullable
		public ClassLoader getClassLoader() {
			return this.classLoader;
		}
	}

}<|MERGE_RESOLUTION|>--- conflicted
+++ resolved
@@ -85,15 +85,10 @@
 		}
 		//如果注册过程为空
 		if (phase == null) {
-<<<<<<< HEAD
 			//配置类上被注解标注，并且也被@Configuration或@Bean等注解标注
-			if (metadata instanceof AnnotationMetadata &&
-					ConfigurationClassUtils.isConfigurationCandidate((AnnotationMetadata) metadata)) {
-				//将当前注册阶段标记为转换为配置类阶段继续判定
-=======
 			if (metadata instanceof AnnotationMetadata annotationMetadata &&
 					ConfigurationClassUtils.isConfigurationCandidate(annotationMetadata)) {
->>>>>>> e0f60dc0
+				//将当前注册阶段标记为转换为配置类阶段继续判定
 				return shouldSkip(metadata, ConfigurationPhase.PARSE_CONFIGURATION);
 			}
 			return shouldSkip(metadata, ConfigurationPhase.REGISTER_BEAN);
