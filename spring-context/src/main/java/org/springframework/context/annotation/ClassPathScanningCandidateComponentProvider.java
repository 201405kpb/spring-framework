/*
 * Copyright 2002-2022 the original author or authors.
 *
 * Licensed under the Apache License, Version 2.0 (the "License");
 * you may not use this file except in compliance with the License.
 * You may obtain a copy of the License at
 *
 *      https://www.apache.org/licenses/LICENSE-2.0
 *
 * Unless required by applicable law or agreed to in writing, software
 * distributed under the License is distributed on an "AS IS" BASIS,
 * WITHOUT WARRANTIES OR CONDITIONS OF ANY KIND, either express or implied.
 * See the License for the specific language governing permissions and
 * limitations under the License.
 */

package org.springframework.context.annotation;

import java.io.FileNotFoundException;
import java.io.IOException;
import java.lang.annotation.Annotation;
import java.util.ArrayList;
import java.util.HashSet;
import java.util.LinkedHashSet;
import java.util.List;
import java.util.Set;

import org.apache.commons.logging.Log;
import org.apache.commons.logging.LogFactory;

import org.springframework.beans.factory.BeanDefinitionStoreException;
import org.springframework.beans.factory.annotation.AnnotatedBeanDefinition;
import org.springframework.beans.factory.annotation.Lookup;
import org.springframework.beans.factory.config.BeanDefinition;
import org.springframework.beans.factory.support.BeanDefinitionRegistry;
import org.springframework.context.ResourceLoaderAware;
import org.springframework.context.index.CandidateComponentsIndex;
import org.springframework.context.index.CandidateComponentsIndexLoader;
import org.springframework.core.annotation.AnnotationUtils;
import org.springframework.core.env.Environment;
import org.springframework.core.env.EnvironmentCapable;
import org.springframework.core.env.StandardEnvironment;
import org.springframework.core.io.Resource;
import org.springframework.core.io.ResourceLoader;
import org.springframework.core.io.support.PathMatchingResourcePatternResolver;
import org.springframework.core.io.support.ResourcePatternResolver;
import org.springframework.core.io.support.ResourcePatternUtils;
import org.springframework.core.type.AnnotationMetadata;
import org.springframework.core.type.classreading.CachingMetadataReaderFactory;
import org.springframework.core.type.classreading.MetadataReader;
import org.springframework.core.type.classreading.MetadataReaderFactory;
import org.springframework.core.type.filter.AnnotationTypeFilter;
import org.springframework.core.type.filter.AssignableTypeFilter;
import org.springframework.core.type.filter.TypeFilter;
import org.springframework.lang.Nullable;
import org.springframework.stereotype.Component;
import org.springframework.stereotype.Controller;
import org.springframework.stereotype.Indexed;
import org.springframework.stereotype.Repository;
import org.springframework.stereotype.Service;
import org.springframework.util.Assert;
import org.springframework.util.ClassUtils;

/**
 * A component provider that provides candidate components from a base package. Can
 * use {@link CandidateComponentsIndex the index} if it is available of scans the
 * classpath otherwise. Candidate components are identified by applying exclude and
 * include filters. {@link AnnotationTypeFilter}, {@link AssignableTypeFilter} include
 * filters on an annotation/superclass that are annotated with {@link Indexed} are
 * supported: if any other include filter is specified, the index is ignored and
 * classpath scanning is used instead.
 *
 * <p>This implementation is based on Spring's
 * {@link org.springframework.core.type.classreading.MetadataReader MetadataReader}
 * facility, backed by an ASM {@link org.springframework.asm.ClassReader ClassReader}.
 *
 * @author Mark Fisher
 * @author Juergen Hoeller
 * @author Ramnivas Laddad
 * @author Chris Beams
 * @author Stephane Nicoll
 * @author Sam Brannen
 * @since 2.5
 * @see org.springframework.core.type.classreading.MetadataReaderFactory
 * @see org.springframework.core.type.AnnotationMetadata
 * @see ScannedGenericBeanDefinition
 * @see CandidateComponentsIndex
 */
public class ClassPathScanningCandidateComponentProvider implements EnvironmentCapable, ResourceLoaderAware {

	static final String DEFAULT_RESOURCE_PATTERN = "**/*.class";


	protected final Log logger = LogFactory.getLog(getClass());

	private String resourcePattern = DEFAULT_RESOURCE_PATTERN;

	private final List<TypeFilter> includeFilters = new ArrayList<>();

	private final List<TypeFilter> excludeFilters = new ArrayList<>();

	@Nullable
	private Environment environment;

	@Nullable
	private ConditionEvaluator conditionEvaluator;

	@Nullable
	private ResourcePatternResolver resourcePatternResolver;

	@Nullable
	private MetadataReaderFactory metadataReaderFactory;

	@Nullable
	private CandidateComponentsIndex componentsIndex;


	/**
	 * Protected constructor for flexible subclass initialization.
	 * @since 4.3.6
	 */
	protected ClassPathScanningCandidateComponentProvider() {
	}

	/**
	 * Create a ClassPathScanningCandidateComponentProvider with a {@link StandardEnvironment}.
	 * @param useDefaultFilters whether to register the default filters for the
	 * {@link Component @Component}, {@link Repository @Repository},
	 * {@link Service @Service}, and {@link Controller @Controller}
	 * stereotype annotations
	 * @see #registerDefaultFilters()
	 */
	public ClassPathScanningCandidateComponentProvider(boolean useDefaultFilters) {
		this(useDefaultFilters, new StandardEnvironment());
	}

	/**
	 * Create a ClassPathScanningCandidateComponentProvider with the given {@link Environment}.
	 * @param useDefaultFilters whether to register the default filters for the
	 * {@link Component @Component}, {@link Repository @Repository},
	 * {@link Service @Service}, and {@link Controller @Controller}
	 * stereotype annotations
	 * @param environment the Environment to use
	 * @see #registerDefaultFilters()
	 */
	public ClassPathScanningCandidateComponentProvider(boolean useDefaultFilters, Environment environment) {
		if (useDefaultFilters) {
			registerDefaultFilters();
		}
		setEnvironment(environment);
		setResourceLoader(null);
	}


	/**
	 * Set the resource pattern to use when scanning the classpath.
	 * This value will be appended to each base package name.
	 * @see #findCandidateComponents(String)
	 * @see #DEFAULT_RESOURCE_PATTERN
	 */
	public void setResourcePattern(String resourcePattern) {
		Assert.notNull(resourcePattern, "'resourcePattern' must not be null");
		this.resourcePattern = resourcePattern;
	}

	/**
	 * Add an include type filter to the <i>end</i> of the inclusion list.
	 */
	public void addIncludeFilter(TypeFilter includeFilter) {
		this.includeFilters.add(includeFilter);
	}

	/**
	 * Add an exclude type filter to the <i>front</i> of the exclusion list.
	 */
	public void addExcludeFilter(TypeFilter excludeFilter) {
		this.excludeFilters.add(0, excludeFilter);
	}

	/**
	 * Reset the configured type filters.
	 * @param useDefaultFilters whether to re-register the default filters for
	 * the {@link Component @Component}, {@link Repository @Repository},
	 * {@link Service @Service}, and {@link Controller @Controller}
	 * stereotype annotations
	 * @see #registerDefaultFilters()
	 */
	public void resetFilters(boolean useDefaultFilters) {
		this.includeFilters.clear();
		this.excludeFilters.clear();
		if (useDefaultFilters) {
			registerDefaultFilters();
		}
	}

	/**
	 * Register the default filter for {@link Component @Component}.
	 * <p>This will implicitly register all annotations that have the
	 * {@link Component @Component} meta-annotation including the
	 * {@link Repository @Repository}, {@link Service @Service}, and
	 * {@link Controller @Controller} stereotype annotations.
	 * <p>Also supports Jakarta EE's {@link jakarta.annotation.ManagedBean} and
	 * JSR-330's {@link jakarta.inject.Named} annotations, if available.
	 *
	 */
	@SuppressWarnings("unchecked")
	protected void registerDefaultFilters() {
		//向要包含的过滤规则中添加@Component注解类 @Service和@Controller都是Component，因为这些注解都添加了@Component注解
		this.includeFilters.add(new AnnotationTypeFilter(Component.class));
		//获取当前类的类加载器
		ClassLoader cl = ClassPathScanningCandidateComponentProvider.class.getClassLoader();
		try {
			//向要包含的过滤规则添加jakarta.annotation.ManagedBean注解
			this.includeFilters.add(new AnnotationTypeFilter(
					((Class<? extends Annotation>) ClassUtils.forName("jakarta.annotation.ManagedBean", cl)), false));
			logger.trace("JSR-250 'jakarta.annotation.ManagedBean' found and supported for component scanning");
		}
		catch (ClassNotFoundException ex) {
			// JSR-250 1.1 API (as included in Jakarta EE) not available - simply skip.
		}
		try {
			//向要包含的过滤规则添加@Named注解
			this.includeFilters.add(new AnnotationTypeFilter(
					((Class<? extends Annotation>) ClassUtils.forName("jakarta.inject.Named", cl)), false));
			logger.trace("JSR-330 'jakarta.inject.Named' annotation found and supported for component scanning");
		}
		catch (ClassNotFoundException ex) {
			// JSR-330 API not available - simply skip.
		}
	}

	/**
	 * Set the Environment to use when resolving placeholders and evaluating
	 * {@link Conditional @Conditional}-annotated component classes.
	 * <p>The default is a {@link StandardEnvironment}.
	 * @param environment the Environment to use
	 */
	public void setEnvironment(Environment environment) {
		Assert.notNull(environment, "Environment must not be null");
		this.environment = environment;
		this.conditionEvaluator = null;
	}

	@Override
	public final Environment getEnvironment() {
		if (this.environment == null) {
			this.environment = new StandardEnvironment();
		}
		return this.environment;
	}

	/**
	 * Return the {@link BeanDefinitionRegistry} used by this scanner, if any.
	 */
	@Nullable
	protected BeanDefinitionRegistry getRegistry() {
		return null;
	}

	/**
	 * Set the {@link ResourceLoader} to use for resource locations.
	 * This will typically be a {@link ResourcePatternResolver} implementation.
	 * <p>Default is a {@code PathMatchingResourcePatternResolver}, also capable of
	 * resource pattern resolving through the {@code ResourcePatternResolver} interface.
	 * @see org.springframework.core.io.support.ResourcePatternResolver
	 * @see org.springframework.core.io.support.PathMatchingResourcePatternResolver
	 */
	@Override
	public void setResourceLoader(@Nullable ResourceLoader resourceLoader) {
		this.resourcePatternResolver = ResourcePatternUtils.getResourcePatternResolver(resourceLoader);
		this.metadataReaderFactory = new CachingMetadataReaderFactory(resourceLoader);
		this.componentsIndex = CandidateComponentsIndexLoader.loadIndex(this.resourcePatternResolver.getClassLoader());
	}

	/**
	 * Return the ResourceLoader that this component provider uses.
	 */
	public final ResourceLoader getResourceLoader() {
		return getResourcePatternResolver();
	}

	private ResourcePatternResolver getResourcePatternResolver() {
		if (this.resourcePatternResolver == null) {
			this.resourcePatternResolver = new PathMatchingResourcePatternResolver();
		}
		return this.resourcePatternResolver;
	}

	/**
	 * Set the {@link MetadataReaderFactory} to use.
	 * <p>Default is a {@link CachingMetadataReaderFactory} for the specified
	 * {@linkplain #setResourceLoader resource loader}.
	 * <p>Call this setter method <i>after</i> {@link #setResourceLoader} in order
	 * for the given MetadataReaderFactory to override the default factory.
	 */
	public void setMetadataReaderFactory(MetadataReaderFactory metadataReaderFactory) {
		this.metadataReaderFactory = metadataReaderFactory;
	}

	/**
	 * Return the MetadataReaderFactory used by this component provider.
	 */
	public final MetadataReaderFactory getMetadataReaderFactory() {
		if (this.metadataReaderFactory == null) {
			this.metadataReaderFactory = new CachingMetadataReaderFactory();
		}
		return this.metadataReaderFactory;
	}


	/**
	 * Scan the class path for candidate components.
	 *  扫描组建索引或者候选组件的路径basePackage，返回扫描到的BeanDefinition集合
	 * @param basePackage the package to check for annotated classes
	 * @return a corresponding Set of autodetected bean definitions
	 */
	public Set<BeanDefinition> findCandidateComponents(String basePackage) {
		/*
		 * componentsIndex：
		 * 该属性存储了通过"META-INF/spring.components"组件索引文件获取到的需要注册的bean定义
		 * 如果没有"META-INF/spring.components"文件，则componentsIndex为null，一般都是为null
		 * 这是Spring5的新特性，用来直接定义需要注册的bean，用于提升应用启动速度
		 *
		 * indexSupportsIncludeFilters：通过过滤器判断是否可以使用组件索引，因为Spring5的组件索引存在限制
		 */
		if (this.componentsIndex != null && indexSupportsIncludeFilters()) {
			/*
			 * 如果存在组件索引文件并且可以使用组件索引，那么直接处理componentsIndex中的符合条件的bean定义，不会扫描包
			 * */
			return addCandidateComponentsFromIndex(this.componentsIndex, basePackage);
		} else {
			/*
			 * 一般都是走这个逻辑，新特性还没啥人用，直接扫描basePackage下的bean定义并返回
			 */
			return scanCandidateComponents(basePackage);
		}
	}

	/**
	 * Determine if the index can be used by this instance.
	 * @return {@code true} if the index is available and the configuration of this
	 * instance is supported by it, {@code false} otherwise
	 * @since 5.0
	 */
	private boolean indexSupportsIncludeFilters() {
		for (TypeFilter includeFilter : this.includeFilters) {
			if (!indexSupportsIncludeFilter(includeFilter)) {
				return false;
			}
		}
		return true;
	}

	/**
	 * Determine if the specified include {@link TypeFilter} is supported by the index.
	 * @param filter the filter to check
	 * @return whether the index supports this include filter
	 * @since 5.0
	 * @see #extractStereotype(TypeFilter)
	 */
	private boolean indexSupportsIncludeFilter(TypeFilter filter) {
		if (filter instanceof AnnotationTypeFilter annotationTypeFilter) {
			Class<? extends Annotation> annotationType = annotationTypeFilter.getAnnotationType();
			return (AnnotationUtils.isAnnotationDeclaredLocally(Indexed.class, annotationType) ||
					annotationType.getName().startsWith("jakarta."));
		}
		if (filter instanceof AssignableTypeFilter assignableTypeFilter) {
			Class<?> target = assignableTypeFilter.getTargetType();
			return AnnotationUtils.isAnnotationDeclaredLocally(Indexed.class, target);
		}
		return false;
	}

	/**
	 * Extract the stereotype to use for the specified compatible filter.
	 * 提取AnnotationTypeFilter和AssignableTypeFilter类型的过滤器指定的注解名和类（接口名）字符串
	 * 如果是其它类型的TypeFilter，则返回null
	 * @param filter the filter to handle 要处理的过滤器
	 * @return the stereotype in the index matching this filter 匹配此筛选器的类型
	 * @since 5.0
	 * @see #indexSupportsIncludeFilter(TypeFilter)
	 */
	@Nullable
	private String extractStereotype(TypeFilter filter) {
<<<<<<< HEAD
		//如果是AnnotationTypeFilter类型
		if (filter instanceof AnnotationTypeFilter) {
			//那么返回注解的名字
			return ((AnnotationTypeFilter) filter).getAnnotationType().getName();
		}
		//如果是AnnotationTypeFilter类型
		if (filter instanceof AssignableTypeFilter) {
			//那么返回类或者接口的名字
			return ((AssignableTypeFilter) filter).getTargetType().getName();
=======
		if (filter instanceof AnnotationTypeFilter annotationTypeFilter) {
			return annotationTypeFilter.getAnnotationType().getName();
		}
		if (filter instanceof AssignableTypeFilter assignableTypeFilter) {
			return assignableTypeFilter.getTargetType().getName();
>>>>>>> 2b6f3caf
		}
		//其它类型，返回null
		return null;
	}

	/**
	 * 基于组件索引componentsIndex加载bean定义
	 * @param index       componentsIndex
	 * @param basePackage 要扫描的包路径
	 * @return 符合条件的BeanDefinition集合
	 */
	private Set<BeanDefinition> addCandidateComponentsFromIndex(CandidateComponentsIndex index, String basePackage) {
		//该集合用于保存注册的BeanDefinition
		Set<BeanDefinition> candidates = new LinkedHashSet<>();
		try {
			Set<String> types = new HashSet<>();
			/*
			 * 1 遍历includeFilters过滤器，获取满足条件的组件索引文件中的bean类型（全路径类名）
			 */
			for (TypeFilter filter : this.includeFilters) {
				//提取AnnotationTypeFilter和AssignableTypeFilter类型的过滤器指定的注解名和类（接口名）字符串。
				//比如是Component注解的Filter，那么返回org.springframework.stereotype.Component
				//如果是其它类型的TypeFilter，则返回null
				String stereotype = extractStereotype(filter);
				//如果stereotype为null，那么抛出异常，因为组件索引文件中只能指定注解或者类的全路径名，这也是一个局限
				if (stereotype == null) {
					throw new IllegalArgumentException("Failed to extract stereotype from " + filter);
				}
				//返回满足包含Filters过滤器以及basePackage包路径的所有类型
				types.addAll(index.getCandidateTypes(basePackage, stereotype));
			}
			boolean traceEnabled = logger.isTraceEnabled();
			boolean debugEnabled = logger.isDebugEnabled();

			/*
			 * 2 遍历所有bean类型（全路径类名），进行校验，以及创建BeanDefinition
			 * 这一部分就类似于scanCandidateComponents方法的逻辑
			 */
			for (String type : types) {
				//获取该类的MetadataReader，可以获取了类的元数据：ClassMetadata、AnnotationMetadata
				MetadataReader metadataReader = getMetadataReaderFactory().getMetadataReader(type);
				/*
				 * 和scanCandidateComponents方法一样
				 * 1 检查读取到的类是否可以作为候选组件，即是否符合TypeFilter类型过滤器的要求
				 */
				if (isCandidateComponent(metadataReader)) {
					//如果符合，那么基于metadataReader先创建ScannedGenericBeanDefinition，
					ScannedGenericBeanDefinition sbd = new ScannedGenericBeanDefinition(metadataReader);
					sbd.setSource(metadataReader.getResource());
					/*
					 * 2 继续检查给定bean定义是否可以作为候选组件，即是否符合bean定义
					 */
					if (isCandidateComponent(sbd)) {
						if (debugEnabled) {
							logger.debug("Using candidate component class from index: " + type);
						}
						//如果符合，那么添加该BeanDefinition
						candidates.add(sbd);
					} else {
						if (debugEnabled) {
							logger.debug("Ignored because not a concrete top-level class: " + type);
						}
					}
				} else {
					if (traceEnabled) {
						logger.trace("Ignored because matching an exclude filter: " + type);
					}
				}
			}
		} catch (IOException ex) {
			throw new BeanDefinitionStoreException("I/O failure during classpath scanning", ex);
		}
		//返回candidates
		return candidates;
	}

	private Set<BeanDefinition> scanCandidateComponents(String basePackage) {
		Set<BeanDefinition> candidates = new LinkedHashSet<>();
		try {
			//补全扫描路径，扫描所有.class文件 classpath*:com/mydemo/**/*.class
			String packageSearchPath = ResourcePatternResolver.CLASSPATH_ALL_URL_PREFIX +
					resolveBasePackage(basePackage) + '/' + this.resourcePattern;
			//定位资源
			Resource[] resources = getResourcePatternResolver().getResources(packageSearchPath);
			boolean traceEnabled = logger.isTraceEnabled();
			boolean debugEnabled = logger.isDebugEnabled();
			for (Resource resource : resources) {
				String filename = resource.getFilename();
				if (filename != null && filename.contains(ClassUtils.CGLIB_CLASS_SEPARATOR)) {
					// Ignore CGLIB-generated classes in the classpath
					continue;
				}
				if (traceEnabled) {
					logger.trace("Scanning " + resource);
				}
				try {
					//通过ASM获取class元数据，并封装在MetadataReader元数据读取器中
					MetadataReader metadataReader = getMetadataReaderFactory().getMetadataReader(resource);
					//判断该类是否符合@CompoentScan的过滤规则
					//过滤匹配排除excludeFilters排除过滤器(可以没有),包含includeFilter中的包含过滤器（至少包含一个）。
					if (isCandidateComponent(metadataReader)) {
						//把元数据转化为 BeanDefinition
						ScannedGenericBeanDefinition sbd = new ScannedGenericBeanDefinition(metadataReader);
						sbd.setSource(resource);
						//判断是否是合格的bean定义
						if (isCandidateComponent(sbd)) {
							if (debugEnabled) {
								logger.debug("Identified candidate component class: " + resource);
							}
							//加入到集合中
							candidates.add(sbd);
						}
						else {
							//不合格 不是顶级类、具体类
							if (debugEnabled) {
								logger.debug("Ignored because not a concrete top-level class: " + resource);
							}
						}
					}
					else {
						//不符@CompoentScan过滤规则
						if (traceEnabled) {
							logger.trace("Ignored because not matching any filter: " + resource);
						}
					}
				}
				catch (FileNotFoundException ex) {
					if (traceEnabled) {
						logger.trace("Ignored non-readable " + resource + ": " + ex.getMessage());
					}
				}
				catch (Throwable ex) {
					throw new BeanDefinitionStoreException(
							"Failed to read candidate component class: " + resource, ex);
				}
			}
		}
		catch (IOException ex) {
			throw new BeanDefinitionStoreException("I/O failure during classpath scanning", ex);
		}
		return candidates;
	}


	/**
	 * Resolve the specified base package into a pattern specification for
	 * the package search path.
	 * <p>The default implementation resolves placeholders against system properties,
	 * and converts a "."-based package path to a "/"-based resource path.
	 * @param basePackage the base package as specified by the user
	 * @return the pattern specification to be used for package searching
	 */
	protected String resolveBasePackage(String basePackage) {
		return ClassUtils.convertClassNameToResourcePath(getEnvironment().resolveRequiredPlaceholders(basePackage));
	}

	/**
	 * Determine whether the given class does not match any exclude filter and does match at least one include filter.
	 * 判断元信息读取器读取的类是否符合容器定义的注解过滤规则
	 * &#064;CompoentScan 的过滤规则支持5种  （注解、类、正则、aop、自定义）
	 * @param metadataReader the ASM ClassReader for the class
	 * @return whether the class qualifies as a candidate component
	 */
	protected boolean isCandidateComponent(MetadataReader metadataReader) throws IOException {
		//如果读取的类的注解在排除注解过滤规则中，返回false
		for (TypeFilter tf : this.excludeFilters) {
			if (tf.match(metadataReader, getMetadataReaderFactory())) {
				return false;
			}
		}
		//如果读取的类的注解在包含的注解的过滤规则中，则返回ture
		for (TypeFilter tf : this.includeFilters) {
			if (tf.match(metadataReader, getMetadataReaderFactory())) {
				return isConditionMatch(metadataReader);
			}
		}
		//如果读取的类的注解既不在排除规则，也不在包含规则中，则返回false
		return false;
	}

	/**
	 * Determine whether the given class is a candidate component based on any
	 * {@code @Conditional} annotations.
	 * @param metadataReader the ASM ClassReader for the class
	 * @return whether the class qualifies as a candidate component
	 */
	private boolean isConditionMatch(MetadataReader metadataReader) {
		if (this.conditionEvaluator == null) {
			this.conditionEvaluator =
					new ConditionEvaluator(getRegistry(), this.environment, this.resourcePatternResolver);
		}
		return !this.conditionEvaluator.shouldSkip(metadataReader.getAnnotationMetadata());
	}

	/**
	 * Determine whether the given bean definition qualifies as candidate.
	 * <p>The default implementation checks whether the class is not an interface
	 * and not dependent on an enclosing class.
	 * <p>Can be overridden in subclasses.
	 * @param beanDefinition the bean definition to check
	 * @return whether the bean definition qualifies as a candidate component
	 */
	protected boolean isCandidateComponent(AnnotatedBeanDefinition beanDefinition) {
		/*
		 * metadata.isIndependent()
		 * 如果该类是独立的，即它是顶级类或者是静态内部类，可以独立于封闭类构造，这一步就把非静态内部类排除了
		 * 并且 &&
		 * (metadata.isConcrete() ||(metadata.isAbstract() && metadata.hasAnnotatedMethods(Lookup.class.getName())))
		 * 如果该类是表示具体类，即既不是接口也不是抽象类，或者（该类是抽象的，并且该类具有持有@Lookup注解的方法）
		 *
		 * 这两个条件都满足，那么就算有资格作为候选组件
		 */
		AnnotationMetadata metadata = beanDefinition.getMetadata();
		return (metadata.isIndependent() && (metadata.isConcrete() ||
				(metadata.isAbstract() && metadata.hasAnnotatedMethods(Lookup.class.getName()))));
	}


	/**
	 * Clear the local metadata cache, if any, removing all cached class metadata.
	 */
	public void clearCache() {
		if (this.metadataReaderFactory instanceof CachingMetadataReaderFactory cmrf) {
			// Clear cache in externally provided MetadataReaderFactory; this is a no-op
			// for a shared cache since it'll be cleared by the ApplicationContext.
			cmrf.clearCache();
		}
	}

}<|MERGE_RESOLUTION|>--- conflicted
+++ resolved
@@ -382,23 +382,15 @@
 	 */
 	@Nullable
 	private String extractStereotype(TypeFilter filter) {
-<<<<<<< HEAD
 		//如果是AnnotationTypeFilter类型
-		if (filter instanceof AnnotationTypeFilter) {
+		if (filter instanceof AnnotationTypeFilter annotationTypeFilter) {
 			//那么返回注解的名字
-			return ((AnnotationTypeFilter) filter).getAnnotationType().getName();
+			return annotationTypeFilter.getAnnotationType().getName();
 		}
 		//如果是AnnotationTypeFilter类型
-		if (filter instanceof AssignableTypeFilter) {
+		if (filter instanceof AssignableTypeFilter assignableTypeFilter) {
 			//那么返回类或者接口的名字
-			return ((AssignableTypeFilter) filter).getTargetType().getName();
-=======
-		if (filter instanceof AnnotationTypeFilter annotationTypeFilter) {
-			return annotationTypeFilter.getAnnotationType().getName();
-		}
-		if (filter instanceof AssignableTypeFilter assignableTypeFilter) {
 			return assignableTypeFilter.getTargetType().getName();
->>>>>>> 2b6f3caf
 		}
 		//其它类型，返回null
 		return null;
